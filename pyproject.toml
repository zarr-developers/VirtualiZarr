--- conflicted
+++ resolved
@@ -32,15 +32,10 @@
     "pre-commit",
     "pytest-mypy",
     "pytest",
-<<<<<<< HEAD
-    "fsspec",
     "pooch",
     "netcdf4-python",
-    "scipy"
-=======
     "scipy",
-    "pooch",
->>>>>>> 6fef91c3
+    "fsspec",
 ]
 
 

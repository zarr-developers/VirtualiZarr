[project]
name = "virtualizarr"
description = "Create virtual Zarr stores from archival data using xarray API"
readme = "README.md"
authors = [
    {name = "Tom Nicholas", email = "tom@earthmover.io"},
    {name = "Max Jones", email = "max@developmentseed.org"},
    {name = "Raphael Hagen", email = "raphael@carbonplan.org"},
]
license = {text = "Apache-2"}
classifiers = [
    "Development Status :: 3 - Alpha",
    "Intended Audience :: Science/Research",
    "Topic :: Scientific/Engineering",
    "License :: OSI Approved :: Apache Software License",
    "Operating System :: OS Independent",
    "Programming Language :: Python",
    "Programming Language :: Python :: 3.11",
    "Programming Language :: Python :: 3.12",
]
requires-python = ">=3.11"
dynamic = ["version"]
dependencies = [
    "xarray>=2025.3.0",
    "numpy>=2.0.0",
    "universal-pathlib",
    "numcodecs>=0.15.1",
    "ujson",
    "packaging",
    "zarr>=3.0.8",
    "obstore>=0.5.1",
]

# Dependency sets under optional-dependencies are available via PyPI
[project.optional-dependencies]
# for creating virtual datasets from objects on remote storage
remote = [
    "fsspec",
    "requests",
    "aiohttp",
    "s3fs",
]

# non-kerchunk-based parsers
hdf = [
    "h5py",
    "hdf5plugin",
    "imagecodecs",
    "imagecodecs-numcodecs==2024.6.1",
]

# kerchunk-based parsers
netcdf3 = [
    "virtualizarr[remote]",
    "kerchunk>=0.2.8",
    "scipy",
]
fits = [
    "virtualizarr[remote]",
    "kerchunk>=0.2.8",
    "astropy",
]
<<<<<<< HEAD
tiff = [
    "obstore>=0.5.1",
    "async-tiff @ git+https://github.com/developmentseed/async-tiff#subdirectory=python",
]
all_readers = [
=======
kerchunk_parquet = [
   "virtualizarr[remote]",
   "fastparquet",
]

# kerchunk
all_parsers = [
>>>>>>> 38426345
    "virtualizarr[hdf]",
    "virtualizarr[netcdf3]",
    "virtualizarr[fits]",
<<<<<<< HEAD
    "virtualizarr[tif]",
=======
    "virtualizarr[kerchunk_parquet]",
>>>>>>> 38426345
]

# writers
icechunk = [
    "icechunk>=0.2.4",
]
kerchunk = ["fastparquet"]

all_writers = [
    "virtualizarr[icechunk]",
    "virtualizarr[kerchunk]",
]

# Dependency sets under dependencies-groups are NOT available via PyPI
[dependency-groups]
upstream = [
    'xarray @ git+https://github.com/pydata/xarray',
    'universal_pathlib @ git+https://github.com/fsspec/universal_pathlib',
    'numcodecs @ git+https://github.com/zarr-developers/numcodecs',
    'ujson @ git+https://github.com/ultrajson/ultrajson',
    'zarr @ git+https://github.com/zarr-developers/zarr-python',
    # optional dependencies
    'astropy @ git+https://github.com/astropy/astropy',
<<<<<<< HEAD
    'fsspec @ git+https://github.com/fsspec/filesystem_spec',
=======
    's3fs @ git+https://github.com/fsspec/s3fs',
>>>>>>> 38426345
    'kerchunk @ git+https://github.com/fsspec/kerchunk',
    'icechunk @ git+https://github.com/earth-mover/icechunk#subdirectory=icechunk-python',
]
docs = [
    "mkdocs-material[imaging]>=9.6.14",
    "mkdocs>=1.6.1",
    "mkdocstrings>=0.29.1",
    "mkdocstrings-python>=1.16.10",
    "markdown-exec[ansi]",
    "ruff",
]
dev = [
    "codecov",
    "mypy",
    "pandas-stubs",
    "pooch",
    "pre-commit",
    "pytest",
    "pytest-asyncio",
    "pytest-cov",
    "pytest-mypy",
    "pytest-xdist",
    "ruff",
    "s3fs",
    "lithops",
    "dask",
]

[project.urls]
Home = "https://github.com/zarr-developers/VirtualiZarr"
Documentation = "https://github.com/zarr-developers/VirtualiZarr/blob/main/README.md"

[build-system]
requires = [
    "setuptools>=61.0.0",
    "wheel",
    "setuptools_scm[toml]>=7.0",
    "check-manifest",
]

[tool.pixi.project]
channels = ["conda-forge"]
platforms = ["win-64", "linux-64", "osx-64", "osx-arm64"]

# Add the editable project pip install to the default group
[tool.pixi.pypi-dependencies]
virtualizarr = { path = ".", editable = true }

# Define a feature set for Python 3.11
[tool.pixi.feature.py311.dependencies]
python = "3.11.*"

# Define a feature set for Python 3.12
[tool.pixi.feature.py312.dependencies]
python = "3.12.*"

# Define a feature set for S3 testing with MinIO
[tool.pixi.feature.minio.pypi-dependencies]
"docker" = "*"
"minio" = "*"

# Install NetCDF and HDF5 from conda-forge for extra plugin capabilities
[tool.pixi.feature.hdf5-lib.dependencies]
netcdf4 = ">=1.7.2,<2"
hdf5 = ">=1.14.4,<2"
h5netcdf = ">=1.5.0,<2"

[tool.pixi.feature.icechunk-dev.dependencies]
rust = "*"

<<<<<<< HEAD
[tool.pixi.feature.rio.dependencies]
rioxarray = "*"
=======
[tool.pixi.feature.minimum-versions.dependencies]
xarray = "==2025.3.0"
numpy = "==2.0.0"
numcodecs = "==0.15.1"
zarr = "==3.0.8"
obstore = "==0.5.1"
>>>>>>> 38426345

# Define commands to run within the test environments
[tool.pixi.feature.test.tasks]
run-mypy = { cmd = "mypy virtualizarr" }
# Using '--dist loadscope' (rather than default of '--dist load' when '-n auto'
# is used), reduces test hangs that appear to be macOS-related.
run-tests = { cmd = "pytest -n auto --dist loadscope --run-network-tests --verbose --durations=10" }
run-tests-no-network = { cmd = "pytest -n auto --verbose" }
run-tests-cov = { cmd = "pytest -n auto --run-network-tests --verbose --cov=virtualizarr --cov=term-missing" }
run-tests-xml-cov = { cmd = "pytest -n auto --run-network-tests --verbose --cov=virtualizarr --cov-report=xml" }
run-tests-html-cov = { cmd = "pytest -n auto --run-network-tests --verbose --cov=virtualizarr --cov-report=html" }

# Define which features and groups to include in different pixi (similar to conda) environments)
[tool.pixi.environments]
min-deps = ["dev", "test", "hdf", "hdf5-lib"] # VirtualiZarr/conftest.py using h5py, so the minimum set of dependencies for testing still includes hdf libs
# Inherit from min-deps to get all the test commands, along with optional dependencies
<<<<<<< HEAD
test = ["dev", "test", "remote", "hdf", "hdf5", "netcdf3", "fits", "icechunk", "kerchunk", "hdf5-lib", "obstore",  "tif", "rio"]
test-py311 = ["dev", "test", "remote", "hdf", "hdf5", "netcdf3", "fits", "icechunk", "kerchunk", "hdf5-lib", "obstore", "tif", "rio", "py311"] # test against python 3.11
test-py312 = ["dev", "test", "remote", "hdf", "hdf5", "netcdf3", "fits", "icechunk", "kerchunk", "hdf5-lib", "obstore", "tif", "rio", "py312"] # test against python 3.12
minio = ["dev", "remote", "hdf", "hdf5", "netcdf3", "fits", "icechunk", "kerchunk", "hdf5-lib", "obstore", "py312", "minio"]
upstream = ["dev", "test", "hdf", "hdf5", "hdf5-lib", "netcdf3", "upstream", "icechunk-dev"]
all = ["dev", "test", "remote", "hdf", "hdf5", "netcdf3", "fits", "icechunk", "kerchunk", "hdf5-lib", "obstore",  "tif", "rio", "all_readers", "all_writers"]
=======
test = ["dev", "test", "remote", "hdf", "netcdf3", "fits", "icechunk", "kerchunk", "kerchunk_parquet", "hdf5-lib"]
test-py311 = ["dev", "test", "remote", "hdf", "netcdf3", "fits", "icechunk", "kerchunk", "kerchunk_parquet", "hdf5-lib", "py311"] # test against python 3.11
test-py312 = ["dev", "test", "remote", "hdf", "netcdf3", "fits", "icechunk", "kerchunk", "kerchunk_parquet", "hdf5-lib", "py312"] # test against python 3.12
minio = ["dev", "remote", "hdf", "netcdf3", "fits", "icechunk", "kerchunk", "hdf5-lib", "py312", "minio"]
minimum-versions = ["dev", "test", "remote", "hdf", "netcdf3", "fits", "icechunk", "kerchunk", "kerchunk_parquet", "hdf5-lib", "minimum-versions"]
upstream = ["dev", "test", "hdf", "hdf5-lib", "netcdf3", "upstream", "icechunk-dev"]
all = ["dev", "test", "remote", "hdf", "netcdf3", "fits", "icechunk", "kerchunk","kerchunk_parquet", "hdf5-lib", "all_parsers", "all_writers"]
>>>>>>> 38426345
docs = ["docs"]

# Define commands to run within the docs environment
[tool.pixi.feature.docs.tasks]
serve-docs = { cmd = "mkdocs serve" }
build-docs = { cmd = "mkdocs build" }
check-docs = { cmd = "mkdocs build --strict" }
readthedocs = { cmd = "rm -rf $READTHEDOCS_OUTPUT/html && cp -r site $READTHEDOCS_OUTPUT/html" }
# Define commands to run within the docs environment
[tool.pixi.feature.minio.tasks]
run-tests = { cmd = "pytest virtualizarr/tests/test_manifests/test_store.py virtualizarr/tests/test_parsers/test_hdf/test_hdf_manifest_store.py --run-minio-tests --run-network-tests --verbose" }
run-tests-xml-cov = { cmd = "pytest virtualizarr/tests/test_manifests/test_store.py virtualizarr/tests/test_parsers/test_hdf/test_hdf_manifest_store.py --run-minio-tests --run-network-tests --verbose --cov-report=xml" }

[tool.setuptools_scm]
fallback_version = "9999"

[tool.setuptools.packages.find]
exclude = ["docs", "tests", "tests.*", "docs.*"]

[tool.setuptools.package-data]
datatree = ["py.typed"]

[tool.mypy]
files = "virtualizarr/**/*.py"
show_error_codes = true

[[tool.mypy.overrides]]
module = [
    "docker",
    "fsspec.*",
    "h5py",
    "kerchunk.*",
    "minio",
    "numcodecs.*",
    "ujson",
<<<<<<< HEAD
    "zarr.*",
    "async_tiff.*",
    "obstore.*",
=======
    "zarr",
    "requests",
>>>>>>> 38426345
]
ignore_missing_imports = true

[tool.ruff]
# Same as Black.
line-length = 88
indent-width = 4
target-version = "py310"

exclude = [
    "docs",
    ".eggs"
]

[tool.ruff.lint]
# Enable Pyflakes (`F`) and a subset of the pycodestyle (`E`) codes by default.
# Unlike Flake8, Ruff doesn't enable pycodestyle warnings (`W`) or
# McCabe complexity (`C901`) by default.
select = ["E4", "E7", "E9", "F", "I"]
per-file-ignores = {}

# E402: module level import not at top of file
# E731: do not assign a lambda expression, use a def
# W503: line break before binary operator - not implimeted by ruff due to conflict with PEP8.

ignore = ["E402", "E731"]

# Allow fix for all enabled rules (when `--fix`) is provided.
fixable = ["ALL"]
unfixable = []

[tool.ruff.format]
# Like Black, use double quotes for strings.
quote-style = "double"
# Indent with spaces, rather than tabs.
indent-style = "space"
# Respect magic trailing commas.
skip-magic-trailing-comma = false
# Automatically detect the appropriate line ending.
line-ending = "auto"

[tool.ruff.lint.isort]
known-first-party = ["virtualizarr"]

[tool.coverage.run]
omit = ["conftest.py", "virtualizarr/tests/*"]

[tool.coverage.report]
exclude_lines = [
    "pragma: no cover",
    "if TYPE_CHECKING:",
    "pragma: ${PY_MAJOR_VERSION} no cover",
    '.*\.\.\.' # Ignore "..." lines
]

[tool.pytest.ini_options]
# See https://pytest-asyncio.readthedocs.io/en/latest/concepts.html#asyncio-event-loops
# Explicitly set asyncio_default_fixture_loop_scope to eliminate the following warning:
#
#    PytestDeprecationWarning: The configuration option "asyncio_default_fixture_loop_scope"
#    is unset. The event loop scope for asynchronous fixtures will default to the fixture
#    caching scope. Future versions of pytest-asyncio will default the loop scope for
#    asynchronous fixtures to function scope. Set the default fixture loop scope
#    explicitly in order to avoid unexpected behavior in the future. Valid fixture loop
#    scopes are: "function", "class", "module", "package", "session"
#
asyncio_default_fixture_loop_scope = "session"
markers = [
    # Although we may not use pytest.mark.flaky, some of our test modules import
    # from xarray.tests, and xarray.tests.__init__.py references pytest.mark.flaky.
    # Therefore, without the "flaky" marker below, during test execution, we see
    # this warning: "PytestUnknownMarkWarning: Unknown pytest.mark.flaky"
    "flaky: flaky tests",
    "network: marks test requiring internet (select with '--run-network-tests')",
    "minio: marks test requiring docker and minio (select with '--run-minio-tests')",
]
filterwarnings = [
    "ignore:Numcodecs codecs are not in the Zarr version 3 specification*:UserWarning:numcodecs"
]

[tool.numpydoc_validation]
# See https://numpydoc.readthedocs.io/en/latest/validation.html#built-in-validation-checks for list of checks
checks = [
    "GL06",
    "GL07",
    # Currently broken; see https://github.com/numpy/numpydoc/issues/573
    # "GL09",
    "GL10",
    "SS02",
    "SS04",
    "PR02",
    "PR03",
    "PR05",
    "PR06",
]<|MERGE_RESOLUTION|>--- conflicted
+++ resolved
@@ -60,13 +60,6 @@
     "kerchunk>=0.2.8",
     "astropy",
 ]
-<<<<<<< HEAD
-tiff = [
-    "obstore>=0.5.1",
-    "async-tiff @ git+https://github.com/developmentseed/async-tiff#subdirectory=python",
-]
-all_readers = [
-=======
 kerchunk_parquet = [
    "virtualizarr[remote]",
    "fastparquet",
@@ -74,15 +67,10 @@
 
 # kerchunk
 all_parsers = [
->>>>>>> 38426345
     "virtualizarr[hdf]",
     "virtualizarr[netcdf3]",
     "virtualizarr[fits]",
-<<<<<<< HEAD
-    "virtualizarr[tif]",
-=======
     "virtualizarr[kerchunk_parquet]",
->>>>>>> 38426345
 ]
 
 # writers
@@ -106,11 +94,7 @@
     'zarr @ git+https://github.com/zarr-developers/zarr-python',
     # optional dependencies
     'astropy @ git+https://github.com/astropy/astropy',
-<<<<<<< HEAD
-    'fsspec @ git+https://github.com/fsspec/filesystem_spec',
-=======
     's3fs @ git+https://github.com/fsspec/s3fs',
->>>>>>> 38426345
     'kerchunk @ git+https://github.com/fsspec/kerchunk',
     'icechunk @ git+https://github.com/earth-mover/icechunk#subdirectory=icechunk-python',
 ]
@@ -181,17 +165,12 @@
 [tool.pixi.feature.icechunk-dev.dependencies]
 rust = "*"
 
-<<<<<<< HEAD
-[tool.pixi.feature.rio.dependencies]
-rioxarray = "*"
-=======
 [tool.pixi.feature.minimum-versions.dependencies]
 xarray = "==2025.3.0"
 numpy = "==2.0.0"
 numcodecs = "==0.15.1"
 zarr = "==3.0.8"
 obstore = "==0.5.1"
->>>>>>> 38426345
 
 # Define commands to run within the test environments
 [tool.pixi.feature.test.tasks]
@@ -208,14 +187,6 @@
 [tool.pixi.environments]
 min-deps = ["dev", "test", "hdf", "hdf5-lib"] # VirtualiZarr/conftest.py using h5py, so the minimum set of dependencies for testing still includes hdf libs
 # Inherit from min-deps to get all the test commands, along with optional dependencies
-<<<<<<< HEAD
-test = ["dev", "test", "remote", "hdf", "hdf5", "netcdf3", "fits", "icechunk", "kerchunk", "hdf5-lib", "obstore",  "tif", "rio"]
-test-py311 = ["dev", "test", "remote", "hdf", "hdf5", "netcdf3", "fits", "icechunk", "kerchunk", "hdf5-lib", "obstore", "tif", "rio", "py311"] # test against python 3.11
-test-py312 = ["dev", "test", "remote", "hdf", "hdf5", "netcdf3", "fits", "icechunk", "kerchunk", "hdf5-lib", "obstore", "tif", "rio", "py312"] # test against python 3.12
-minio = ["dev", "remote", "hdf", "hdf5", "netcdf3", "fits", "icechunk", "kerchunk", "hdf5-lib", "obstore", "py312", "minio"]
-upstream = ["dev", "test", "hdf", "hdf5", "hdf5-lib", "netcdf3", "upstream", "icechunk-dev"]
-all = ["dev", "test", "remote", "hdf", "hdf5", "netcdf3", "fits", "icechunk", "kerchunk", "hdf5-lib", "obstore",  "tif", "rio", "all_readers", "all_writers"]
-=======
 test = ["dev", "test", "remote", "hdf", "netcdf3", "fits", "icechunk", "kerchunk", "kerchunk_parquet", "hdf5-lib"]
 test-py311 = ["dev", "test", "remote", "hdf", "netcdf3", "fits", "icechunk", "kerchunk", "kerchunk_parquet", "hdf5-lib", "py311"] # test against python 3.11
 test-py312 = ["dev", "test", "remote", "hdf", "netcdf3", "fits", "icechunk", "kerchunk", "kerchunk_parquet", "hdf5-lib", "py312"] # test against python 3.12
@@ -223,7 +194,6 @@
 minimum-versions = ["dev", "test", "remote", "hdf", "netcdf3", "fits", "icechunk", "kerchunk", "kerchunk_parquet", "hdf5-lib", "minimum-versions"]
 upstream = ["dev", "test", "hdf", "hdf5-lib", "netcdf3", "upstream", "icechunk-dev"]
 all = ["dev", "test", "remote", "hdf", "netcdf3", "fits", "icechunk", "kerchunk","kerchunk_parquet", "hdf5-lib", "all_parsers", "all_writers"]
->>>>>>> 38426345
 docs = ["docs"]
 
 # Define commands to run within the docs environment
@@ -259,14 +229,8 @@
     "minio",
     "numcodecs.*",
     "ujson",
-<<<<<<< HEAD
-    "zarr.*",
-    "async_tiff.*",
-    "obstore.*",
-=======
     "zarr",
     "requests",
->>>>>>> 38426345
 ]
 ignore_missing_imports = true
 

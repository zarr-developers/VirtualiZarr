
[project]
name = "virtualizarr"
description = "Create virtual Zarr stores from archival data using xarray API"
readme = "README.md"
authors = [
    {name = "Thomas Nicholas", email = "tom@cworthy.org"}
]
license = {text = "Apache-2"}
classifiers = [
    "Development Status :: 3 - Alpha",
    "Intended Audience :: Science/Research",
    "Topic :: Scientific/Engineering",
    "License :: OSI Approved :: Apache Software License",
    "Operating System :: OS Independent",
    "Programming Language :: Python",
    "Programming Language :: Python :: 3.9",
    "Programming Language :: Python :: 3.10",
    "Programming Language :: Python :: 3.11",
]
requires-python = ">=3.9"
dynamic = ["version"]
dependencies = [
    "xarray",
    "kerchunk",
    "pydantic",
    "packaging",
]

[project.optional-dependencies]
test = [
    "pre-commit",
    "pytest-mypy",
    "pytest",
<<<<<<< HEAD
=======
    "fsspec",
    "pooch",
    "netcdf4-python",
    "scipy"
>>>>>>> 41f0a2b3
    "pooch",
    "netcdf4-python",
    "scipy",
    "fsspec",
]





[project.urls]
Home = "https://github.com/TomNicholas/VirtualiZarr"
Documentation = "https://github.com/TomNicholas/VirtualiZarr/blob/main/README.md"

[build-system]
requires = [
    "setuptools>=61.0.0",
    "wheel",
    "setuptools_scm[toml]>=7.0",
    "check-manifest"
]

[tool.setuptools_scm]
write_to = "virtualizarr/_version.py"
write_to_template = '''
# Do not change! Do not track in version control!
__version__ = "{version}"
'''

[tool.setuptools.packages.find]
exclude = ["docs", "tests", "tests.*", "docs.*"]

[tool.setuptools.package-data]
datatree = ["py.typed"]



[mypy]
files = "virtualizarr/**/*.py"
show_error_codes = true





[tool.ruff]
line-length = 100
target-version = "py39"

exclude = [
    "docs",
    ".eggs"]


[tool.ruff.lint]
# Enable Pyflakes (`F`) and a subset of the pycodestyle (`E`)  codes by default.
# Unlike Flake8, Ruff doesn't enable pycodestyle warnings (`W`) or
# McCabe complexity (`C901`) by default.
select = ["E4", "E7", "E9", "F"]
per-file-ignores = {}

# E402: module level import not at top of file
# E731: do not assign a lambda expression, use a def
# W503: line break before binary operator - not implimeted by ruff due to conflict with PEP8.

ignore = ["E402", "E731"]

[tool.ruff.format]
# Indent with spaces, rather than tabs.
indent-style = "space"
# Respect magic trailing commas.
skip-magic-trailing-comma = false
# Automatically detect the appropriate line ending.
line-ending = "auto"

[tool.ruff.lint.isort]
known-first-party = ["virtualizarr"]<|MERGE_RESOLUTION|>--- conflicted
+++ resolved
@@ -32,17 +32,11 @@
     "pre-commit",
     "pytest-mypy",
     "pytest",
-<<<<<<< HEAD
-=======
     "fsspec",
     "pooch",
     "netcdf4-python",
-    "scipy"
->>>>>>> 41f0a2b3
+    "scipy",
     "pooch",
-    "netcdf4-python",
-    "scipy",
-    "fsspec",
 ]
 
 

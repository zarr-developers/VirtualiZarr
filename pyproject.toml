--- conflicted
+++ resolved
@@ -117,12 +117,9 @@
     "pytest-asyncio",
     "pytest-cov",
     "pytest-mypy",
-<<<<<<< HEAD
     "pytest",
     "pytest-asyncio",
-=======
     "pytest-xdist",
->>>>>>> 206277f6
     "ruff",
     "s3fs",
     "scipy",

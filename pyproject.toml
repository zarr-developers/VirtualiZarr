--- conflicted
+++ resolved
@@ -21,7 +21,7 @@
 requires-python = ">=3.9"
 dynamic = ["version"]
 dependencies = [
-    "xarray@git+https://github.com/TomNicholas/xarray.git@concat-avoid-index-auto-creation#egg=xarray",
+    "xarray@git+https://github.com/pydata/xarray.git@main#egg=xarray",
     "kerchunk==0.2.2",
     "h5netcdf",
     "pydantic",
@@ -39,15 +39,7 @@
     "pytest",
     "scipy",
     "pooch",
-<<<<<<< HEAD
-    "h5netcdf",
-]
-
-
-=======
     "ruff",
->>>>>>> 79d69693
-
 ]
 
 

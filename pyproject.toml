--- conflicted
+++ resolved
@@ -120,11 +120,6 @@
     "pytest",
     "ruff",
     "s3fs",
-<<<<<<< HEAD
-    "virtualizarr[obstore]",
-    "virtualizarr[all]",
-=======
->>>>>>> 81a760d9
 ]
 
 [project.urls]


[project]
name = "virtualizarr"
description = "Create virtual Zarr stores from archival data using xarray API"
readme = "README.md"
authors = [
    {name = "Thomas Nicholas", email = "tom@cworthy.org"}
]
license = {text = "Apache-2"}
classifiers = [
    "Development Status :: 3 - Alpha",
    "Intended Audience :: Science/Research",
    "Topic :: Scientific/Engineering",
    "License :: OSI Approved :: Apache Software License",
    "Operating System :: OS Independent",
    "Programming Language :: Python",
    "Programming Language :: Python :: 3.9",
    "Programming Language :: Python :: 3.10",
    "Programming Language :: Python :: 3.11",
]
requires-python = ">=3.9"
dynamic = ["version"]
dependencies = [
    "xarray",
    "kerchunk",
    "pydantic",
    "packaging",
]

[project.optional-dependencies]
test = [
    "netCDF4",
    "pre-commit",
    "pytest-mypy",
    "pytest",
<<<<<<< HEAD
    "fsspec",
    "pooch",
    "netcdf4-python",
=======
    "scipy"
>>>>>>> b80059bd
]





[project.urls]
Home = "https://github.com/TomNicholas/VirtualiZarr"
Documentation = "https://github.com/TomNicholas/VirtualiZarr/blob/main/README.md"

[build-system]
requires = [
    "setuptools>=61.0.0",
    "wheel",
    "setuptools_scm[toml]>=7.0",
    "check-manifest"
]

[tool.setuptools_scm]
write_to = "virtualizarr/_version.py"
write_to_template = '''
# Do not change! Do not track in version control!
__version__ = "{version}"
'''

[tool.setuptools.packages.find]
exclude = ["docs", "tests", "tests.*", "docs.*"]

[tool.setuptools.package-data]
datatree = ["py.typed"]

[tool.isort]
profile = "black"
skip_gitignore = true
float_to_top = true
default_section = "THIRDPARTY"
known_first_party = "virtualizarr"

[mypy]
files = "virtualizarr/**/*.py"
show_error_codes = true<|MERGE_RESOLUTION|>--- conflicted
+++ resolved
@@ -33,13 +33,10 @@
     "pre-commit",
     "pytest-mypy",
     "pytest",
-<<<<<<< HEAD
     "fsspec",
     "pooch",
     "netcdf4-python",
-=======
     "scipy"
->>>>>>> b80059bd
 ]
 
 

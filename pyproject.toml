
[project]
name = "virtualizarr"
description = "Create virtual Zarr stores from archival data using xarray API"
readme = "README.md"
authors = [
    {name = "Thomas Nicholas", email = "tom@cworthy.org"}
]
license = {text = "Apache-2"}
classifiers = [
    "Development Status :: 3 - Alpha",
    "Intended Audience :: Science/Research",
    "Topic :: Scientific/Engineering",
    "License :: OSI Approved :: Apache Software License",
    "Operating System :: OS Independent",
    "Programming Language :: Python",
    "Programming Language :: Python :: 3.11",
    "Programming Language :: Python :: 3.12",
]
requires-python = ">=3.11"
dynamic = ["version"]
dependencies = [
    "xarray>=2025.1.1",
    "numpy>=2.0.0",
    "universal-pathlib",
    "numcodecs>=0.15.1",
    "ujson",
    "packaging",
    "zarr>=3.0.2",
]

# Dependency sets under optional-dependencies are available via PyPI
[project.optional-dependencies]
# for creating virtual datasets from objects on remote storage
remote = [
    "fsspec",
    "requests",
    "aiohttp",
    "s3fs",
]
obstore = [
    "obstore>=0.5.1",
]
# non-kerchunk-based readers
hdf = [
    "virtualizarr[remote]",
    "h5py",
    "hdf5plugin",
    "imagecodecs",
    "imagecodecs-numcodecs==2024.6.1",
]

# kerchunk-based readers
hdf5 = [
    "virtualizarr[remote]",
    "kerchunk>=0.2.8",
    "h5py",
]
netcdf3 = [
    "virtualizarr[remote]",
    "kerchunk>=0.2.8",
    "scipy",
]
fits = [
    "virtualizarr[remote]",
    "kerchunk>=0.2.8",
    "astropy",
]
all_readers = [
    "virtualizarr[hdf]",
    "virtualizarr[hdf5]",
    "virtualizarr[netcdf3]",
    "virtualizarr[fits]",
]

# writers
icechunk = [
    "icechunk>=0.2.4",
]
kerchunk = ["fastparquet"]

all_writers = [
    "virtualizarr[icechunk]",
    "virtualizarr[kerchunk]",
]

# Dependency sets under dependencies-groups are NOT available via PyPI
[dependency-groups]
upstream = [
    'xarray @ git+https://github.com/pydata/xarray',
    'universal_pathlib @ git+https://github.com/fsspec/universal_pathlib',
    'numcodecs @ git+https://github.com/zarr-developers/numcodecs',
    'ujson @ git+https://github.com/ultrajson/ultrajson',
    'zarr @ git+https://github.com/zarr-developers/zarr-python',
    # optional dependencies
    'astropy @ git+https://github.com/astropy/astropy',
    'fsspec @ git+https://github.com/fsspec/filesystem_spec',
    's3fs @ git+https://github.com/fsspec/s3fs',
    'kerchunk @ git+https://github.com/fsspec/kerchunk',
    'icechunk @ git+https://github.com/earth-mover/icechunk#subdirectory=icechunk-python',
]
docs = [
    "sphinx",
    "myst_nb",
    "pydata_sphinx_theme",
    "sphinx_copybutton",
    "sphinx_design",
    "sphinx_togglebutton",
    "sphinx-autobuild>=2021.3.14",
    "sphinx-autodoc-typehints",
]
dev = [
    "codecov",
    "mypy",
    "pandas-stubs",
    "pooch",
    "pre-commit",
<<<<<<< HEAD
    "pytest-asyncio",
    "pytest-cov",
    "pytest-mypy",
    "pytest",
=======
    "pytest",
    "pytest-asyncio",
    "pytest-cov",
    "pytest-mypy",
    "pytest-xdist",
>>>>>>> 206277f6
    "ruff",
    "s3fs",
]

[project.urls]
Home = "https://github.com/zarr-developers/VirtualiZarr"
Documentation = "https://github.com/zarr-developers/VirtualiZarr/blob/main/README.md"

[build-system]
requires = [
    "setuptools>=61.0.0",
    "wheel",
    "setuptools_scm[toml]>=7.0",
    "check-manifest"
]

[tool.pixi.project]
channels = ["conda-forge"]
platforms = ["win-64", "linux-64", "osx-64", "osx-arm64"]

# Add the editable project pip install to the default group
[tool.pixi.pypi-dependencies]
virtualizarr = { path = ".", editable = true }

# Define a feature set for Python 3.11
[tool.pixi.feature.py311.dependencies]
python = "3.11.*"

# Define a feature set for Python 3.12
[tool.pixi.feature.py312.dependencies]
python = "3.12.*"

# Install NetCDF and HDF5 from conda-forge for extra plugin capabilities
[tool.pixi.feature.hdf5-lib.dependencies]
netcdf4 = ">=1.7.2,<2"
hdf5 = ">=1.14.4,<2"
h5netcdf = ">=1.5.0,<2"

[tool.pixi.feature.icechunk-dev.dependencies]
rust = "*"

# Define commands to run within the test environments
[tool.pixi.feature.dev.tasks]
run-mypy = { cmd = "mypy virtualizarr" }
run-tests = { cmd = "pytest -n auto --run-network-tests --verbose" }
run-tests-no-network = { cmd = "pytest -n auto" }
run-tests-cov = { cmd = "pytest -n auto --run-network-tests --verbose --cov=virtualizarr --cov=term-missing" }
run-tests-xml-cov = { cmd = "pytest -n auto --run-network-tests --verbose --cov=virtualizarr --cov-report=xml" }
run-tests-html-cov = { cmd = "pytest -n auto --run-network-tests --verbose --cov=virtualizarr --cov-report=html" }

# Define which features and groups to include in different pixi (similar to conda) environments)
[tool.pixi.environments]
min-deps = ["dev", "hdf", "hdf5", "hdf5-lib"] # VirtualiZarr/conftest.py using h5py, so the minimum set of dependencies for testing still includes hdf libs
# Inherit from min-deps to get all the test commands, along with optional dependencies
test = ["dev", "remote", "hdf", "hdf5", "netcdf3", "fits", "icechunk", "kerchunk", "hdf5-lib", "obstore"]
test-py311 = ["dev", "remote", "hdf", "hdf5", "netcdf3", "fits", "icechunk", "kerchunk", "hdf5-lib", "obstore", "py311"] # test against python 3.11
test-py312 = ["dev", "remote", "hdf", "hdf5", "netcdf3", "fits", "icechunk", "kerchunk", "hdf5-lib", "obstore", "py312"] # test against python 3.12
upstream = ["dev", "hdf", "hdf5", "hdf5-lib", "netcdf3", "upstream", "icechunk-dev"]
all = ["dev", "remote", "hdf", "hdf5", "netcdf3", "fits", "icechunk", "kerchunk", "hdf5-lib", "obstore", "all_readers", "all_writers"]
docs = ["docs"]




# Define commands to run within the docs environment
[tool.pixi.feature.docs.tasks]
build-docs = { cmd = "make html", cwd = "docs" }
serve-docs = { cmd = "sphinx-autobuild docs docs/_build --host 0.0.0.0" }
readthedocs = "rm -rf $READTHEDOCS_OUTPUT/html && cp -r docs/_build/html $READTHEDOCS_OUTPUT/html"

[tool.setuptools_scm]
fallback_version = "9999"

[tool.setuptools.packages.find]
exclude = ["docs", "tests", "tests.*", "docs.*"]

[tool.setuptools.package-data]
datatree = ["py.typed"]

[tool.mypy]
files = "virtualizarr/**/*.py"
show_error_codes = true

[[tool.mypy.overrides]]
module = "fsspec.*"
ignore_missing_imports = true

[[tool.mypy.overrides]]
module = "numcodecs.*"
ignore_missing_imports = true

[[tool.mypy.overrides]]
module = "kerchunk.*"
ignore_missing_imports = true

[[tool.mypy.overrides]]
module = "ujson.*"
ignore_missing_imports = true

[[tool.mypy.overrides]]
module = "zarr.*"
ignore_missing_imports = true

[tool.ruff]
# Same as Black.
line-length = 88
indent-width = 4
target-version = "py310"

exclude = [
    "docs",
    ".eggs"
]

[tool.ruff.lint]
# Enable Pyflakes (`F`) and a subset of the pycodestyle (`E`) codes by default.
# Unlike Flake8, Ruff doesn't enable pycodestyle warnings (`W`) or
# McCabe complexity (`C901`) by default.
select = ["E4", "E7", "E9", "F", "I"]
per-file-ignores = {}

# E402: module level import not at top of file
# E731: do not assign a lambda expression, use a def
# W503: line break before binary operator - not implimeted by ruff due to conflict with PEP8.

ignore = ["E402", "E731"]

# Allow fix for all enabled rules (when `--fix`) is provided.
fixable = ["ALL"]
unfixable = []

[tool.ruff.format]
# Like Black, use double quotes for strings.
quote-style = "double"
# Indent with spaces, rather than tabs.
indent-style = "space"
# Respect magic trailing commas.
skip-magic-trailing-comma = false
# Automatically detect the appropriate line ending.
line-ending = "auto"

[tool.ruff.lint.isort]
known-first-party = ["virtualizarr"]

[tool.coverage.run]
include = ["virtualizarr/"]
omit = ["conftest.py", "virtualizarr/tests/*"]

[tool.pytest.ini_options]
# See https://pytest-asyncio.readthedocs.io/en/latest/concepts.html#asyncio-event-loops
# Explicitly set asyncio_default_fixture_loop_scope to eliminate the following warning:
#
#    PytestDeprecationWarning: The configuration option "asyncio_default_fixture_loop_scope"
#    is unset. The event loop scope for asynchronous fixtures will default to the fixture
#    caching scope. Future versions of pytest-asyncio will default the loop scope for
#    asynchronous fixtures to function scope. Set the default fixture loop scope
#    explicitly in order to avoid unexpected behavior in the future. Valid fixture loop
#    scopes are: "function", "class", "module", "package", "session"
#
asyncio_default_fixture_loop_scope = "session"
markers = [
    # Although we may not use pytest.mark.flaky, some of our test modules import
    # from xarray.tests, and xarray.tests.__init__.py references pytest.mark.flaky.
    # Therefore, without the "flaky" marker below, during test execution, we see
    # this warning: "PytestUnknownMarkWarning: Unknown pytest.mark.flaky"
    "flaky: flaky tests",
    "network: marks test requiring internet (select with '--run-network-tests')",
]<|MERGE_RESOLUTION|>--- conflicted
+++ resolved
@@ -115,18 +115,11 @@
     "pandas-stubs",
     "pooch",
     "pre-commit",
-<<<<<<< HEAD
-    "pytest-asyncio",
-    "pytest-cov",
-    "pytest-mypy",
-    "pytest",
-=======
     "pytest",
     "pytest-asyncio",
     "pytest-cov",
     "pytest-mypy",
     "pytest-xdist",
->>>>>>> 206277f6
     "ruff",
     "s3fs",
 ]


[project]
name = "virtualizarr"
description = "Create virtual Zarr stores from archival data using xarray API"
readme = "README.md"
authors = [
    {name = "Thomas Nicholas", email = "tom@cworthy.org"}
]
license = {text = "Apache-2"}
classifiers = [
    "Development Status :: 3 - Alpha",
    "Intended Audience :: Science/Research",
    "Topic :: Scientific/Engineering",
    "License :: OSI Approved :: Apache Software License",
    "Operating System :: OS Independent",
    "Programming Language :: Python",
    "Programming Language :: Python :: 3.9",
    "Programming Language :: Python :: 3.10",
    "Programming Language :: Python :: 3.11",
    "Programming Language :: Python :: 3.12",
]
requires-python = ">=3.9"
dynamic = ["version"]
dependencies = [
<<<<<<< HEAD
    "xarray@git+https://github.com/pydata/xarray",
    "kerchunk==0.2.2",
    "universal-pathlib",
=======
    "xarray>=2024.5.0",
    "kerchunk>=0.2.5",
>>>>>>> c7542dce
    "h5netcdf",
    "pydantic",
    "numpy",
    "ujson",
    "packaging",
]

[project.optional-dependencies]
test = [
    "codecov",
    "pre-commit",
    "pytest-mypy",
    "pytest-cov",
    "pytest",
    "scipy",
    "pooch",
    "ruff",
    "s3fs"

]


[project.urls]
Home = "https://github.com/TomNicholas/VirtualiZarr"
Documentation = "https://github.com/TomNicholas/VirtualiZarr/blob/main/README.md"

[build-system]
requires = [
    "setuptools>=61.0.0",
    "wheel",
    "setuptools_scm[toml]>=7.0",
    "check-manifest"
]

[tool.setuptools_scm]
write_to = "virtualizarr/_version.py"
write_to_template = '''
# Do not change! Do not track in version control!
__version__ = "{version}"
'''

[tool.setuptools.packages.find]
exclude = ["docs", "tests", "tests.*", "docs.*"]

[tool.setuptools.package-data]
datatree = ["py.typed"]



[mypy]
files = "virtualizarr/**/*.py"
show_error_codes = true

[tool.ruff]
# Same as Black.
line-length = 88
indent-width = 4
target-version = "py39"

exclude = [
    "docs",
    ".eggs"]

[tool.ruff.lint]
# Enable Pyflakes (`F`) and a subset of the pycodestyle (`E`)  codes by default.
# Unlike Flake8, Ruff doesn't enable pycodestyle warnings (`W`) or
# McCabe complexity (`C901`) by default.
select = ["E4", "E7", "E9", "F", "I"]
per-file-ignores = {}

# E402: module level import not at top of file
# E731: do not assign a lambda expression, use a def
# W503: line break before binary operator - not implimeted by ruff due to conflict with PEP8.

ignore = ["E402", "E731"]

# Allow fix for all enabled rules (when `--fix`) is provided.
fixable = ["ALL"]
unfixable = []

[tool.ruff.format]
# Like Black, use double quotes for strings.
quote-style = "double"
# Indent with spaces, rather than tabs.
indent-style = "space"
# Respect magic trailing commas.
skip-magic-trailing-comma = false
# Automatically detect the appropriate line ending.
line-ending = "auto"

[tool.ruff.lint.isort]
known-first-party = ["virtualizarr"]<|MERGE_RESOLUTION|>--- conflicted
+++ resolved
@@ -22,14 +22,8 @@
 requires-python = ">=3.9"
 dynamic = ["version"]
 dependencies = [
-<<<<<<< HEAD
-    "xarray@git+https://github.com/pydata/xarray",
-    "kerchunk==0.2.2",
-    "universal-pathlib",
-=======
     "xarray>=2024.5.0",
     "kerchunk>=0.2.5",
->>>>>>> c7542dce
     "h5netcdf",
     "pydantic",
     "numpy",

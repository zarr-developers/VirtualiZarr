import os
import warnings
from collections.abc import Iterable, Mapping, MutableMapping
from io import BufferedIOBase
from pathlib import Path
from typing import (
    Any,
    Callable,
    Hashable,
    Literal,
    Optional,
    TypeAlias,
    cast,
    overload,
)

import ujson  # type: ignore

# TODO import specific functions/classes (i.e. open_dataset, Dataset, Variable, Coordinates) not just entire xarray namespace
import xarray as xr
from upath import UPath
from xarray import register_dataset_accessor
from xarray.backends import AbstractDataStore, BackendArray
from xarray.coding.times import CFDatetimeCoder
from xarray.conventions import decode_cf_variables
from xarray.core.indexes import Index, PandasIndex
from xarray.core.variable import IndexVariable, Variable

import virtualizarr.kerchunk as kerchunk
from virtualizarr.kerchunk import FileType, KerchunkStoreRefs
from virtualizarr.manifests import ChunkManifest, ManifestArray
from virtualizarr.utils import _fsspec_openfile_from_filepath
from virtualizarr.zarr import (
    attrs_from_zarr_group_json,
    dataset_to_zarr,
    metadata_from_zarr_json,
)

T_Attrs = MutableMapping[Any, Any]
T_Variables = Mapping[Any, Variable]
# alias for (dims, data, attrs, encoding)
T_VariableExpanded: TypeAlias = tuple[Hashable, Any, dict[Any, Any], dict[Any, Any]]


XArrayOpenT = str | os.PathLike[Any] | BufferedIOBase | AbstractDataStore


class ManifestBackendArray(ManifestArray, BackendArray):
    """Using this prevents xarray from wrapping the KerchunkArray in ExplicitIndexingAdapter etc."""

    ...


def open_virtual_dataset(
    filepath: str,
    *,
    filetype: FileType | None = None,
    drop_variables: Iterable[str] | None = None,
    loadable_variables: Iterable[str] | None = None,
    cftime_variables: Iterable[str] | None = None,
    indexes: Mapping[str, Index] | None = None,
    virtual_array_class=ManifestArray,
    reader_options: Optional[dict] = None,
) -> xr.Dataset:
    """
    Open a file or store as an xarray Dataset wrapping virtualized zarr arrays.

    No data variables will be loaded unless specified in the ``loadable_variables`` kwarg (in which case they will be xarray lazily indexed arrays).

    Xarray indexes can optionally be created (the default behaviour). To avoid creating any xarray indexes pass ``indexes={}``.

    Parameters
    ----------
    filepath : str, default None
        File path to open as a set of virtualized zarr arrays.
    filetype : FileType, default None
        Type of file to be opened. Used to determine which kerchunk file format backend to use.
        Can be one of {'netCDF3', 'netCDF4', 'HDF', 'TIFF', 'GRIB', 'FITS', 'zarr_v3'}.
        If not provided will attempt to automatically infer the correct filetype from header bytes.
    drop_variables: list[str], default is None
        Variables in the file to drop before returning.
    loadable_variables: list[str], default is None
        Variables in the file to open as lazy numpy/dask arrays instead of instances of virtual_array_class.
        Default is to open all variables as virtual arrays (i.e. ManifestArray).
    cftime_variables : list[str], default is None
        Interpret the value of specified vars using cftime, returning a datetime.
        These will be automatically re-encoded with cftime. This list must be a subset
        of ``loadable_variables``.
    indexes : Mapping[str, Index], default is None
        Indexes to use on the returned xarray Dataset.
        Default is None, which will read any 1D coordinate data to create in-memory Pandas indexes.
        To avoid creating any indexes, pass indexes={}.
    virtual_array_class
        Virtual array class to use to represent the references to the chunks in each on-disk array.
        Currently can only be ManifestArray, but once VirtualZarrArray is implemented the default should be changed to that.
    reader_options: dict, default {'storage_options': {'key': '', 'secret': '', 'anon': True}}
        Dict passed into Kerchunk file readers, to allow reading from remote filesystems.
        Note: Each Kerchunk file reader has distinct arguments, so ensure reader_options match selected Kerchunk reader arguments.

    Returns
    -------
    vds
        An xarray Dataset containing instances of virtual_array_cls for each variable, or normal lazily indexed arrays for each variable in loadable_variables.
    """
    loadable_vars: dict[str, xr.Variable]
    virtual_vars: dict[str, xr.Variable]
    vars: dict[str, xr.Variable]

    if drop_variables is None:
        drop_variables = []
    elif isinstance(drop_variables, str):
        drop_variables = [drop_variables]
    else:
        drop_variables = list(drop_variables)
    if loadable_variables is None:
        loadable_variables = []
    elif isinstance(loadable_variables, str):
        loadable_variables = [loadable_variables]
    else:
        loadable_variables = list(loadable_variables)
    common = set(drop_variables).intersection(set(loadable_variables))
    if common:
        raise ValueError(f"Cannot both load and drop variables {common}")

    if cftime_variables is None:
        cftime_variables = []
    elif isinstance(cftime_variables, str):
        cftime_variables = [cftime_variables]
    else:
        cftime_variables = list(cftime_variables)

    if diff := (set(cftime_variables) - set(loadable_variables)):
        missing_str = ", ".join([f"'{v}'" for v in diff])
        raise ValueError(
            "All ``cftime_variables`` must be included in ``loadable_variables`` "
            f"({missing_str} not in ``loadable_variables``)"
        )

    if virtual_array_class is not ManifestArray:
        raise NotImplementedError()

    # if filetype is user defined, convert to FileType
    if filetype is not None:
        filetype = FileType(filetype)

    if filetype == FileType.zarr_v3:
        # TODO is there a neat way of auto-detecting this?
        return open_virtual_dataset_from_v3_store(
            storepath=filepath, drop_variables=drop_variables, indexes=indexes
        )
    else:
        if reader_options is None:
            universal_filepath = UPath(filepath)
            protocol = universal_filepath.protocol
            if protocol == "s3":
                reader_options = {
                    "storage_options": {"key": "", "secret": "", "anon": True}
                }
            else:
                reader_options = {}

        # this is the only place we actually always need to use kerchunk directly
        # TODO avoid even reading byte ranges for variables that will be dropped later anyway?
        vds_refs = kerchunk.read_kerchunk_references_from_file(
            filepath=filepath,
            filetype=filetype,
            reader_options=reader_options,
        )
        virtual_vars = virtual_vars_from_kerchunk_refs(
            vds_refs,
            drop_variables=drop_variables + loadable_variables,
            virtual_array_class=virtual_array_class,
        )
        ds_attrs = kerchunk.fully_decode_arr_refs(vds_refs["refs"]).get(".zattrs", {})
        # coord_names = ds_attrs.pop("coordinates", [])

        if indexes is None or len(loadable_variables) > 0:
            # TODO we are reading a bunch of stuff we know we won't need here, e.g. all of the data variables...
            # TODO it would also be nice if we could somehow consolidate this with the reading of the kerchunk references
            # TODO really we probably want a dedicated xarray backend that iterates over all variables only once
            fpath = _fsspec_openfile_from_filepath(
                filepath=filepath, reader_options=reader_options
            )

            # fpath can be `Any` thanks to fsspec.filesystem(...).open() returning Any.
            # We'll (hopefully safely) cast it to what xarray is expecting, but this might let errors through.

            ds = xr.open_dataset(
                cast(XArrayOpenT, fpath),
                drop_variables=drop_variables,
                decode_times=False,
            )

            if indexes is None:
                warnings.warn(
                    "Specifying `indexes=None` will create in-memory pandas indexes for each 1D coordinate, but concatenation of ManifestArrays backed by pandas indexes is not yet supported (see issue #18)."
                    "You almost certainly want to pass `indexes={}` to `open_virtual_dataset` instead."
                )

                # add default indexes by reading data from file
                indexes = {name: index for name, index in ds.xindexes.items()}
            elif indexes != {}:
                # TODO allow manual specification of index objects
                raise NotImplementedError()
            else:
                indexes = dict(**indexes)  # for type hinting: to allow mutation

            loadable_vars = {
                str(name): var
                for name, var in ds.variables.items()
                if name in loadable_variables
            }

            for name in cftime_variables:
                var = loadable_vars[name]
                loadable_vars[name] = CFDatetimeCoder().decode(var, name=name)

            # if we only read the indexes we can just close the file right away as nothing is lazy
            if loadable_vars == {}:
                ds.close()
        else:
            loadable_vars = {}
            indexes = {}

        vars = {**virtual_vars, **loadable_vars}

        decoded_vars, decoded_attrs, coord_names = determine_cf_coords(vars, ds_attrs)

        vds = construct_virtual_dataset(
            decoded_vars, indexes, decoded_attrs, coord_names
        )

        return vds


def open_virtual_dataset_from_v3_store(
    storepath: str,
    drop_variables: list[str],
    indexes: Mapping[str, Index] | None,
) -> xr.Dataset:
    """
    Read a Zarr v3 store and return an xarray Dataset containing virtualized arrays.
    """
    _storepath = Path(storepath)

    ds_attrs = attrs_from_zarr_group_json(_storepath / "zarr.json")
    coord_names = ds_attrs.pop("coordinates", [])

    # TODO recursive glob to create a datatree
    # Note: this .is_file() check should not be necessary according to the pathlib docs, but tests fail on github CI without it
    # see https://github.com/TomNicholas/VirtualiZarr/pull/45#discussion_r1547833166
    all_paths = _storepath.glob("*/")
    directory_paths = [p for p in all_paths if not p.is_file()]

    vars = {}
    for array_dir in directory_paths:
        var_name = array_dir.name
        if var_name in drop_variables:
            break

        zarray, dim_names, attrs = metadata_from_zarr_json(array_dir / "zarr.json")
        manifest = ChunkManifest.from_zarr_json(str(array_dir / "manifest.json"))

        marr = ManifestArray(chunkmanifest=manifest, zarray=zarray)
        var = xr.Variable(data=marr, dims=dim_names, attrs=attrs)
        vars[var_name] = var

    if indexes is None:
        raise NotImplementedError()
    elif indexes != {}:
        # TODO allow manual specification of index objects
        raise NotImplementedError()
    else:
        indexes = dict(**indexes)  # for type hinting: to allow mutation

    decoded_vars, decoded_attrs, coord_names = determine_cf_coords(vars, attrs)

    vds = construct_virtual_dataset(decoded_vars, indexes, decoded_attrs, coord_names)

    return vds


def virtual_vars_from_kerchunk_refs(
    refs: KerchunkStoreRefs,
    drop_variables: list[str] | None = None,
    virtual_array_class=ManifestArray,
) -> dict[str, xr.Variable]:
    """
    Translate a store-level kerchunk reference dict into aaset of xarray Variables containing virtualized arrays.

    Parameters
    ----------
    drop_variables: list[str], default is None
        Variables in the file to drop before returning.
    virtual_array_class
        Virtual array class to use to represent the references to the chunks in each on-disk array.
        Currently can only be ManifestArray, but once VirtualZarrArray is implemented the default should be changed to that.
    """

    var_names = kerchunk.find_var_names(refs)
    if drop_variables is None:
        drop_variables = []
    var_names_to_keep = [
        var_name for var_name in var_names if var_name not in drop_variables
    ]

    vars = {
        var_name: variable_from_kerchunk_refs(refs, var_name, virtual_array_class)
        for var_name in var_names_to_keep
    }
    return vars


def dataset_from_kerchunk_refs(
    refs: KerchunkStoreRefs,
    drop_variables: list[str] = [],
    virtual_array_class: type = ManifestArray,
    indexes: MutableMapping[str, Index] | None = None,
) -> xr.Dataset:
    """
    Translate a store-level kerchunk reference dict into an xarray Dataset containing virtualized arrays.

    drop_variables: list[str], default is None
        Variables in the file to drop before returning.
    virtual_array_class
        Virtual array class to use to represent the references to the chunks in each on-disk array.
        Currently can only be ManifestArray, but once VirtualZarrArray is implemented the default should be changed to that.
    """

    vars = virtual_vars_from_kerchunk_refs(refs, drop_variables, virtual_array_class)
    attrs = kerchunk.fully_decode_arr_refs(refs["refs"]).get(".zattrs", {})
    # coord_names = ds_attrs.pop("coordinates", [])

    if indexes is None:
        indexes = {}

    decoded_vars, decoded_attrs, coord_names = determine_cf_coords(vars, attrs)

    vds = construct_virtual_dataset(decoded_vars, indexes, decoded_attrs, coord_names)

    return vds


def variable_from_kerchunk_refs(
    refs: KerchunkStoreRefs, var_name: str, virtual_array_class
) -> xr.Variable:
    """Create a single xarray Variable by reading specific keys of a kerchunk references dict."""

    arr_refs = kerchunk.extract_array_refs(refs, var_name)
    chunk_dict, zarray, zattrs = kerchunk.parse_array_refs(arr_refs)
    # we want to remove the _ARRAY_DIMENSIONS from the final variables' .attrs
    dims = zattrs.pop("_ARRAY_DIMENSIONS")
    if chunk_dict:
        manifest = ChunkManifest._from_kerchunk_chunk_dict(chunk_dict)
        varr = virtual_array_class(zarray=zarray, chunkmanifest=manifest)
    else:
        # This means we encountered a scalar variable of dimension 0,
        # very likely that it actually has no numeric value and its only purpose
        # is to communicate dataset attributes.
        varr = zarray.fill_value

    return xr.Variable(data=varr, dims=dims, attrs=zattrs)


def determine_cf_coords(
    variables: T_Variables,
    attributes: T_Attrs,
) -> tuple[T_Variables, T_Attrs, set[Hashable]]:
    """
    Determines which variables are coordinate variables according to CF conventions.

    Should not actually do any decoding of values in the variables, only inspect and possibly alter their metadata.
    """
    new_vars, attrs, coord_names = decode_cf_variables(
        variables=variables,
        attributes=attributes,
        concat_characters=False,
        mask_and_scale=False,
        decode_times=False,
        decode_coords="all",
        drop_variables=None,  # should have already been dropped
        use_cftime=False,  # done separately, to only the loadable_vars
        decode_timedelta=False,  # done separately, to only the loadable_vars
    )
    return new_vars, attrs, coord_names


def construct_virtual_dataset(
    vars: Mapping[str, xr.Variable],
    indexes: MutableMapping[str, Index],
    attrs: T_Attrs,
    coord_names: Iterable[str] | None = None,
) -> xr.Dataset:
    """
    Constructs the virtual dataset but without automatically building a pandas.Index for 1D coordinates.

    Currently requires this function as a workaround unless xarray PR #8124 is merged.

    Will also preserve any loaded variables and indexes it is passed.
    """

    coord_vars: dict[str, T_VariableExpanded | xr.Variable] = {}
    data_vars = {}
<<<<<<< HEAD
    coord_vars: dict[
        str, tuple[Hashable, Any, dict[Any, Any], dict[Any, Any]] | xr.Variable
    ] = {}
    found_coord_names: set[str] = set()
    for name, var in vars.items():
        if "coordinates" in var.attrs:
            found_coord_names.update(var.attrs["coordinates"].split(" "))
        if name in coord_names or var.dims == (name,) or name in found_coord_names:
=======
    for name, var in vars.items():
        if name in coord_names:
>>>>>>> bb8b3d3c
            # use workaround to avoid creating IndexVariables described here https://github.com/pydata/xarray/pull/8107#discussion_r1311214263
            if len(var.dims) == 1:
                dim1d, *_ = var.dims
                coord_vars[name] = (dim1d, var.data, var.attrs, var.encoding)

                if isinstance(var, IndexVariable):
                    # unless variable actually already is a loaded IndexVariable,
                    # in which case we need to keep it and add the corresponding indexes explicitly
                    coord_vars[str(name)] = var
                    # TODO this seems suspect - will it handle datetimes?
                    indexes[name] = PandasIndex(var, dim1d)
            else:
                coord_vars[name] = var
        else:
            data_vars[name] = var

    coords = xr.Coordinates(coord_vars, indexes=indexes)

    print(indexes)

    print(coords)
    print(type(coords))

    print(data_vars)

    print(list(type(var._data) for var in data_vars.values()))
    print(list(type(var.data) for var in data_vars.values()))

    vds = xr.Dataset(
        data_vars,
        coords=coords,
        # indexes={},  # TODO should be added in a later version of xarray
        attrs=attrs,
    )

    # TODO we should probably also use vds.set_close() to tell xarray how to close the file we opened
    # TODO see how it's done inside `xr.decode_cf`

    return vds


# def _separate_coords(
#     vars: Mapping[str, xr.Variable],
#     indexes: MutableMapping[str, Index],
#     coord_names: Iterable[str] | None = None,
# ) -> tuple[dict[str, xr.Variable], xr.Coordinates]:
#     """
#     Try to generate a set of coordinates that won't cause xarray to automatically build a pandas.Index for the 1D coordinates.

#     Currently requires this function as a workaround unless xarray PR #8124 is merged.

#     Will also preserve any loaded variables and indexes it is passed.
#     """

#     if coord_names is None:
#         coord_names = []

#     # split data and coordinate variables (promote dimension coordinates)
#     data_vars = {}
#     coord_vars: dict[
#         str, tuple[Hashable, Any, dict[Any, Any], dict[Any, Any]] | xr.Variable
#     ] = {}
#     found_coord_names: set[str] = set()
#     for name, var in vars.items():
#         if "coordinates" in var.attrs:
#             found_coord_names.update(var.attrs["coordinates"].split(" "))
#         if name in coord_names or var.dims == (name,) or name in found_coord_names:
#             # use workaround to avoid creating IndexVariables described here https://github.com/pydata/xarray/pull/8107#discussion_r1311214263
#             if len(var.dims) == 1:
#                 dim1d, *_ = var.dims
#                 coord_vars[name] = (dim1d, var.data, var.attrs, var.encoding)

#                 if isinstance(var, IndexVariable):
#                     # unless variable actually already is a loaded IndexVariable,
#                     # in which case we need to keep it and add the corresponding indexes explicitly
#                     coord_vars[str(name)] = var
#                     # TODO this seems suspect - will it handle datetimes?
#                     indexes[name] = PandasIndex(var, dim1d)
#             else:
#                 coord_vars[name] = var
#         else:
#             data_vars[name] = var

#     coords = xr.Coordinates(coord_vars, indexes=indexes)

#     return data_vars, coords


@register_dataset_accessor("virtualize")
class VirtualiZarrDatasetAccessor:
    """
    Xarray accessor for writing out virtual datasets to disk.

    Methods on this object are called via `ds.virtualize.{method}`.
    """

    def __init__(self, ds: xr.Dataset):
        self.ds: xr.Dataset = ds

    def to_zarr(self, storepath: str) -> None:
        """
        Serialize all virtualized arrays in this xarray dataset as a Zarr store.

        Currently requires all variables to be backed by ManifestArray objects.

        Not very useful until some implementation of a Zarr reader can actually read these manifest.json files.
        See https://github.com/zarr-developers/zarr-specs/issues/287

        Parameters
        ----------
        storepath : str
        """
        dataset_to_zarr(self.ds, storepath)

    @overload
    def to_kerchunk(
        self, filepath: None, format: Literal["dict"]
    ) -> KerchunkStoreRefs: ...

    @overload
    def to_kerchunk(self, filepath: str | Path, format: Literal["json"]) -> None: ...

    @overload
    def to_kerchunk(
        self,
        filepath: str | Path,
        format: Literal["parquet"],
        record_size: int = 100_000,
        categorical_threshold: int = 10,
    ) -> None: ...

    def to_kerchunk(
        self,
        filepath: str | Path | None = None,
        format: Literal["dict", "json", "parquet"] = "dict",
        record_size: int = 100_000,
        categorical_threshold: int = 10,
    ) -> KerchunkStoreRefs | None:
        """
        Serialize all virtualized arrays in this xarray dataset into the kerchunk references format.

        Parameters
        ----------
        filepath : str, default: None
            File path to write kerchunk references into. Not required if format is 'dict'.
        format : 'dict', 'json', or 'parquet'
            Format to serialize the kerchunk references as.
            If 'json' or 'parquet' then the 'filepath' argument is required.
        record_size (parquet only): int
            Number of references to store in each reference file (default 100,000). Bigger values
            mean fewer read requests but larger memory footprint.
        categorical_threshold (parquet only) : int
            Encode urls as pandas.Categorical to reduce memory footprint if the ratio
            of the number of unique urls to total number of refs for each variable
            is greater than or equal to this number. (default 10)

        References
        ----------
        https://fsspec.github.io/kerchunk/spec.html
        """
        refs = kerchunk.dataset_to_kerchunk_refs(self.ds)

        if format == "dict":
            return refs
        elif format == "json":
            if filepath is None:
                raise ValueError("Filepath must be provided when format is 'json'")

            with open(filepath, "w") as json_file:
                ujson.dump(refs, json_file)

            return None
        elif format == "parquet":
            from kerchunk.df import refs_to_dataframe

            if isinstance(filepath, Path):
                url = str(filepath)
            elif isinstance(filepath, str):
                url = filepath

            # refs_to_dataframe is responsible for writing to parquet.
            # at no point does it create a full in-memory dataframe.
            refs_to_dataframe(
                refs,
                url=url,
                record_size=record_size,
                categorical_threshold=categorical_threshold,
            )
            return None
        else:
            raise ValueError(f"Unrecognized output format: {format}")

    def rename_paths(
        self,
        new: str | Callable[[str], str],
    ) -> xr.Dataset:
        """
        Rename paths to chunks in every ManifestArray in this dataset.

        Accepts either a string, in which case this new path will be used for all chunks, or
        a function which accepts the old path and returns the new path.

        Parameters
        ----------
        new
            New path to use for all chunks, either as a string, or as a function which accepts and returns strings.

        Returns
        -------
        Dataset

        Examples
        --------
        Rename paths to reflect moving the referenced files from local storage to an S3 bucket.

        >>> def local_to_s3_url(old_local_path: str) -> str:
        ...     from pathlib import Path
        ...
        ...     new_s3_bucket_url = "http://s3.amazonaws.com/my_bucket/"
        ...
        ...     filename = Path(old_local_path).name
        ...     return str(new_s3_bucket_url / filename)

        >>> ds.virtualize.rename_paths(local_to_s3_url)

        See Also
        --------
        ManifestArray.rename_paths
        ChunkManifest.rename_paths
        """

        new_ds = self.ds.copy()
        for var_name in new_ds.variables:
            data = new_ds[var_name].data
            if isinstance(data, ManifestArray):
                new_ds[var_name].data = data.rename_paths(new=new)

        return new_ds<|MERGE_RESOLUTION|>--- conflicted
+++ resolved
@@ -401,19 +401,8 @@
 
     coord_vars: dict[str, T_VariableExpanded | xr.Variable] = {}
     data_vars = {}
-<<<<<<< HEAD
-    coord_vars: dict[
-        str, tuple[Hashable, Any, dict[Any, Any], dict[Any, Any]] | xr.Variable
-    ] = {}
-    found_coord_names: set[str] = set()
-    for name, var in vars.items():
-        if "coordinates" in var.attrs:
-            found_coord_names.update(var.attrs["coordinates"].split(" "))
-        if name in coord_names or var.dims == (name,) or name in found_coord_names:
-=======
     for name, var in vars.items():
         if name in coord_names:
->>>>>>> bb8b3d3c
             # use workaround to avoid creating IndexVariables described here https://github.com/pydata/xarray/pull/8107#discussion_r1311214263
             if len(var.dims) == 1:
                 dim1d, *_ = var.dims

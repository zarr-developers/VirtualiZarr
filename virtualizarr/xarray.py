from collections.abc import Iterable, Mapping, MutableMapping
from pathlib import Path
from typing import (
    Callable,
    Literal,
    Optional,
    overload,
)

import ujson  # type: ignore
import xarray as xr
from xarray import register_dataset_accessor
from xarray.backends import BackendArray
from xarray.coding.times import CFDatetimeCoder
from xarray.core.indexes import Index, PandasIndex
from xarray.core.variable import IndexVariable

import virtualizarr.kerchunk as kerchunk
from virtualizarr.kerchunk import FileType, KerchunkStoreRefs
from virtualizarr.manifests import ChunkManifest, ManifestArray
from virtualizarr.utils import _fsspec_openfile_from_filepath
from virtualizarr.zarr import (
    attrs_from_zarr_group_json,
    dataset_to_zarr,
    metadata_from_zarr_json,
)


class ManifestBackendArray(ManifestArray, BackendArray):
    """Using this prevents xarray from wrapping the KerchunkArray in ExplicitIndexingAdapter etc."""

    ...


def open_virtual_dataset(
    filepath: str,
    *,
    filetype: FileType | None = None,
    group: str | None = None,
    drop_variables: Iterable[str] | None = None,
    loadable_variables: Iterable[str] | None = None,
    cftime_variables: Iterable[str] | None = None,
    indexes: Mapping[str, Index] | None = None,
    virtual_array_class=ManifestArray,
    reader_options: Optional[dict] = None,
) -> xr.Dataset:
    """
    Open a file or store as an xarray Dataset wrapping virtualized zarr arrays.

    No data variables will be loaded unless specified in the ``loadable_variables`` kwarg (in which case they will be xarray lazily indexed arrays).

    Xarray indexes can optionally be created (the default behaviour). To avoid creating any xarray indexes pass ``indexes={}``.

    Parameters
    ----------
    filepath : str, default None
        File path to open as a set of virtualized zarr arrays.
    filetype : FileType, default None
        Type of file to be opened. Used to determine which kerchunk file format backend to use.
        Can be one of {'netCDF3', 'netCDF4', 'HDF', 'TIFF', 'GRIB', 'FITS', 'zarr_v3'}.
        If not provided will attempt to automatically infer the correct filetype from header bytes.
    group : str, default is None
        Specific HDF Group in file to open (others ignored).
    drop_variables: list[str], default is None
        Variables in the file to drop before returning.
    loadable_variables: list[str], default is None
        Variables in the file to open as lazy numpy/dask arrays instead of instances of virtual_array_class.
        Default is to open all variables as virtual arrays (i.e. ManifestArray).
    cftime_variables : list[str], default is None
        Interpret the value of specified vars using cftime, returning a datetime.
        These will be automatically re-encoded with cftime. This list must be a subset
        of ``loadable_variables``.
    indexes : Mapping[str, Index], default is None
        Indexes to use on the returned xarray Dataset.
        Default is None, which will read any 1D coordinate data to create in-memory Pandas indexes.
        To avoid creating any indexes, pass indexes={}.
    virtual_array_class
        Virtual array class to use to represent the references to the chunks in each on-disk array.
        Currently can only be ManifestArray, but once VirtualZarrArray is implemented the default should be changed to that.
    reader_options: dict, default {'storage_options': {'key': '', 'secret': '', 'anon': True}}
        Dict passed into Kerchunk file readers, to allow reading from remote filesystems.
        Note: Each Kerchunk file reader has distinct arguments, so ensure reader_options match selected Kerchunk reader arguments.

    Returns
    -------
    vds
        An xarray Dataset containing instances of virtual_array_cls for each variable, or normal lazily indexed arrays for each variable in loadable_variables.
    """

    if drop_variables is None:
        drop_variables = []
    elif isinstance(drop_variables, str):
        drop_variables = [drop_variables]
    else:
        drop_variables = list(drop_variables)
    if loadable_variables is None:
        loadable_variables = []
    elif isinstance(loadable_variables, str):
        loadable_variables = [loadable_variables]
    else:
        loadable_variables = list(loadable_variables)
    common = set(drop_variables).intersection(set(loadable_variables))
    if common:
        raise ValueError(f"Cannot both load and drop variables {common}")

    if cftime_variables is None:
        cftime_variables = []
    elif isinstance(cftime_variables, str):
        cftime_variables = [cftime_variables]
    else:
        cftime_variables = list(cftime_variables)

    if diff := (set(cftime_variables) - set(loadable_variables)):
        missing_str = ", ".join([f"'{v}'" for v in diff])
        raise ValueError(
            "All ``cftime_variables`` must be included in ``loadable_variables`` "
            f"({missing_str} not in ``loadable_variables``)"
        )

    if virtual_array_class is not ManifestArray:
        raise NotImplementedError()

    if filetype == "zarr_v3":
        # TODO is there a neat way of auto-detecting this?
        return open_virtual_dataset_from_v3_store(
            storepath=filepath, drop_variables=drop_variables, indexes=indexes
        )
    else:
<<<<<<< HEAD
        if filetype is None:
            filetype = kerchunk._automatically_determine_filetype(
                filepath=filepath, reader_options=reader_options
            )
        filetype = FileType(filetype)
=======
        if reader_options is None:
            reader_options = {
                "storage_options": {"key": "", "secret": "", "anon": True}
            }

>>>>>>> 76fbb9c5
        # this is the only place we actually always need to use kerchunk directly
        # TODO avoid even reading byte ranges for variables that will be dropped later anyway?
        vds_refs = kerchunk.read_kerchunk_references_from_file(
            filepath=filepath,
            filetype=filetype,
            reader_options=reader_options,
        )

        if filetype.name.lower() == "hdf5" or filetype.name.lower() == "netcdf4":
            hdf_groups = [
                k.removesuffix(".zgroup")
                for k in vds_refs["refs"].keys()
                if ".zgroup" in k
            ]
            if len(hdf_groups) > 1:
                if group is None:
                    raise ValueError(
                        f"Multiple HDF Groups found. Must specify group= keyword to select one of {hdf_groups}"
                    )
                else:
                    # Ensure formatting consistent with kerchunk keys
                    if not group.endswith("/"):
                        group += "/"
                    if group.startswith("/"):
                        group = group.removeprefix("/")

                if group not in hdf_groups:
                    raise ValueError(
                        f"Group {group} not found. Available groups are: {hdf_groups}"
                    )

                # Filter by group prefix and remove prefix from all keys
                groupdict = {
                    k.removeprefix(group): v
                    for k, v in vds_refs["refs"].items()
                    if k.startswith(group)
                }
                # Also remove group prefix from _ARRAY_DIMENSIONS
                for k, v in groupdict.items():
                    if isinstance(v, str):
                        groupdict[k] = v.replace("\\/", "/").replace(group, "")
                vds_refs["refs"] = groupdict

        virtual_vars = virtual_vars_from_kerchunk_refs(
            vds_refs,
            drop_variables=drop_variables + loadable_variables,
            virtual_array_class=virtual_array_class,
        )
        ds_attrs = kerchunk.fully_decode_arr_refs(vds_refs["refs"]).get(".zattrs", {})
        coord_names = ds_attrs.pop("coordinates", [])

        if indexes is None or len(loadable_variables) > 0:
            # TODO we are reading a bunch of stuff we know we won't need here, e.g. all of the data variables...
            # TODO it would also be nice if we could somehow consolidate this with the reading of the kerchunk references
            # TODO really we probably want a dedicated xarray backend that iterates over all variables only once
            fpath = _fsspec_openfile_from_filepath(
                filepath=filepath, reader_options=reader_options
            )
            ds = xr.open_dataset(
                fpath,
                drop_variables=drop_variables,
                decode_times=False,
                group=group,
            )

            if indexes is None:
                # add default indexes by reading data from file
                indexes = {name: index for name, index in ds.xindexes.items()}
            elif indexes != {}:
                # TODO allow manual specification of index objects
                raise NotImplementedError()
            else:
                indexes = dict(**indexes)  # for type hinting: to allow mutation

            loadable_vars = {
                name: var
                for name, var in ds.variables.items()
                if name in loadable_variables
            }

            for name in cftime_variables:
                var = loadable_vars[name]
                loadable_vars[name] = CFDatetimeCoder().decode(var, name=name)

            # if we only read the indexes we can just close the file right away as nothing is lazy
            if loadable_vars == {}:
                ds.close()
        else:
            loadable_vars = {}
            indexes = {}

        vars = {**virtual_vars, **loadable_vars}

        data_vars, coords = separate_coords(vars, indexes, coord_names)

        vds = xr.Dataset(
            data_vars,
            coords=coords,
            # indexes={},  # TODO should be added in a later version of xarray
            attrs=ds_attrs,
        )

        # TODO we should probably also use vds.set_close() to tell xarray how to close the file we opened

        return vds


def open_virtual_dataset_from_v3_store(
    storepath: str,
    drop_variables: list[str],
    indexes: Mapping[str, Index] | None,
) -> xr.Dataset:
    """
    Read a Zarr v3 store and return an xarray Dataset containing virtualized arrays.
    """
    _storepath = Path(storepath)

    ds_attrs = attrs_from_zarr_group_json(_storepath / "zarr.json")
    coord_names = ds_attrs.pop("coordinates", [])

    # TODO recursive glob to create a datatree
    # Note: this .is_file() check should not be necessary according to the pathlib docs, but tests fail on github CI without it
    # see https://github.com/TomNicholas/VirtualiZarr/pull/45#discussion_r1547833166
    all_paths = _storepath.glob("*/")
    directory_paths = [p for p in all_paths if not p.is_file()]

    vars = {}
    for array_dir in directory_paths:
        var_name = array_dir.name
        if var_name in drop_variables:
            break

        zarray, dim_names, attrs = metadata_from_zarr_json(array_dir / "zarr.json")
        manifest = ChunkManifest.from_zarr_json(str(array_dir / "manifest.json"))

        marr = ManifestArray(chunkmanifest=manifest, zarray=zarray)
        var = xr.Variable(data=marr, dims=dim_names, attrs=attrs)
        vars[var_name] = var

    if indexes is None:
        raise NotImplementedError()
    elif indexes != {}:
        # TODO allow manual specification of index objects
        raise NotImplementedError()
    else:
        indexes = dict(**indexes)  # for type hinting: to allow mutation

    data_vars, coords = separate_coords(vars, indexes, coord_names)

    ds = xr.Dataset(
        data_vars,
        coords=coords,
        # indexes={},  # TODO should be added in a later version of xarray
        attrs=ds_attrs,
    )

    return ds


def virtual_vars_from_kerchunk_refs(
    refs: KerchunkStoreRefs,
    drop_variables: list[str] | None = None,
    virtual_array_class=ManifestArray,
) -> Mapping[str, xr.Variable]:
    """
    Translate a store-level kerchunk reference dict into aaset of xarray Variables containing virtualized arrays.

    Parameters
    ----------
    drop_variables: list[str], default is None
        Variables in the file to drop before returning.
    virtual_array_class
        Virtual array class to use to represent the references to the chunks in each on-disk array.
        Currently can only be ManifestArray, but once VirtualZarrArray is implemented the default should be changed to that.
    """

    var_names = kerchunk.find_var_names(refs)

    if drop_variables is None:
        drop_variables = []
    var_names_to_keep = [
        var_name for var_name in var_names if var_name not in drop_variables
    ]
    vars = {
        var_name: variable_from_kerchunk_refs(refs, var_name, virtual_array_class)
        for var_name in var_names_to_keep
    }
    return vars


def dataset_from_kerchunk_refs(
    refs: KerchunkStoreRefs,
    drop_variables: list[str] = [],
    virtual_array_class: type = ManifestArray,
    indexes: MutableMapping[str, Index] | None = None,
) -> xr.Dataset:
    """
    Translate a store-level kerchunk reference dict into an xarray Dataset containing virtualized arrays.

    drop_variables: list[str], default is None
        Variables in the file to drop before returning.
    virtual_array_class
        Virtual array class to use to represent the references to the chunks in each on-disk array.
        Currently can only be ManifestArray, but once VirtualZarrArray is implemented the default should be changed to that.
    """

    vars = virtual_vars_from_kerchunk_refs(refs, drop_variables, virtual_array_class)
    ds_attrs = kerchunk.fully_decode_arr_refs(refs["refs"]).get(".zattrs", {})
    coord_names = ds_attrs.pop("coordinates", [])

    if indexes is None:
        indexes = {}
    data_vars, coords = separate_coords(vars, indexes, coord_names)

    vds = xr.Dataset(
        data_vars,
        coords=coords,
        # indexes={},  # TODO should be added in a later version of xarray
        attrs=ds_attrs,
    )

    return vds


def variable_from_kerchunk_refs(
    refs: KerchunkStoreRefs, var_name: str, virtual_array_class
) -> xr.Variable:
    """Create a single xarray Variable by reading specific keys of a kerchunk references dict."""

    arr_refs = kerchunk.extract_array_refs(refs, var_name)
    chunk_dict, zarray, zattrs = kerchunk.parse_array_refs(arr_refs)

    manifest = ChunkManifest._from_kerchunk_chunk_dict(chunk_dict)

    # we want to remove the _ARRAY_DIMENSIONS from the final variables' .attrs
    dims = zattrs.pop("_ARRAY_DIMENSIONS")

    varr = virtual_array_class(zarray=zarray, chunkmanifest=manifest)

    return xr.Variable(data=varr, dims=dims, attrs=zattrs)


def separate_coords(
    vars: Mapping[str, xr.Variable],
    indexes: MutableMapping[str, Index],
    coord_names: Iterable[str] | None = None,
) -> tuple[Mapping[str, xr.Variable], xr.Coordinates]:
    """
    Try to generate a set of coordinates that won't cause xarray to automatically build a pandas.Index for the 1D coordinates.

    Currently requires this function as a workaround unless xarray PR #8124 is merged.

    Will also preserve any loaded variables and indexes it is passed.
    """

    if coord_names is None:
        coord_names = []

    # split data and coordinate variables (promote dimension coordinates)
    data_vars = {}
    coord_vars = {}
    for name, var in vars.items():
        if name in coord_names or var.dims == (name,):
            # use workaround to avoid creating IndexVariables described here https://github.com/pydata/xarray/pull/8107#discussion_r1311214263
            if len(var.dims) == 1:
                dim1d, *_ = var.dims
                coord_vars[name] = (dim1d, var.data, var.attrs, var.encoding)

                if isinstance(var, IndexVariable):
                    # unless variable actually already is a loaded IndexVariable,
                    # in which case we need to keep it and add the corresponding indexes explicitly
                    coord_vars[name] = var
                    # TODO this seems suspect - will it handle datetimes?
                    indexes[name] = PandasIndex(var, dim1d)
            else:
                coord_vars[name] = var
        else:
            data_vars[name] = var

    coords = xr.Coordinates(coord_vars, indexes=indexes)

    return data_vars, coords


@register_dataset_accessor("virtualize")
class VirtualiZarrDatasetAccessor:
    """
    Xarray accessor for writing out virtual datasets to disk.

    Methods on this object are called via `ds.virtualize.{method}`.
    """

    def __init__(self, ds: xr.Dataset):
        self.ds: xr.Dataset = ds

    def to_zarr(self, storepath: str) -> None:
        """
        Serialize all virtualized arrays in this xarray dataset as a Zarr store.

        Currently requires all variables to be backed by ManifestArray objects.

        Not very useful until some implementation of a Zarr reader can actually read these manifest.json files.
        See https://github.com/zarr-developers/zarr-specs/issues/287

        Parameters
        ----------
        storepath : str
        """
        dataset_to_zarr(self.ds, storepath)

    @overload
    def to_kerchunk(
        self, filepath: None, format: Literal["dict"]
    ) -> KerchunkStoreRefs: ...

    @overload
    def to_kerchunk(self, filepath: str | Path, format: Literal["json"]) -> None: ...

    @overload
    def to_kerchunk(
        self,
        filepath: str | Path,
        format: Literal["parquet"],
        record_size: int = 100_000,
        categorical_threshold: int = 10,
    ) -> None: ...

    def to_kerchunk(
        self,
        filepath: str | Path | None = None,
        format: Literal["dict", "json", "parquet"] = "dict",
        record_size: int = 100_000,
        categorical_threshold: int = 10,
    ) -> KerchunkStoreRefs | None:
        """
        Serialize all virtualized arrays in this xarray dataset into the kerchunk references format.

        Parameters
        ----------
        filepath : str, default: None
            File path to write kerchunk references into. Not required if format is 'dict'.
        format : 'dict', 'json', or 'parquet'
            Format to serialize the kerchunk references as.
            If 'json' or 'parquet' then the 'filepath' argument is required.
        record_size (parquet only): int
            Number of references to store in each reference file (default 100,000). Bigger values
            mean fewer read requests but larger memory footprint.
        categorical_threshold (parquet only) : int
            Encode urls as pandas.Categorical to reduce memory footprint if the ratio
            of the number of unique urls to total number of refs for each variable
            is greater than or equal to this number. (default 10)

        References
        ----------
        https://fsspec.github.io/kerchunk/spec.html
        """
        refs = kerchunk.dataset_to_kerchunk_refs(self.ds)

        if format == "dict":
            return refs
        elif format == "json":
            if filepath is None:
                raise ValueError("Filepath must be provided when format is 'json'")

            with open(filepath, "w") as json_file:
                ujson.dump(refs, json_file)

            return None
        elif format == "parquet":
            from kerchunk.df import refs_to_dataframe

            if isinstance(filepath, Path):
                url = str(filepath)
            elif isinstance(filepath, str):
                url = filepath

            # refs_to_dataframe is responsible for writing to parquet.
            # at no point does it create a full in-memory dataframe.
            refs_to_dataframe(
                refs,
                url=url,
                record_size=record_size,
                categorical_threshold=categorical_threshold,
            )
            return None
        else:
            raise ValueError(f"Unrecognized output format: {format}")

    def rename_paths(
        self,
        new: str | Callable[[str], str],
    ) -> xr.Dataset:
        """
        Rename paths to chunks in every ManifestArray in this dataset.

        Accepts either a string, in which case this new path will be used for all chunks, or
        a function which accepts the old path and returns the new path.

        Parameters
        ----------
        new
            New path to use for all chunks, either as a string, or as a function which accepts and returns strings.

        Returns
        -------
        Dataset

        Examples
        --------
        Rename paths to reflect moving the referenced files from local storage to an S3 bucket.

        >>> def local_to_s3_url(old_local_path: str) -> str:
        ...     from pathlib import Path
        ...
        ...     new_s3_bucket_url = "http://s3.amazonaws.com/my_bucket/"
        ...
        ...     filename = Path(old_local_path).name
        ...     return str(new_s3_bucket_url / filename)

        >>> ds.virtualize.rename_paths(local_to_s3_url)

        See Also
        --------
        ManifestArray.rename_paths
        ChunkManifest.rename_paths
        """

        new_ds = self.ds.copy()
        for var_name in new_ds.variables:
            data = new_ds[var_name].data
            if isinstance(data, ManifestArray):
                new_ds[var_name].data = data.rename_paths(new=new)

        return new_ds<|MERGE_RESOLUTION|>--- conflicted
+++ resolved
@@ -126,19 +126,16 @@
             storepath=filepath, drop_variables=drop_variables, indexes=indexes
         )
     else:
-<<<<<<< HEAD
         if filetype is None:
             filetype = kerchunk._automatically_determine_filetype(
                 filepath=filepath, reader_options=reader_options
             )
         filetype = FileType(filetype)
-=======
         if reader_options is None:
             reader_options = {
                 "storage_options": {"key": "", "secret": "", "anon": True}
             }
 
->>>>>>> 76fbb9c5
         # this is the only place we actually always need to use kerchunk directly
         # TODO avoid even reading byte ranges for variables that will be dropped later anyway?
         vds_refs = kerchunk.read_kerchunk_references_from_file(

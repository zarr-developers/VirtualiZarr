--- conflicted
+++ resolved
@@ -54,17 +54,14 @@
     virtual_array_class
         Virtual array class to use to represent the references to the chunks in each on-disk array.
         Currently can only be ManifestArray, but once VirtualZarrArray is implemented the default should be changed to that.
-<<<<<<< HEAD
     reader_options: dict, default {'storage_options': {'anon': True}}
         Dict passed into Kerchunk file readers. Note: Each Kerchunk file reader has distinct arguments,
         so ensure reader_options match selected Kerchunk reader arguments.
-=======
 
     Returns
     -------
     vds
         An xarray Dataset containing instances of virtual_array_cls for each variable, or normal lazily indexed arrays for each variable in loadable_variables.
->>>>>>> 08774f7a
     """
 
     if drop_variables is None:

--- conflicted
+++ resolved
@@ -84,55 +84,13 @@
     if common:
         raise ValueError(f"Cannot both load and drop variables {common}")
 
-<<<<<<< HEAD
-    # this is the only place we actually always need to use kerchunk directly
-    # TODO avoid even reading byte ranges for variables that will be dropped later anyway?
-    vds_refs = kerchunk.read_kerchunk_references_from_file(
-        filepath=filepath,
-        filetype=filetype,
-        reader_options=reader_options,
-    )
-    virtual_vars = virtual_vars_from_kerchunk_refs(
-        vds_refs,
-        drop_variables=drop_variables + loadable_variables,
-        virtual_array_class=virtual_array_class,
-    )
-    ds_attrs = kerchunk.fully_decode_arr_refs(vds_refs["refs"]).get(".zattrs", {})
-
-    if indexes is None or len(loadable_variables) > 0:
-        # TODO we are reading a bunch of stuff we know we won't need here, e.g. all of the data variables...
-        # TODO it would also be nice if we could somehow consolidate this with the reading of the kerchunk references
-        # TODO really we probably want a dedicated xarray backend that iterates over all variables only once
-
-
-        fpath = _fsspec_openfile_from_filepath(filepath=filepath,reader_options=reader_options)
-
-        ds = xr.open_dataset(fpath, drop_variables=drop_variables)
-
-        if indexes is None:
-            # add default indexes by reading data from file
-            indexes = {name: index for name, index in ds.xindexes.items()}
-        elif indexes != {}:
-            # TODO allow manual specification of index objects
-            raise NotImplementedError()
-        else:
-            indexes = dict(**indexes)  # for type hinting: to allow mutation
-=======
->>>>>>> e014bb78
 
     if virtual_array_class is not ManifestArray:
         raise NotImplementedError()
 
-<<<<<<< HEAD
-        # if we only read the indexes we can just close the file right away as nothing is lazy
-        if loadable_vars == {}:
-            ds.close()
-
-=======
     if filetype == "zarr_v3":
         # TODO is there a neat way of auto-detecting this?
         return open_virtual_dataset_from_v3_store(storepath=filepath, drop_variables=drop_variables, indexes=indexes)
->>>>>>> e014bb78
     else:
         # this is the only place we actually always need to use kerchunk directly
         # TODO avoid even reading byte ranges for variables that will be dropped later anyway?
@@ -151,7 +109,9 @@
             # TODO we are reading a bunch of stuff we know we won't need here, e.g. all of the data variables...
             # TODO it would also be nice if we could somehow consolidate this with the reading of the kerchunk references
             # TODO really we probably want a dedicated xarray backend that iterates over all variables only once
-            ds = xr.open_dataset(filepath, drop_variables=drop_variables)
+            fpath = _fsspec_openfile_from_filepath(filepath=filepath,reader_options=reader_options)
+
+            ds = xr.open_dataset(fpath, drop_variables=drop_variables)
 
             if indexes is None:
                 # add default indexes by reading data from file
@@ -187,6 +147,7 @@
         return vds
 
 
+
 def open_virtual_dataset_from_v3_store(
     storepath: str,
     drop_variables: List[str],
@@ -235,12 +196,7 @@
         attrs=ds_attrs,
     )
 
-<<<<<<< HEAD
-    # TODO we should probably also use vds.set_close() to tell xarray how to close the file we opened
-    return vds
-=======
     return ds
->>>>>>> e014bb78
 
 
 def virtual_vars_from_kerchunk_refs(

--- conflicted
+++ resolved
@@ -20,11 +20,8 @@
     _automatically_determine_filetype,
 )
 from virtualizarr.manifests import ChunkManifest, ManifestArray
-<<<<<<< HEAD
+from virtualizarr.utils import _fsspec_openfile_from_filepath
 from virtualizarr.readers.hdf import attrs_from_root_group, virtual_vars_from_hdf
-=======
-from virtualizarr.utils import _fsspec_openfile_from_filepath
->>>>>>> 3301f754
 from virtualizarr.zarr import (
     attrs_from_zarr_group_json,
     dataset_to_zarr,
@@ -106,16 +103,17 @@
         raise NotImplementedError()
 
     if filetype is None:
-        filetype = _automatically_determine_filetype(filepath)
+        filetype = _automatically_determine_filetype(filepath=filepath)
     filetype = FileType(filetype)
 
     if filetype.name.lower() == "netcdf4":
+        print("wat")
         virtual_vars = virtual_vars_from_hdf(
             path=filepath,
             drop_variables=drop_variables
         )
         ds_attrs = attrs_from_root_group(path=filepath)
-    elif filetype == "zarr_v3":
+    if filetype == "zarr_v3":
         # TODO is there a neat way of auto-detecting this?
         return open_virtual_dataset_from_v3_store(
             storepath=filepath, drop_variables=drop_variables, indexes=indexes
@@ -134,12 +132,15 @@
         )
         ds_attrs = kerchunk.fully_decode_arr_refs(vds_refs["refs"]).get(".zattrs", {})
 
-<<<<<<< HEAD
     if indexes is None or len(loadable_variables) > 0:
         # TODO we are reading a bunch of stuff we know we won't need here, e.g. all of the data variables...
         # TODO it would also be nice if we could somehow consolidate this with the reading of the kerchunk references
         # TODO really we probably want a dedicated xarray backend that iterates over all variables only once
-        ds = xr.open_dataset(filepath, drop_variables=drop_variables)
+        fpath = _fsspec_openfile_from_filepath(
+            filepath=filepath, reader_options=reader_options
+        )
+
+        ds = xr.open_dataset(fpath, drop_variables=drop_variables)
 
         if indexes is None:
             # add default indexes by reading data from file
@@ -147,36 +148,6 @@
         elif indexes != {}:
             # TODO allow manual specification of index objects
             raise NotImplementedError()
-=======
-        if indexes is None or len(loadable_variables) > 0:
-            # TODO we are reading a bunch of stuff we know we won't need here, e.g. all of the data variables...
-            # TODO it would also be nice if we could somehow consolidate this with the reading of the kerchunk references
-            # TODO really we probably want a dedicated xarray backend that iterates over all variables only once
-            fpath = _fsspec_openfile_from_filepath(
-                filepath=filepath, reader_options=reader_options
-            )
-
-            ds = xr.open_dataset(fpath, drop_variables=drop_variables)
-
-            if indexes is None:
-                # add default indexes by reading data from file
-                indexes = {name: index for name, index in ds.xindexes.items()}
-            elif indexes != {}:
-                # TODO allow manual specification of index objects
-                raise NotImplementedError()
-            else:
-                indexes = dict(**indexes)  # for type hinting: to allow mutation
-
-            loadable_vars = {
-                name: var
-                for name, var in ds.variables.items()
-                if name in loadable_variables
-            }
-
-            # if we only read the indexes we can just close the file right away as nothing is lazy
-            if loadable_vars == {}:
-                ds.close()
->>>>>>> 3301f754
         else:
             indexes = dict(**indexes)  # for type hinting: to allow mutation
 

--- conflicted
+++ resolved
@@ -238,16 +238,10 @@
         marr = var.data
 
         arr_refs: dict[str, str | list[str | int]] = {
-            str(chunk_key): chunk_entry.to_kerchunk()
-            for chunk_key, chunk_entry in marr.manifest.entries.items()
+            str(chunk_key): [entry['path'], entry['offset'], entry['length']]
+            for chunk_key, entry in marr.manifest.dict().items()
         }
 
-<<<<<<< HEAD
-    arr_refs: dict[str, Union[str, List[Union[str, int]]]] = {
-        str(chunk_key): ChunkEntry(**chunk_entry).to_kerchunk()
-        for chunk_key, chunk_entry in marr.manifest.dict().items()
-    }
-=======
         zarray = marr.zarray
 
     else:
@@ -287,7 +281,6 @@
             dtype=np_arr.dtype,
             order="C",
         )
->>>>>>> cc971125
 
     zarray_dict = zarray.to_kerchunk_json()
     arr_refs[".zarray"] = zarray_dict

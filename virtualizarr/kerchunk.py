--- conflicted
+++ resolved
@@ -158,16 +158,9 @@
     """Find the names of zarr variables in this store/group."""
 
     refs = ds_reference_dict["refs"]
-<<<<<<< HEAD
-    found_var_names = list(
-        set([key.split("/")[0] for key in refs.keys() if "/" in key])
-    )
-
-    return found_var_names
-=======
     found_var_names = {key.split("/")[0] for key in refs.keys() if "/" in key}
+
     return list(found_var_names)
->>>>>>> aecdc3d1
 
 
 def extract_array_refs(

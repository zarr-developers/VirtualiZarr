--- conflicted
+++ resolved
@@ -8,11 +8,8 @@
 import ujson  # type: ignore
 import xarray as xr
 
-<<<<<<< HEAD
 from virtualizarr.manifests.manifest import join
-=======
 from virtualizarr.utils import _fsspec_openfile_from_filepath
->>>>>>> 8923b8c6
 from virtualizarr.zarr import ZArray, ZAttrs
 
 # Distinguishing these via type hints makes it a lot easier to mentally keep track of what the opaque kerchunk "reference dicts" actually mean
@@ -240,19 +237,12 @@
     if isinstance(var.data, ManifestArray):
         marr = var.data
 
-        arr_refs: dict[str, Union[str, List[Union[str, int]]]] = {
+        arr_refs: dict[str, str | list[str | int]] = {
             str(chunk_key): chunk_entry.to_kerchunk()
             for chunk_key, chunk_entry in marr.manifest.entries.items()
         }
 
-<<<<<<< HEAD
         zarray = marr.zarray
-=======
-    arr_refs: dict[str, str | list[str | int]] = {
-        str(chunk_key): chunk_entry.to_kerchunk()
-        for chunk_key, chunk_entry in marr.manifest.entries.items()
-    }
->>>>>>> 8923b8c6
 
     else:
         try:
@@ -282,6 +272,7 @@
         inlined_data = (b"base64:" + base64.b64encode(byte_data)).decode("utf-8")
 
         # TODO can this be generalized to save individual chunks of a dask array?
+        # TODO will this fail for a scalar?
         arr_refs = {join(0 for _ in np_arr.shape): inlined_data}
 
         zarray = ZArray(
@@ -291,7 +282,9 @@
             order="C",
         )
 
-    arr_refs[".zarray"] = zarray.to_kerchunk_json()
+    zarray_dict = zarray.to_kerchunk_json()
+    arr_refs[".zarray"] = zarray_dict
+
     zattrs = var.attrs
     zattrs["_ARRAY_DIMENSIONS"] = list(var.dims)
     arr_refs[".zattrs"] = json.dumps(zattrs, separators=(",", ":"), cls=NumpyEncoder)

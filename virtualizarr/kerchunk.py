from pathlib import Path
from typing import List, NewType, Optional, Tuple, Union, cast

import ujson  # type: ignore
import xarray as xr

from virtualizarr.zarr import ZArray, ZAttrs
from virtualizarr.utils import _fsspec_openfile_from_filepath

# Distinguishing these via type hints makes it a lot easier to mentally keep track of what the opaque kerchunk "reference dicts" actually mean
# (idea from https://kobzol.github.io/rust/python/2023/05/20/writing-python-like-its-rust.html)
# TODO I would prefer to be more specific about these types
KerchunkStoreRefs = NewType(
    "KerchunkStoreRefs", dict
)  # top-level dict with keys for 'version', 'refs'
KerchunkArrRefs = NewType(
    "KerchunkArrRefs",
    dict,
)  # lower-level dict containing just the information for one zarr array


from enum import Enum, auto


class AutoName(Enum):
    # Recommended by official Python docs for auto naming:
    # https://docs.python.org/3/library/enum.html#using-automatic-values
    def _generate_next_value_(name, start, count, last_values):
        return name


class FileType(AutoName):
    netcdf3 = auto()
    netcdf4 = auto()
    grib = auto()
    tiff = auto()
    fits = auto()
    zarr = auto()


def read_kerchunk_references_from_file(
    filepath: str, filetype: Optional[FileType],
    reader_options: Optional[dict] = {'storage_options':{'key':'', 'secret':'', 'anon':True}}

) -> KerchunkStoreRefs:
    """
    Read a single legacy file and return kerchunk references to its contents.

    Parameters
    ----------
    filepath : str, default: None
        File path to open as a set of virtualized zarr arrays.
    filetype : FileType, default: None
        Type of file to be opened. Used to determine which kerchunk file format backend to use.
        If not provided will attempt to automatically infer the correct filetype from the the filepath's extension.
    reader_options: dict, default {'storage_options':{'key':'', 'secret':'', 'anon':True}}
        Dict passed into Kerchunk file readers. Note: Each Kerchunk file reader has distinct arguments,
        so ensure reader_options match selected Kerchunk reader arguments.
    """

    if filetype is None:
        filetype = _automatically_determine_filetype(filepath=filepath, reader_options=reader_options)

    # if filetype is user defined, convert to FileType
    filetype = FileType(filetype)

    if filetype.name.lower() == "netcdf3":
        from kerchunk.netCDF3 import NetCDF3ToZarr
<<<<<<< HEAD
=======

        refs = NetCDF3ToZarr(filepath, inline_threshold=0).translate()
>>>>>>> 79d69693

        refs = NetCDF3ToZarr(filepath, inline_threshold=0, **reader_options).translate()
    elif filetype.name.lower() == "netcdf4":
        from kerchunk.hdf import SingleHdf5ToZarr
        refs = SingleHdf5ToZarr(filepath, inline_threshold=0, **reader_options).translate()
    elif filetype.name.lower() == "grib":
        # TODO Grib files should be handled as a DataTree object
        # see https://github.com/TomNicholas/VirtualiZarr/issues/11
        raise NotImplementedError(f"Unsupported file type: {filetype}")
    elif filetype.name.lower() == "tiff":
        from kerchunk.tiff import tiff_to_zarr

        refs = tiff_to_zarr(filepath, inline_threshold=0, **reader_options)
    elif filetype.name.lower() == "fits":
        from kerchunk.fits import process_file

        refs = process_file(filepath, inline_threshold=0, **reader_options)
    else:
        raise NotImplementedError(f"Unsupported file type: {filetype.name}")

    # TODO validate the references that were read before returning?
    return refs


def _automatically_determine_filetype(*,filepath: str, reader_options: Optional[dict]={}) -> FileType:
    file_extension = Path(filepath).suffix
    fpath = _fsspec_openfile_from_filepath(filepath=filepath,reader_options=reader_options)

    if file_extension == ".nc":
        # based off of: https://github.com/TomNicholas/VirtualiZarr/pull/43#discussion_r1543415167
<<<<<<< HEAD
        magic = fpath.read()

=======
        with open(filepath, "rb") as f:
            magic = f.read()
>>>>>>> 79d69693
        if magic[0:3] == b"CDF":
            filetype = FileType.netcdf3
        elif magic[1:4] == b"HDF":
            filetype = FileType.netcdf4
        else:
            raise ValueError(".nc file does not appear to be NETCDF3 OR NETCDF4")
    elif file_extension == ".zarr":
        # TODO we could imagine opening an existing zarr store, concatenating it, and writing a new virtual one...
        raise NotImplementedError()
    elif file_extension == ".grib":
        filetype = FileType.grib
    elif file_extension == ".tiff":
        filetype = FileType.tiff
    elif file_extension == ".fits":
        filetype = FileType.fits
    else:
        raise NotImplementedError(f"Unrecognised file extension: {file_extension}")

    fpath.close()
    return filetype


def find_var_names(ds_reference_dict: KerchunkStoreRefs) -> list[str]:
    """Find the names of zarr variables in this store/group."""

    refs = ds_reference_dict["refs"]
    found_var_names = [key.split("/")[0] for key in refs.keys() if "/" in key]
    return found_var_names


def extract_array_refs(
    ds_reference_dict: KerchunkStoreRefs, var_name: str
) -> KerchunkArrRefs:
    """Extract only the part of the kerchunk reference dict that is relevant to this one zarr array"""

    found_var_names = find_var_names(ds_reference_dict)

    refs = ds_reference_dict["refs"]
    if var_name in found_var_names:
        # TODO these function probably have more loops in them than they need to...

        arr_refs = {
            key.split("/")[1]: refs[key]
            for key in refs.keys()
            if var_name == key.split("/")[0]
        }

        return fully_decode_arr_refs(arr_refs)
    else:
        raise KeyError(
            f"Could not find zarr array variable name {var_name}, only {found_var_names}"
        )


def parse_array_refs(
    arr_refs: KerchunkArrRefs,
) -> Tuple[dict, ZArray, ZAttrs]:
    zarray = ZArray.from_kerchunk_refs(arr_refs.pop(".zarray"))
    zattrs = arr_refs.pop(".zattrs", {})
    chunk_dict = arr_refs

    return chunk_dict, zarray, zattrs


def fully_decode_arr_refs(d: dict) -> KerchunkArrRefs:
    """
    Only have to do this because kerchunk.SingleHdf5ToZarr apparently doesn't bother converting .zarray and .zattrs contents to dicts, see https://github.com/fsspec/kerchunk/issues/415 .
    """
    sanitized = d.copy()
    for k, v in d.items():
        if k.startswith("."):
            # ensure contents of .zattrs and .zarray are python dictionaries
            sanitized[k] = ujson.loads(v)

    return cast(KerchunkArrRefs, sanitized)


def dataset_to_kerchunk_refs(ds: xr.Dataset) -> KerchunkStoreRefs:
    """
    Create a dictionary containing kerchunk-style store references from a single xarray.Dataset (which wraps ManifestArray objects).
    """

    all_arr_refs = {}
    for var_name, var in ds.variables.items():
        arr_refs = variable_to_kerchunk_arr_refs(var)

        prepended_with_var_name = {
            f"{var_name}/{key}": val for key, val in arr_refs.items()
        }

        all_arr_refs.update(prepended_with_var_name)

    ds_refs = {
        "version": 1,
        "refs": {
            ".zgroup": '{"zarr_format":2}',
            **all_arr_refs,
        },
    }

    return cast(KerchunkStoreRefs, ds_refs)


def variable_to_kerchunk_arr_refs(var: xr.Variable) -> KerchunkArrRefs:
    """
    Create a dictionary containing kerchunk-style array references from a single xarray.Variable (which wraps a ManifestArray).

    Partially encodes the inner dicts to json to match kerchunk behaviour (see https://github.com/fsspec/kerchunk/issues/415).
    """
    from virtualizarr.manifests import ManifestArray

    marr = var.data

    if not isinstance(marr, ManifestArray):
        raise TypeError(
            f"Can only serialize wrapped arrays of type ManifestArray, but got type {type(marr)}"
        )

    arr_refs: dict[str, Union[str, List[Union[str, int]]]] = {
        str(chunk_key): chunk_entry.to_kerchunk()
        for chunk_key, chunk_entry in marr.manifest.entries.items()
    }

    zarray_dict = marr.zarray.to_kerchunk_json()
    arr_refs[".zarray"] = zarray_dict

    zattrs = var.attrs
    zattrs["_ARRAY_DIMENSIONS"] = list(var.dims)
    arr_refs[".zattrs"] = ujson.dumps(zattrs)

    return cast(KerchunkArrRefs, arr_refs)<|MERGE_RESOLUTION|>--- conflicted
+++ resolved
@@ -4,8 +4,8 @@
 import ujson  # type: ignore
 import xarray as xr
 
+from virtualizarr.utils import _fsspec_openfile_from_filepath
 from virtualizarr.zarr import ZArray, ZAttrs
-from virtualizarr.utils import _fsspec_openfile_from_filepath
 
 # Distinguishing these via type hints makes it a lot easier to mentally keep track of what the opaque kerchunk "reference dicts" actually mean
 # (idea from https://kobzol.github.io/rust/python/2023/05/20/writing-python-like-its-rust.html)
@@ -39,9 +39,11 @@
 
 
 def read_kerchunk_references_from_file(
-    filepath: str, filetype: Optional[FileType],
-    reader_options: Optional[dict] = {'storage_options':{'key':'', 'secret':'', 'anon':True}}
-
+    filepath: str,
+    filetype: Optional[FileType],
+    reader_options: Optional[dict] = {
+        "storage_options": {"key": "", "secret": "", "anon": True}
+    },
 ) -> KerchunkStoreRefs:
     """
     Read a single legacy file and return kerchunk references to its contents.
@@ -59,23 +61,24 @@
     """
 
     if filetype is None:
-        filetype = _automatically_determine_filetype(filepath=filepath, reader_options=reader_options)
+        filetype = _automatically_determine_filetype(
+            filepath=filepath, reader_options=reader_options
+        )
 
     # if filetype is user defined, convert to FileType
     filetype = FileType(filetype)
 
     if filetype.name.lower() == "netcdf3":
         from kerchunk.netCDF3 import NetCDF3ToZarr
-<<<<<<< HEAD
-=======
-
-        refs = NetCDF3ToZarr(filepath, inline_threshold=0).translate()
->>>>>>> 79d69693
 
         refs = NetCDF3ToZarr(filepath, inline_threshold=0, **reader_options).translate()
+
     elif filetype.name.lower() == "netcdf4":
         from kerchunk.hdf import SingleHdf5ToZarr
-        refs = SingleHdf5ToZarr(filepath, inline_threshold=0, **reader_options).translate()
+
+        refs = SingleHdf5ToZarr(
+            filepath, inline_threshold=0, **reader_options
+        ).translate()
     elif filetype.name.lower() == "grib":
         # TODO Grib files should be handled as a DataTree object
         # see https://github.com/TomNicholas/VirtualiZarr/issues/11
@@ -95,19 +98,18 @@
     return refs
 
 
-def _automatically_determine_filetype(*,filepath: str, reader_options: Optional[dict]={}) -> FileType:
+def _automatically_determine_filetype(
+    *, filepath: str, reader_options: Optional[dict] = {}
+) -> FileType:
     file_extension = Path(filepath).suffix
-    fpath = _fsspec_openfile_from_filepath(filepath=filepath,reader_options=reader_options)
+    fpath = _fsspec_openfile_from_filepath(
+        filepath=filepath, reader_options=reader_options
+    )
 
     if file_extension == ".nc":
         # based off of: https://github.com/TomNicholas/VirtualiZarr/pull/43#discussion_r1543415167
-<<<<<<< HEAD
         magic = fpath.read()
 
-=======
-        with open(filepath, "rb") as f:
-            magic = f.read()
->>>>>>> 79d69693
         if magic[0:3] == b"CDF":
             filetype = FileType.netcdf3
         elif magic[1:4] == b"HDF":

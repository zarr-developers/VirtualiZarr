import base64
import json
import warnings
from enum import Enum, auto
from pathlib import Path
from typing import Any, NewType, Optional, cast

import numpy as np
import ujson  # type: ignore
import xarray as xr

from virtualizarr.manifests.manifest import join
from virtualizarr.utils import _fsspec_openfile_from_filepath
from virtualizarr.zarr import ZArray, ZAttrs

# Distinguishing these via type hints makes it a lot easier to mentally keep track of what the opaque kerchunk "reference dicts" actually mean
# (idea from https://kobzol.github.io/rust/python/2023/05/20/writing-python-like-its-rust.html)
# TODO I would prefer to be more specific about these types
KerchunkStoreRefs = NewType(
    "KerchunkStoreRefs", dict
)  # top-level dict with keys for 'version', 'refs'
KerchunkArrRefs = NewType(
    "KerchunkArrRefs",
    dict,
)  # lower-level dict containing just the information for one zarr array


class AutoName(Enum):
    # Recommended by official Python docs for auto naming:
    # https://docs.python.org/3/library/enum.html#using-automatic-values
    def _generate_next_value_(name, start, count, last_values):
        return name


class FileType(AutoName):
    netcdf3 = auto()
    netcdf4 = auto()  # NOTE: netCDF4 is a subset of hdf5
    hdf4 = auto()
    hdf5 = auto()
    grib = auto()
    tiff = auto()
    fits = auto()
    zarr = auto()


class NumpyEncoder(json.JSONEncoder):
    # TODO I don't understand how kerchunk gets around this problem of encoding numpy types (in the zattrs) whilst only using ujson
    def default(self, obj):
        if isinstance(obj, np.ndarray):
            return obj.tolist()  # Convert NumPy array to Python list
        elif isinstance(obj, np.generic):
            return obj.item()  # Convert NumPy scalar to Python scalar
        return json.JSONEncoder.default(self, obj)


def read_kerchunk_references_from_file(
    filepath: str,
    filetype: FileType | None,
    reader_options: Optional[dict[str, Any]] = None,
) -> KerchunkStoreRefs:
    """
    Read a single legacy file and return kerchunk references to its contents.

    Parameters
    ----------
    filepath : str, default: None
        File path to open as a set of virtualized zarr arrays.
    filetype : FileType, default: None
        Type of file to be opened. Used to determine which kerchunk file format backend to use.
        If not provided will attempt to automatically infer the correct filetype from the the filepath's extension.
    reader_options: dict, default {'storage_options':{'key':'', 'secret':'', 'anon':True}}
        Dict passed into Kerchunk file readers. Note: Each Kerchunk file reader has distinct arguments,
        so ensure reader_options match selected Kerchunk reader arguments.
    """

    if filetype is None:
        filetype = _automatically_determine_filetype(
            filepath=filepath, reader_options=reader_options
        )

    if reader_options is None:
        reader_options = {}

    # if filetype is user defined, convert to FileType
    filetype = FileType(filetype)

    if filetype.name.lower() == "netcdf3":
        from kerchunk.netCDF3 import NetCDF3ToZarr

        refs = NetCDF3ToZarr(filepath, inline_threshold=0, **reader_options).translate()

    elif filetype.name.lower() == "hdf5" or filetype.name.lower() == "netcdf4":
        from kerchunk.hdf import SingleHdf5ToZarr

        refs = SingleHdf5ToZarr(
            filepath, inline_threshold=0, **reader_options
        ).translate()
    elif filetype.name.lower() == "grib":
        # TODO Grib files should be handled as a DataTree object
        # see https://github.com/TomNicholas/VirtualiZarr/issues/11
        raise NotImplementedError(f"Unsupported file type: {filetype}")
    elif filetype.name.lower() == "tiff":
        from kerchunk.tiff import tiff_to_zarr

<<<<<<< HEAD
        reader_options.pop("storage_options")
        warnings.warn(
            "storage_options have been dropped from reader_options as they are not supported by kerchunk.tiff.tiff_to_zarr",
            UserWarning,
        )

        # handle inconsistency in kerchunk, see GH issue https://github.com/zarr-developers/VirtualiZarr/issues/160
        refs = {"refs": tiff_to_zarr(filepath, **reader_options)}
    elif filetype.name.lower() == "fits":
        from kerchunk.fits import process_file

        # handle inconsistency in kerchunk, see GH issue https://github.com/zarr-developers/VirtualiZarr/issues/160
        refs = {"refs": process_file(filepath, inline_threshold=0, **reader_options)}
=======
        refs = tiff_to_zarr(filepath, **reader_options)
    elif filetype.name.lower() == "fits":
        from kerchunk.fits import process_file

        refs = process_file(filepath, **reader_options)
>>>>>>> 412c23c4
    else:
        raise NotImplementedError(f"Unsupported file type: {filetype.name}")

    # TODO validate the references that were read before returning?
    return refs


def _automatically_determine_filetype(
    *,
    filepath: str,
    reader_options: Optional[dict[str, Any]] = None,
) -> FileType:
    if Path(filepath).suffix == ".zarr":
        # TODO we could imagine opening an existing zarr store, concatenating it, and writing a new virtual one...
        raise NotImplementedError()

    # Read magic bytes from local or remote file
    fpath = _fsspec_openfile_from_filepath(
        filepath=filepath, reader_options=reader_options
    )
    magic_bytes = fpath.read(8)
    fpath.close()

    if magic_bytes.startswith(b"CDF"):
        filetype = FileType.netcdf3
    elif magic_bytes.startswith(b"\x0e\x03\x13\x01"):
        raise NotImplementedError("HDF4 formatted files not supported")
    elif magic_bytes.startswith(b"\x89HDF"):
        filetype = FileType.hdf5
    elif magic_bytes.startswith(b"GRIB"):
        filetype = FileType.grib
    elif magic_bytes.startswith(b"II*"):
        filetype = FileType.tiff
    elif magic_bytes.startswith(b"SIMPLE"):
        filetype = FileType.fits
    else:
        raise NotImplementedError(
            f"Unrecognised file based on header bytes: {magic_bytes}"
        )

    return filetype


def find_var_names(ds_reference_dict: KerchunkStoreRefs) -> list[str]:
    """Find the names of zarr variables in this store/group."""

    refs = ds_reference_dict["refs"]
    found_var_names = [key.split("/")[0] for key in refs.keys() if "/" in key]
    return found_var_names


def extract_array_refs(
    ds_reference_dict: KerchunkStoreRefs, var_name: str
) -> KerchunkArrRefs:
    """Extract only the part of the kerchunk reference dict that is relevant to this one zarr array"""

    found_var_names = find_var_names(ds_reference_dict)

    refs = ds_reference_dict["refs"]
    if var_name in found_var_names:
        # TODO these function probably have more loops in them than they need to...

        arr_refs = {
            key.split("/")[1]: refs[key]
            for key in refs.keys()
            if var_name == key.split("/")[0]
        }

        return fully_decode_arr_refs(arr_refs)
    else:
        raise KeyError(
            f"Could not find zarr array variable name {var_name}, only {found_var_names}"
        )


def parse_array_refs(
    arr_refs: KerchunkArrRefs,
) -> tuple[dict, ZArray, ZAttrs]:
    zarray = ZArray.from_kerchunk_refs(arr_refs.pop(".zarray"))
    zattrs = arr_refs.pop(".zattrs", {})
    chunk_dict = arr_refs

    return chunk_dict, zarray, zattrs


def fully_decode_arr_refs(d: dict) -> KerchunkArrRefs:
    """
    Only have to do this because kerchunk.SingleHdf5ToZarr apparently doesn't bother converting .zarray and .zattrs contents to dicts, see https://github.com/fsspec/kerchunk/issues/415 .
    """
    sanitized = d.copy()
    for k, v in d.items():
        if k.startswith("."):
            # ensure contents of .zattrs and .zarray are python dictionaries
            sanitized[k] = ujson.loads(v)

    return cast(KerchunkArrRefs, sanitized)


def dataset_to_kerchunk_refs(ds: xr.Dataset) -> KerchunkStoreRefs:
    """
    Create a dictionary containing kerchunk-style store references from a single xarray.Dataset (which wraps ManifestArray objects).
    """

    all_arr_refs = {}
    for var_name, var in ds.variables.items():
        arr_refs = variable_to_kerchunk_arr_refs(var, var_name)

        prepended_with_var_name = {
            f"{var_name}/{key}": val for key, val in arr_refs.items()
        }

        all_arr_refs.update(prepended_with_var_name)

    zattrs = ds.attrs
    if ds.coords:
        coord_names = list(ds.coords)
        # this weird concatenated string instead of a list of strings is inconsistent with how other features in the kerchunk references format are stored
        # see https://github.com/zarr-developers/VirtualiZarr/issues/105#issuecomment-2187266739
        zattrs["coordinates"] = " ".join(coord_names)

    ds_refs = {
        "version": 1,
        "refs": {
            ".zgroup": '{"zarr_format":2}',
            ".zattrs": ujson.dumps(zattrs),
            **all_arr_refs,
        },
    }

    return cast(KerchunkStoreRefs, ds_refs)


def variable_to_kerchunk_arr_refs(var: xr.Variable, var_name: str) -> KerchunkArrRefs:
    """
    Create a dictionary containing kerchunk-style array references from a single xarray.Variable (which wraps either a ManifestArray or a numpy array).

    Partially encodes the inner dicts to json to match kerchunk behaviour (see https://github.com/fsspec/kerchunk/issues/415).
    """
    from virtualizarr.manifests import ManifestArray

    if isinstance(var.data, ManifestArray):
        marr = var.data

        arr_refs: dict[str, str | list[str | int]] = {
            str(chunk_key): [entry["path"], entry["offset"], entry["length"]]
            for chunk_key, entry in marr.manifest.dict().items()
        }

        zarray = marr.zarray

    else:
        try:
            np_arr = var.to_numpy()
        except AttributeError as e:
            raise TypeError(
                f"Can only serialize wrapped arrays of type ManifestArray or numpy.ndarray, but got type {type(var.data)}"
            ) from e

        if var.encoding:
            if "scale_factor" in var.encoding:
                raise NotImplementedError(
                    f"Cannot serialize loaded variable {var_name}, as it is encoded with a scale_factor"
                )
            if "offset" in var.encoding:
                raise NotImplementedError(
                    f"Cannot serialize loaded variable {var_name}, as it is encoded with an offset"
                )
            if "calendar" in var.encoding:
                raise NotImplementedError(
                    f"Cannot serialize loaded variable {var_name}, as it is encoded with a calendar"
                )

        # This encoding is what kerchunk does when it "inlines" data, see https://github.com/fsspec/kerchunk/blob/a0c4f3b828d37f6d07995925b324595af68c4a19/kerchunk/hdf.py#L472
        byte_data = np_arr.tobytes()
        # TODO do I really need to encode then decode like this?
        inlined_data = (b"base64:" + base64.b64encode(byte_data)).decode("utf-8")

        # TODO can this be generalized to save individual chunks of a dask array?
        # TODO will this fail for a scalar?
        arr_refs = {join(0 for _ in np_arr.shape): inlined_data}

        zarray = ZArray(
            chunks=np_arr.shape,
            shape=np_arr.shape,
            dtype=np_arr.dtype,
            order="C",
        )

    zarray_dict = zarray.to_kerchunk_json()
    arr_refs[".zarray"] = zarray_dict

    zattrs = var.attrs
    zattrs["_ARRAY_DIMENSIONS"] = list(var.dims)
    arr_refs[".zattrs"] = json.dumps(zattrs, separators=(",", ":"), cls=NumpyEncoder)

    return cast(KerchunkArrRefs, arr_refs)<|MERGE_RESOLUTION|>--- conflicted
+++ resolved
@@ -102,7 +102,6 @@
     elif filetype.name.lower() == "tiff":
         from kerchunk.tiff import tiff_to_zarr
 
-<<<<<<< HEAD
         reader_options.pop("storage_options")
         warnings.warn(
             "storage_options have been dropped from reader_options as they are not supported by kerchunk.tiff.tiff_to_zarr",
@@ -115,14 +114,7 @@
         from kerchunk.fits import process_file
 
         # handle inconsistency in kerchunk, see GH issue https://github.com/zarr-developers/VirtualiZarr/issues/160
-        refs = {"refs": process_file(filepath, inline_threshold=0, **reader_options)}
-=======
-        refs = tiff_to_zarr(filepath, **reader_options)
-    elif filetype.name.lower() == "fits":
-        from kerchunk.fits import process_file
-
-        refs = process_file(filepath, **reader_options)
->>>>>>> 412c23c4
+        refs = {"refs": process_file(filepath, **reader_options)}
     else:
         raise NotImplementedError(f"Unsupported file type: {filetype.name}")
 

--- conflicted
+++ resolved
@@ -4,18 +4,7 @@
     VirtualiZarrDatasetAccessor,
     VirtualiZarrDataTreeAccessor,
 )
-<<<<<<< HEAD
-from virtualizarr.backend import open_virtual_dataset, open_virtual_mfdataset
-from virtualizarr.manifests import (
-    ChunkManifest,
-    ManifestArray,
-    ManifestGroup,
-    ManifestStore,
-    ObjectStoreRegistry,
-)
-=======
 from virtualizarr.xarray import open_virtual_dataset, open_virtual_mfdataset
->>>>>>> 4cd6629b
 
 try:
     __version__ = _version("virtualizarr")
@@ -25,14 +14,6 @@
     __version__ = "9999"
 
 __all__ = [
-<<<<<<< HEAD
-    "ChunkManifest",
-    "ManifestArray",
-    "ManifestGroup",
-    "ManifestStore",
-    "ObjectStoreRegistry",
-=======
->>>>>>> 4cd6629b
     "VirtualiZarrDatasetAccessor",
     "VirtualiZarrDataTreeAccessor",
     "open_virtual_dataset",

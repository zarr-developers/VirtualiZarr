from __future__ import annotations

import asyncio
from collections.abc import Iterable
from pathlib import Path
from typing import TYPE_CHECKING, Any

import zarr
from zarr.api.asynchronous import open_group as open_group_async
from zarr.core.metadata import ArrayV3Metadata
from zarr.storage import ObjectStore

from virtualizarr.manifests import (
    ChunkManifest,
    ManifestArray,
    ManifestGroup,
    ManifestStore,
)
from virtualizarr.manifests.manifest import validate_and_normalize_path_to_uri
from virtualizarr.registry import ObjectStoreRegistry
from virtualizarr.vendor.zarr.core.common import _concurrent_map

if TYPE_CHECKING:
    import zarr

ZarrArrayType = zarr.AsyncArray | zarr.Array


def join_url(base: str, key: str) -> str:
    """Join a base URL (like s3://bucket/store.zarr) with an object key.

    Ensures we don't accidentally produce double slashes (after the scheme)
    and that the returned string is scheme-friendly.
    """
    if not base:
        return key
    # strip trailing slash from base and leading slash from key to avoid '//' in middle
    return base.rstrip("/") + "/" + key.lstrip("/")


async def get_chunk_mapping_prefix(zarr_array: ZarrArrayType, path: str) -> dict:
    """
    Create a mapping of chunk coordinates to their storage locations.

    Returns a dictionary mapping chunk keys (pure coordinates like "0.1.2")
    to their file paths, offsets, and lengths.
    """
    zarr_format = zarr_array.metadata.zarr_format
<<<<<<< HEAD
    name = getattr(zarr_array, "name", "") or ""
    name = name.lstrip("/")

    if zarr_format == 2:
        prefix = f"{name}/" if name else ""

        if zarr_array.shape == ():
            chunk_key = "0"
            object_key = f"{prefix}{chunk_key}"
            size = await zarr_array.store.getsize(object_key)
            actual_path = join_url(path, object_key)
            return {"0": {"path": actual_path, "offset": 0, "length": size}}

        # List all keys under the array prefix, filtering out metadata files
=======

    if zarr_format == 2:
        prefix = zarr_array.name.lstrip("/") + "/"

        if zarr_array.shape == ():
            chunk_key = "0"
            size = await zarr_array.store.getsize(prefix + chunk_key)
            return {
                "0": {
                    "path": path + "/" + prefix + chunk_key,
                    "offset": 0,
                    "length": size,
                }
            }

>>>>>>> e4f30194
        prefix_keys = [(x,) async for x in zarr_array.store.list_prefix(prefix)]
        if not prefix_keys:
            return {}

        metadata_files = {".zarray", ".zattrs", ".zgroup", ".zmetadata"}
        chunk_keys = []
        for key_tuple in prefix_keys:
            key = key_tuple[0]
            file_name = (
                key[len(prefix) :]
                if prefix and key.startswith(prefix)
                else key.split("/")[-1]
            )
            if file_name not in metadata_files:
                chunk_keys.append(key)

        if not chunk_keys:
            return {}

        _lengths = await _concurrent_map(
            [(k,) for k in chunk_keys], zarr_array.store.getsize
        )
<<<<<<< HEAD
        chunk_coords = [
            k[len(prefix) :] if prefix and k.startswith(prefix) else k
            for k in chunk_keys
        ]

        # Normalize to dot-separated coordinates (V2 can use either '/' or '.')
        _dict_keys = [coord.replace("/", ".") for coord in chunk_coords]
        _paths = [join_url(path, k) for k in chunk_keys]
=======

        _dict_keys = [key.split(prefix)[1] for key in chunk_keys]
        _paths = [path + "/" + key for key in chunk_keys]
>>>>>>> e4f30194
        _offsets = [0] * len(_lengths)

        return {
            key: {"path": p, "offset": offset, "length": length}
            for key, p, offset, length in zip(_dict_keys, _paths, _offsets, _lengths)
        }

<<<<<<< HEAD
    # V3
    else:
        if zarr_array.shape == ():
            prefix = f"{name}/c" if name else "c"
            size = await zarr_array.store.getsize(prefix)
            return {"c": {"path": join_url(path, prefix), "offset": 0, "length": size}}

        prefix = f"{name}/c/" if name else "c/"
        prefix_keys = [(x,) async for x in zarr_array.store.list_prefix(prefix)]
        if not prefix_keys:
            return {}

        _lengths = await _concurrent_map(prefix_keys, zarr_array.store.getsize)
        chunk_keys = [x[0].split(prefix)[1] for x in prefix_keys]
        _dict_keys = [key.replace("/", ".") for key in chunk_keys]
        _paths = [join_url(path, prefix + key) for key in chunk_keys]
=======
    else:  # V3
        if zarr_array.shape == ():
            prefix = zarr_array.name.lstrip("/") + "/c"
            prefix_keys = [(prefix,)]
            _lengths = [await zarr_array.store.getsize("c")]
            _dict_keys = ["c"]
            _paths = [path + "/" + _dict_keys[0]]
        else:
            prefix = zarr_array.name.lstrip("/") + "/c/"
            prefix_keys = [(x,) async for x in zarr_array.store.list_prefix(prefix)]
            _lengths = await _concurrent_map(prefix_keys, zarr_array.store.getsize)
            chunk_keys = [x[0].split(prefix)[1] for x in prefix_keys]
            _dict_keys = [key.replace("/", ".") for key in chunk_keys]
            _paths = [path + "/" + prefix + key for key in chunk_keys]

>>>>>>> e4f30194
        _offsets = [0] * len(_lengths)

        return {
            key: {"path": p, "offset": offset, "length": length}
            for key, p, offset, length in zip(_dict_keys, _paths, _offsets, _lengths)
        }


async def build_chunk_manifest(zarr_array: ZarrArrayType, path: str) -> ChunkManifest:
    """Build a ChunkManifest from chunk coordinate mappings."""
    chunk_map = await get_chunk_mapping_prefix(zarr_array=zarr_array, path=path)

    if not chunk_map:
        import math

<<<<<<< HEAD
        if zarr_array.shape and zarr_array.chunks:
=======
        array_shape = zarr_array.shape
        chunk_shape = zarr_array.chunks

        if array_shape and chunk_shape:
>>>>>>> e4f30194
            chunk_grid_shape = tuple(
                math.ceil(s / c) for s, c in zip(zarr_array.shape, zarr_array.chunks)
            )
            return ChunkManifest(chunk_map, shape=chunk_grid_shape)

    return ChunkManifest(chunk_map)


def get_metadata(zarr_array: ZarrArrayType) -> ArrayV3Metadata:
    """
    Get V3 metadata for an array, converting from V2 if necessary.

    For V2 arrays, this performs a complete conversion to V3 metadata including:
    - Converting the metadata structure
    - Handling None fill values
    - Setting dimension names from attributes or generating defaults
    - Replacing V2ChunkKeyEncoding with V3's DefaultChunkKeyEncoding
    """
    zarr_format = zarr_array.metadata.zarr_format

    if zarr_format == 2:
        from zarr.core.metadata import ArrayV2Metadata
        from zarr.metadata.migrate_v3 import _convert_array_metadata

<<<<<<< HEAD
        # Convert V2 metadata to V3
        try:
            v3_metadata = _convert_array_metadata(zarr_array.metadata)
        except TypeError as e:
            # Handle None fill_value case
=======
        try:
            v3_metadata = _convert_array_metadata(zarr_array.metadata)
        except TypeError as e:
>>>>>>> e4f30194
            if (
                "Cannot convert object None" in str(e)
                and zarr_array.metadata.fill_value is None
            ):
                v2_dict = zarr_array.metadata.to_dict()
<<<<<<< HEAD
                v2_dict["fill_value"] = 0
                temp_v2 = ArrayV2Metadata.from_dict(v2_dict)
                v3_metadata = _convert_array_metadata(temp_v2)

                # Replace with proper default for the data type
                v3_dict = v3_metadata.to_dict()
                v3_dict["fill_value"] = v3_metadata.data_type.default_scalar().item()
=======
                v2_dict["fill_value"] = 0  # Temporary value

                temp_v2 = ArrayV2Metadata.from_dict(v2_dict)

                v3_metadata = _convert_array_metadata(temp_v2)

                default_fill = v3_metadata.data_type.default_scalar()

                v3_dict = v3_metadata.to_dict()
                v3_dict["fill_value"] = default_fill.item()

>>>>>>> e4f30194
                v3_metadata = ArrayV3Metadata.from_dict(v3_dict)
            else:
                raise

<<<<<<< HEAD
        # Set dimension names from attributes or generate defaults
        if v3_metadata.dimension_names is None:
            v3_dict = v3_metadata.to_dict()
=======
        if v3_metadata.dimension_names is None:
>>>>>>> e4f30194
            if (
                hasattr(zarr_array.metadata, "attributes")
                and zarr_array.metadata.attributes
            ):
<<<<<<< HEAD
                dim_names = zarr_array.metadata.attributes.get("_ARRAY_DIMENSIONS")
                if dim_names:
                    v3_dict["dimension_names"] = dim_names
                else:
                    array_name = zarr_array.name.lstrip("/")
                    v3_dict["dimension_names"] = [
                        f"{array_name}_dim_{i}" for i in range(len(zarr_array.shape))
                    ]
            else:
                array_name = zarr_array.name.lstrip("/") if zarr_array.name else "array"
                v3_dict["dimension_names"] = [
                    f"{array_name}_dim_{i}" for i in range(len(zarr_array.shape))
                ]
            v3_metadata = ArrayV3Metadata.from_dict(v3_dict)

        # CRITICAL: Replace V2ChunkKeyEncoding with V3 DefaultChunkKeyEncoding
        # The automatic conversion preserves V2's encoding, causing zarr to use V2-style
        # paths (array/0) instead of V3-style (array/c/0). This ensures V3 semantics.
        v3_dict = v3_metadata.to_dict()
        v3_dict["chunk_key_encoding"] = {"name": "default", "separator": "."}
        v3_metadata = ArrayV3Metadata.from_dict(v3_dict)
=======
                dim_names = zarr_array.metadata.attributes.get(
                    "_ARRAY_DIMENSIONS", None
                )
                if dim_names:
                    v3_dict = v3_metadata.to_dict()
                    v3_dict["dimension_names"] = dim_names
                    v3_metadata = ArrayV3Metadata.from_dict(v3_dict)
                else:
                    array_name = zarr_array.name.lstrip("/")
                    dim_names = [
                        f"{array_name}_dim_{i}" for i in range(len(zarr_array.shape))
                    ]
                    v3_dict = v3_metadata.to_dict()
                    v3_dict["dimension_names"] = dim_names
                    v3_metadata = ArrayV3Metadata.from_dict(v3_dict)
>>>>>>> e4f30194

        return v3_metadata

    elif zarr_format == 3:
        return zarr_array.metadata  # type: ignore[return-value]

    else:
        raise NotImplementedError(f"Zarr format {zarr_format} is not supported")


async def _construct_manifest_array(
    zarr_array: zarr.AsyncArray[Any], path: str
) -> ManifestArray:
    """Construct a ManifestArray from a zarr array."""
    array_metadata = get_metadata(zarr_array)
    chunk_manifest = await build_chunk_manifest(zarr_array, path)
    return ManifestArray(metadata=array_metadata, chunkmanifest=chunk_manifest)


async def _construct_manifest_group(
    path: str,
    store: zarr.storage.ObjectStore,
    *,
    skip_variables: str | Iterable[str] | None = None,
    group: str | None = None,
) -> ManifestGroup:
    """Construct a ManifestGroup from a zarr group."""
    zarr_group = await open_group_async(store=store, path=group, mode="r")

    zarr_array_keys = [key async for key in zarr_group.array_keys()]
    _skip_variables = [] if skip_variables is None else list(skip_variables)

    zarr_arrays = await asyncio.gather(
        *[
            zarr_group.getitem(var)
            for var in zarr_array_keys
            if var not in _skip_variables
        ]
    )

    manifest_arrays = await asyncio.gather(
        *[_construct_manifest_array(array, path) for array in zarr_arrays]  # type: ignore[arg-type]
    )

    manifest_dict = {
        array.basename: result for array, result in zip(zarr_arrays, manifest_arrays)
    }

    manifest_group = ManifestGroup(manifest_dict, attributes=zarr_group.attrs)

    # Set V3 group metadata to ensure zarr/xarray uses V3 semantics
    try:
        from zarr.core.group import GroupMetadata

        manifest_group._metadata = GroupMetadata(
            attributes=dict(zarr_group.attrs) if zarr_group.attrs is not None else {},
            zarr_format=3,
            consolidated_metadata=None,
        )
    except Exception:
        pass

    return manifest_group


class ZarrParser:
    def __init__(
        self,
        group: str | None = None,
        skip_variables: Iterable[str] | None = None,
    ):
        """
        Instantiate a parser with parser-specific parameters that can be used in the
        `__call__` method.

        Parameters
        ----------
        group
            The group within the original Zarr store to be used as the root group for the
            ManifestStore (default: the Zarr store's root group).
        skip_variables
            Variables in the Zarr store that will be ignored when creating the ManifestStore
            (default: `None`, do not ignore any variables).
        """

        self.group = group
        self.skip_variables = skip_variables

    def __call__(
        self,
        url: str,
        registry: ObjectStoreRegistry,
    ) -> ManifestStore:
        """
        Parse the metadata and byte offsets from a given Zarr store to produce a VirtualiZarr ManifestStore.

        Parameters
        ----------
        url
            The URL to the input Zarr store (e.g., "s3://bucket/store.zarr").
        registry
            An [ObjectStoreRegistry][virtualizarr.registry.ObjectStoreRegistry] for resolving urls and reading data.

        Returns
        -------
        ManifestStore
            A ManifestStore which provides a virtual Zarr representation of the parsed data source.
        """

        path = validate_and_normalize_path_to_uri(url, fs_root=Path.cwd().as_uri())
        import asyncio

        object_store, _ = registry.resolve(path)
        zarr_store = ObjectStore(store=object_store)
        manifest_group = asyncio.run(
            _construct_manifest_group(
                store=zarr_store,
                path=url,
                group=self.group,
                skip_variables=self.skip_variables,
            )
        )
        return ManifestStore(registry=registry, group=manifest_group)<|MERGE_RESOLUTION|>--- conflicted
+++ resolved
@@ -46,7 +46,6 @@
     to their file paths, offsets, and lengths.
     """
     zarr_format = zarr_array.metadata.zarr_format
-<<<<<<< HEAD
     name = getattr(zarr_array, "name", "") or ""
     name = name.lstrip("/")
 
@@ -61,26 +60,11 @@
             return {"0": {"path": actual_path, "offset": 0, "length": size}}
 
         # List all keys under the array prefix, filtering out metadata files
-=======
-
-    if zarr_format == 2:
-        prefix = zarr_array.name.lstrip("/") + "/"
-
-        if zarr_array.shape == ():
-            chunk_key = "0"
-            size = await zarr_array.store.getsize(prefix + chunk_key)
-            return {
-                "0": {
-                    "path": path + "/" + prefix + chunk_key,
-                    "offset": 0,
-                    "length": size,
-                }
-            }
-
->>>>>>> e4f30194
         prefix_keys = [(x,) async for x in zarr_array.store.list_prefix(prefix)]
         if not prefix_keys:
             return {}
+
+        metadata_files = {".zarray", ".zattrs", ".zgroup", ".zmetadata"}
 
         metadata_files = {".zarray", ".zattrs", ".zgroup", ".zmetadata"}
         chunk_keys = []
@@ -100,7 +84,6 @@
         _lengths = await _concurrent_map(
             [(k,) for k in chunk_keys], zarr_array.store.getsize
         )
-<<<<<<< HEAD
         chunk_coords = [
             k[len(prefix) :] if prefix and k.startswith(prefix) else k
             for k in chunk_keys
@@ -109,11 +92,6 @@
         # Normalize to dot-separated coordinates (V2 can use either '/' or '.')
         _dict_keys = [coord.replace("/", ".") for coord in chunk_coords]
         _paths = [join_url(path, k) for k in chunk_keys]
-=======
-
-        _dict_keys = [key.split(prefix)[1] for key in chunk_keys]
-        _paths = [path + "/" + key for key in chunk_keys]
->>>>>>> e4f30194
         _offsets = [0] * len(_lengths)
 
         return {
@@ -121,7 +99,6 @@
             for key, p, offset, length in zip(_dict_keys, _paths, _offsets, _lengths)
         }
 
-<<<<<<< HEAD
     # V3
     else:
         if zarr_array.shape == ():
@@ -138,23 +115,6 @@
         chunk_keys = [x[0].split(prefix)[1] for x in prefix_keys]
         _dict_keys = [key.replace("/", ".") for key in chunk_keys]
         _paths = [join_url(path, prefix + key) for key in chunk_keys]
-=======
-    else:  # V3
-        if zarr_array.shape == ():
-            prefix = zarr_array.name.lstrip("/") + "/c"
-            prefix_keys = [(prefix,)]
-            _lengths = [await zarr_array.store.getsize("c")]
-            _dict_keys = ["c"]
-            _paths = [path + "/" + _dict_keys[0]]
-        else:
-            prefix = zarr_array.name.lstrip("/") + "/c/"
-            prefix_keys = [(x,) async for x in zarr_array.store.list_prefix(prefix)]
-            _lengths = await _concurrent_map(prefix_keys, zarr_array.store.getsize)
-            chunk_keys = [x[0].split(prefix)[1] for x in prefix_keys]
-            _dict_keys = [key.replace("/", ".") for key in chunk_keys]
-            _paths = [path + "/" + prefix + key for key in chunk_keys]
-
->>>>>>> e4f30194
         _offsets = [0] * len(_lengths)
 
         return {
@@ -170,14 +130,7 @@
     if not chunk_map:
         import math
 
-<<<<<<< HEAD
         if zarr_array.shape and zarr_array.chunks:
-=======
-        array_shape = zarr_array.shape
-        chunk_shape = zarr_array.chunks
-
-        if array_shape and chunk_shape:
->>>>>>> e4f30194
             chunk_grid_shape = tuple(
                 math.ceil(s / c) for s, c in zip(zarr_array.shape, zarr_array.chunks)
             )
@@ -202,23 +155,16 @@
         from zarr.core.metadata import ArrayV2Metadata
         from zarr.metadata.migrate_v3 import _convert_array_metadata
 
-<<<<<<< HEAD
         # Convert V2 metadata to V3
         try:
             v3_metadata = _convert_array_metadata(zarr_array.metadata)
         except TypeError as e:
             # Handle None fill_value case
-=======
-        try:
-            v3_metadata = _convert_array_metadata(zarr_array.metadata)
-        except TypeError as e:
->>>>>>> e4f30194
             if (
                 "Cannot convert object None" in str(e)
                 and zarr_array.metadata.fill_value is None
             ):
                 v2_dict = zarr_array.metadata.to_dict()
-<<<<<<< HEAD
                 v2_dict["fill_value"] = 0
                 temp_v2 = ArrayV2Metadata.from_dict(v2_dict)
                 v3_metadata = _convert_array_metadata(temp_v2)
@@ -226,35 +172,17 @@
                 # Replace with proper default for the data type
                 v3_dict = v3_metadata.to_dict()
                 v3_dict["fill_value"] = v3_metadata.data_type.default_scalar().item()
-=======
-                v2_dict["fill_value"] = 0  # Temporary value
-
-                temp_v2 = ArrayV2Metadata.from_dict(v2_dict)
-
-                v3_metadata = _convert_array_metadata(temp_v2)
-
-                default_fill = v3_metadata.data_type.default_scalar()
-
-                v3_dict = v3_metadata.to_dict()
-                v3_dict["fill_value"] = default_fill.item()
-
->>>>>>> e4f30194
                 v3_metadata = ArrayV3Metadata.from_dict(v3_dict)
             else:
                 raise
 
-<<<<<<< HEAD
         # Set dimension names from attributes or generate defaults
         if v3_metadata.dimension_names is None:
             v3_dict = v3_metadata.to_dict()
-=======
-        if v3_metadata.dimension_names is None:
->>>>>>> e4f30194
             if (
                 hasattr(zarr_array.metadata, "attributes")
                 and zarr_array.metadata.attributes
             ):
-<<<<<<< HEAD
                 dim_names = zarr_array.metadata.attributes.get("_ARRAY_DIMENSIONS")
                 if dim_names:
                     v3_dict["dimension_names"] = dim_names
@@ -276,23 +204,6 @@
         v3_dict = v3_metadata.to_dict()
         v3_dict["chunk_key_encoding"] = {"name": "default", "separator": "."}
         v3_metadata = ArrayV3Metadata.from_dict(v3_dict)
-=======
-                dim_names = zarr_array.metadata.attributes.get(
-                    "_ARRAY_DIMENSIONS", None
-                )
-                if dim_names:
-                    v3_dict = v3_metadata.to_dict()
-                    v3_dict["dimension_names"] = dim_names
-                    v3_metadata = ArrayV3Metadata.from_dict(v3_dict)
-                else:
-                    array_name = zarr_array.name.lstrip("/")
-                    dim_names = [
-                        f"{array_name}_dim_{i}" for i in range(len(zarr_array.shape))
-                    ]
-                    v3_dict = v3_metadata.to_dict()
-                    v3_dict["dimension_names"] = dim_names
-                    v3_metadata = ArrayV3Metadata.from_dict(v3_dict)
->>>>>>> e4f30194
 
         return v3_metadata
 

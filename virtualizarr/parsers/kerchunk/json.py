from collections.abc import Iterable

import ujson

from virtualizarr.manifests import ManifestStore
from virtualizarr.parsers.kerchunk.translator import manifestgroup_from_kerchunk_refs
from virtualizarr.registry import ObjectStoreRegistry


class KerchunkJSONParser:
    def __init__(
        self,
        group: str | None = None,
        fs_root: str | None = None,
        skip_variables: Iterable[str] | None = None,
<<<<<<< HEAD
        registry: ObjectStoreRegistry | None = None,
=======
>>>>>>> 9277f129
    ):
        """
        Instantiate a parser with parser-specific parameters that can be used in the
        `__call__` method.

        Parameters
        ----------
        group
            The group within the Kerchunk JSON to be used as the Zarr root group for the ManifestStore.
        fs_root
            The qualifier to be used for Kerchunk chunk references containing relative paths.
        skip_variables
            Variables in the Kerchunk JSON that will be ignored when creating the ManifestStore.
        """

        self.group = group
        self.fs_root = fs_root
        self.skip_variables = skip_variables

    def __call__(
        self,
        url: str,
        registry: ObjectStoreRegistry,
    ) -> ManifestStore:
        """
        Parse the metadata and byte offsets from a given Kerchunk JSON to produce a
        VirtualiZarr ManifestStore.

        Parameters
        ----------
        url
            The URL of the input Kerchunk JSON (e.g., "s3://bucket/kerchunk.json").
        registry
            An [ObjectStoreRegistry][virtualizarr.registry.ObjectStoreRegistry] for resolving urls and reading data.

        Returns
        -------
        ManifestStore
            A ManifestStore that provides a Zarr representation of the parsed Kerchunk JSON.
        """
        store, path_after_prefix = registry.resolve(url)

        # we need the whole thing so just get the entire contents in one request
        resp = store.get(path_after_prefix)
        content = resp.bytes().to_bytes()
        refs = ujson.loads(content)

        manifestgroup = manifestgroup_from_kerchunk_refs(
            refs,
            group=self.group,
            fs_root=self.fs_root,
            skip_variables=self.skip_variables,
        )
        return ManifestStore(group=manifestgroup, registry=registry)<|MERGE_RESOLUTION|>--- conflicted
+++ resolved
@@ -13,10 +13,6 @@
         group: str | None = None,
         fs_root: str | None = None,
         skip_variables: Iterable[str] | None = None,
-<<<<<<< HEAD
-        registry: ObjectStoreRegistry | None = None,
-=======
->>>>>>> 9277f129
     ):
         """
         Instantiate a parser with parser-specific parameters that can be used in the

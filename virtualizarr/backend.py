import warnings
from collections.abc import Iterable, Mapping
from enum import Enum, auto
from pathlib import Path
from typing import (
    Any,
    Optional,
)

from xarray import Dataset, Index

from virtualizarr.manifests import ManifestArray
from virtualizarr.readers import (
    DMRPPVirtualBackend,
    FITSVirtualBackend,
    HDF5VirtualBackend,
    KerchunkVirtualBackend,
    NetCDF3VirtualBackend,
    TIFFVirtualBackend,
    ZarrV3VirtualBackend,
)
from virtualizarr.readers.common import VirtualBackend
from virtualizarr.utils import _FsspecFSFromFilepath, check_for_collisions

# TODO add entrypoint to allow external libraries to add to this mapping
VIRTUAL_BACKENDS = {
    "kerchunk": KerchunkVirtualBackend,
    "zarr_v3": ZarrV3VirtualBackend,
    "dmrpp": DMRPPVirtualBackend,
    # all the below call one of the kerchunk backends internally (https://fsspec.github.io/kerchunk/reference.html#file-format-backends)
    "hdf5": HDF5VirtualBackend,
    "netcdf4": HDF5VirtualBackend,  # note this is the same as for hdf5
    "netcdf3": NetCDF3VirtualBackend,
    "tiff": TIFFVirtualBackend,
    "fits": FITSVirtualBackend,
}


class AutoName(Enum):
    # Recommended by official Python docs for auto naming:
    # https://docs.python.org/3/library/enum.html#using-automatic-values
    def _generate_next_value_(name, start, count, last_values):
        return name


class FileType(AutoName):
    netcdf3 = auto()
    netcdf4 = auto()  # NOTE: netCDF4 is a subset of hdf5
    hdf4 = auto()
    hdf5 = auto()
    grib = auto()
    tiff = auto()
    fits = auto()
    zarr = auto()
    dmrpp = auto()
    zarr_v3 = auto()
    kerchunk = auto()


def automatically_determine_filetype(
    *,
    filepath: str,
    reader_options: Optional[dict[str, Any]] = {},
) -> FileType:
    """
    Attempt to automatically infer the correct reader for this filetype.

    Uses magic bytes and file / directory suffixes.
    """

    # TODO this should ideally handle every filetype that we have a reader for, not just kerchunk

    # TODO how do we handle kerchunk json / parquet here?
    if Path(filepath).suffix == ".zarr":
        # TODO we could imagine opening an existing zarr store, concatenating it, and writing a new virtual one...
        raise NotImplementedError()

    # Read magic bytes from local or remote file
    fpath = _FsspecFSFromFilepath(
        filepath=filepath, reader_options=reader_options
    ).open_file()
    magic_bytes = fpath.read(8)
    fpath.close()

    if magic_bytes.startswith(b"CDF"):
        filetype = FileType.netcdf3
    elif magic_bytes.startswith(b"\x0e\x03\x13\x01"):
        raise NotImplementedError("HDF4 formatted files not supported")
    elif magic_bytes.startswith(b"\x89HDF"):
        filetype = FileType.hdf5
    elif magic_bytes.startswith(b"GRIB"):
        filetype = FileType.grib
    elif magic_bytes.startswith(b"II*"):
        filetype = FileType.tiff
    elif magic_bytes.startswith(b"SIMPLE"):
        filetype = FileType.fits
    else:
        raise NotImplementedError(
            f"Unrecognised file based on header bytes: {magic_bytes}"
        )

    return filetype


def open_virtual_dataset(
    filepath: str,
    *,
    filetype: FileType | None = None,
    group: str | None = None,
    drop_variables: Iterable[str] | None = None,
    loadable_variables: Iterable[str] | None = None,
    decode_times: bool | None = None,
    cftime_variables: Iterable[str] | None = None,
    indexes: Mapping[str, Index] | None = None,
    virtual_array_class=ManifestArray,
<<<<<<< HEAD
    reader_kwargs: Optional[dict] = None,
=======
    virtual_backend_kwargs: Optional[dict] = None,
>>>>>>> 51526249
    reader_options: Optional[dict] = None,
    backend: Optional[VirtualBackend] = None,
) -> Dataset:
    """
    Open a file or store as an xarray Dataset wrapping virtualized zarr arrays.

    No data variables will be loaded unless specified in the ``loadable_variables`` kwarg (in which case they will be xarray lazily indexed arrays).

    Xarray indexes can optionally be created (the default behaviour). To avoid creating any xarray indexes pass ``indexes={}``.

    Parameters
    ----------
    filepath : str, default None
        File path to open as a set of virtualized zarr arrays.
    filetype : FileType, default None
        Type of file to be opened. Used to determine which kerchunk file format backend to use.
        Can be one of {'netCDF3', 'netCDF4', 'HDF', 'TIFF', 'GRIB', 'FITS', 'dmrpp', 'zarr_v3', 'kerchunk'}.
        If not provided will attempt to automatically infer the correct filetype from header bytes.
    group : str, default is None
        Path to the HDF5/netCDF4 group in the given file to open. Given as a str, supported by filetypes “netcdf4”, “hdf5”, and "dmrpp".
    drop_variables: list[str], default is None
        Variables in the file to drop before returning.
    loadable_variables: list[str], default is None
        Variables in the file to open as lazy numpy/dask arrays instead of instances of virtual_array_class.
        Default is to open all variables as virtual arrays (i.e. ManifestArray).
    decode_times: bool | None, default is None
        Bool that is passed into Xarray's open_dataset. Allows time to be decoded into a datetime object.
    indexes : Mapping[str, Index], default is None
        Indexes to use on the returned xarray Dataset.
        Default is None, which will read any 1D coordinate data to create in-memory Pandas indexes.
        To avoid creating any indexes, pass indexes={}.
    virtual_array_class
        Virtual array class to use to represent the references to the chunks in each on-disk array.
        Currently can only be ManifestArray, but once VirtualZarrArray is implemented the default should be changed to that.
<<<<<<< HEAD
    reader_kwargs: dict, default is None
=======
    virtual_backend_kwargs: dict, default is None
>>>>>>> 51526249
        Dictionary of keyword arguments passed down to this reader. Allows passing arguments specific to certain readers.
    reader_options: dict, default {}
        Dict passed into Kerchunk file readers, to allow reading from remote filesystems.
        Note: Each Kerchunk file reader has distinct arguments, so ensure reader_options match selected Kerchunk reader arguments.

    Returns
    -------
    vds
        An xarray Dataset containing instances of virtual_array_cls for each variable, or normal lazily indexed arrays for each variable in loadable_variables.
    """

    if cftime_variables is not None:
        # It seems like stacklevel=2 is req to surface this warning.
        warnings.warn(
            "cftime_variables is deprecated and will be ignored. Pass decode_times=True and loadable_variables=['time'] to decode time values to datetime objects.",
            DeprecationWarning,
            stacklevel=2,
        )

    drop_variables, loadable_variables = check_for_collisions(
        drop_variables,
        loadable_variables,
    )

    if virtual_array_class is not ManifestArray:
        raise NotImplementedError()

    if reader_options is None:
        reader_options = {}

    if backend and filetype:
        raise ValueError("Cannot pass both a filetype and an explicit VirtualBackend")

    if filetype is not None:
        # if filetype is user defined, convert to FileType
        filetype = FileType(filetype)
    else:
        filetype = automatically_determine_filetype(
            filepath=filepath, reader_options=reader_options
        )
    if backend:
        backend_cls = backend
    else:
        backend_cls = VIRTUAL_BACKENDS.get(filetype.name.lower())  # type: ignore

    if backend_cls is None:
        raise NotImplementedError(f"Unsupported file type: {filetype.name}")

    vds = backend_cls.open_virtual_dataset(
        filepath,
        group=group,
        drop_variables=drop_variables,
        loadable_variables=loadable_variables,
        decode_times=decode_times,
        indexes=indexes,
<<<<<<< HEAD
        reader_kwargs=reader_kwargs,
=======
        virtual_backend_kwargs=virtual_backend_kwargs,
>>>>>>> 51526249
        reader_options=reader_options,
    )

    return vds<|MERGE_RESOLUTION|>--- conflicted
+++ resolved
@@ -113,11 +113,7 @@
     cftime_variables: Iterable[str] | None = None,
     indexes: Mapping[str, Index] | None = None,
     virtual_array_class=ManifestArray,
-<<<<<<< HEAD
-    reader_kwargs: Optional[dict] = None,
-=======
     virtual_backend_kwargs: Optional[dict] = None,
->>>>>>> 51526249
     reader_options: Optional[dict] = None,
     backend: Optional[VirtualBackend] = None,
 ) -> Dataset:
@@ -152,11 +148,7 @@
     virtual_array_class
         Virtual array class to use to represent the references to the chunks in each on-disk array.
         Currently can only be ManifestArray, but once VirtualZarrArray is implemented the default should be changed to that.
-<<<<<<< HEAD
-    reader_kwargs: dict, default is None
-=======
     virtual_backend_kwargs: dict, default is None
->>>>>>> 51526249
         Dictionary of keyword arguments passed down to this reader. Allows passing arguments specific to certain readers.
     reader_options: dict, default {}
         Dict passed into Kerchunk file readers, to allow reading from remote filesystems.
@@ -212,11 +204,7 @@
         loadable_variables=loadable_variables,
         decode_times=decode_times,
         indexes=indexes,
-<<<<<<< HEAD
-        reader_kwargs=reader_kwargs,
-=======
         virtual_backend_kwargs=virtual_backend_kwargs,
->>>>>>> 51526249
         reader_options=reader_options,
     )
 

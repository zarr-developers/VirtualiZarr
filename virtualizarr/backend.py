--- conflicted
+++ resolved
@@ -133,14 +133,8 @@
     drop_variables: list[str], default is None
         Variables in the file to drop before returning.
     loadable_variables: list[str], default is None
-<<<<<<< HEAD
-        Variables in the file to open as lazy numpy/dask arrays instead of instances of virtual_array_class (i.e. ManifestArrays).
-        Default is to open those variables as loadable arrays (i.e. ManifestArray) which ``xarray.open_dataset`` would have created indexes for,
-        i.e. i.e. one-dimensional coordinate variables whose name matches the name of their only dimension (also known as "dimension coordinates").
-=======
         Variables in the file to open as lazy numpy/dask arrays instead of instances of `ManifestArray`.
         Default is to open all variables as virtual variables (i.e. as ManifestArrays).
->>>>>>> 3055705f
     decode_times: bool | None, default is None
         Bool that is passed into Xarray's open_dataset. Allows time to be decoded into a datetime object.
     indexes : Mapping[str, Index], default is None

--- conflicted
+++ resolved
@@ -6,7 +6,6 @@
 from virtualizarr import open_virtual_dataset
 
 
-<<<<<<< HEAD
 @pytest.mark.parametrize(
     "inline_threshold, vars_to_inline",
     [
@@ -43,8 +42,10 @@
     assert refs["refs"]["lon/0"] == expected["refs"]["lon/0"]
     assert refs["refs"]["lat/0"] == expected["refs"]["lat/0"]
     assert refs["refs"]["time/0"] == expected["refs"]["time/0"]
-=======
-def test_kerchunk_roundtrip_no_concat(tmpdir):
+
+
+@pytest.mark.parametrize("format", ["json", "parquet"])
+def test_kerchunk_roundtrip_no_concat(tmpdir, format):
     # set up example xarray dataset
     ds = xr.tutorial.open_dataset("air_temperature", decode_times=False)
 
@@ -55,13 +56,10 @@
     vds = open_virtual_dataset(f"{tmpdir}/air.nc", indexes={})
 
     # write those references to disk as kerchunk json
-    vds.virtualize.to_kerchunk(f"{tmpdir}/refs.json", format="json")
+    vds.virtualize.to_kerchunk(f"{tmpdir}/refs.{format}", format=format)
 
     # use fsspec to read the dataset from disk via the zarr store
-    fs = fsspec.filesystem("reference", fo=f"{tmpdir}/refs.json")
-    m = fs.get_mapper("")
-
-    roundtrip = xr.open_dataset(m, engine="kerchunk")
+    roundtrip = xr.open_dataset(f"{tmpdir}/refs.{format}", engine="kerchunk")
 
     # assert equal to original dataset
     xrt.assert_equal(roundtrip, ds)
@@ -101,7 +99,6 @@
 
     # assert equal to original dataset
     xrt.assert_equal(roundtrip, ds)
->>>>>>> ca99d5ad
 
 
 def test_open_scalar_variable(tmpdir):
@@ -111,25 +108,4 @@
     ds.to_netcdf(f"{tmpdir}/scalar.nc")
 
     vds = open_virtual_dataset(f"{tmpdir}/scalar.nc")
-    assert vds["a"].shape == ()
-
-
-@pytest.mark.parametrize("format", ["json", "parquet"])
-def test_kerchunk_roundtrip(tmpdir, format):
-    # set up example xarray dataset
-    ds = xr.tutorial.open_dataset("air_temperature", decode_times=False)
-
-    # save it to disk as netCDF (in temporary directory)
-    ds.to_netcdf(f"{tmpdir}/air.nc")
-
-    # use open_virtual_dataset to read it as references
-    vds = open_virtual_dataset(f"{tmpdir}/air.nc", indexes={})
-
-    # write those references to disk as kerchunk json
-    vds.virtualize.to_kerchunk(f"{tmpdir}/refs.{format}", format=format)
-
-    # read the dataset from disk via the zarr store
-    roundtrip = xr.open_dataset(f"{tmpdir}/refs.{format}", engine="kerchunk")
-
-    # assert equal to original dataset
-    xrt.assert_equal(roundtrip, ds)+    assert vds["a"].shape == ()
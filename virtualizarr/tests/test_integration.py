--- conflicted
+++ resolved
@@ -1,8 +1,5 @@
-<<<<<<< HEAD
 import fsspec
-=======
 import pytest
->>>>>>> f9ca6679
 import xarray as xr
 import xarray.testing as xrt
 

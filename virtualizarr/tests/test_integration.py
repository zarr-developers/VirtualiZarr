from pathlib import Path
from typing import Callable, Concatenate, TypeAlias

import numpy as np
import pytest
import xarray as xr
import xarray.testing as xrt

from conftest import ARRAYBYTES_CODEC, ZLIB_CODEC
from virtualizarr import open_virtual_dataset
from virtualizarr.backend import VirtualBackend
from virtualizarr.manifests import ChunkManifest, ManifestArray
from virtualizarr.tests import (
    has_fastparquet,
    has_icechunk,
    has_kerchunk,
    parametrize_over_hdf_backends,
    requires_kerchunk,
    requires_network,
    requires_zarr_python,
    requires_zarr_python_v3,
)
from virtualizarr.translators.kerchunk import (
    dataset_from_kerchunk_refs,
)

RoundtripFunction: TypeAlias = Callable[Concatenate[xr.Dataset, Path, ...], xr.Dataset]


def test_kerchunk_roundtrip_in_memory_no_concat(array_v3_metadata):
    # Set up example xarray dataset
    chunks_dict = {
        "0.0": {"path": "/foo.nc", "offset": 100, "length": 100},
        "0.1": {"path": "/foo.nc", "offset": 200, "length": 100},
    }
    manifest = ChunkManifest(entries=chunks_dict)
    marr = ManifestArray(
        metadata=array_v3_metadata(shape=(2, 4), chunks=(2, 4)),
        chunkmanifest=manifest,
    )
    vds = xr.Dataset({"a": (["x", "y"], marr)})

    # Use accessor to write it out to kerchunk reference dict
    ds_refs = vds.virtualize.to_kerchunk(format="dict")

    # Use dataset_from_kerchunk_refs to reconstruct the dataset
    roundtrip = dataset_from_kerchunk_refs(ds_refs)

    # Assert equal to original dataset
    xrt.assert_equal(roundtrip, vds)


@requires_kerchunk
@pytest.mark.parametrize(
    "inline_threshold, vars_to_inline",
    [
        (5e2, ["lat", "lon"]),
        (5e4, ["lat", "lon", "time"]),
        pytest.param(
            5e7,
            ["lat", "lon", "time", "air"],
            marks=pytest.mark.xfail(reason="scale factor encoding"),
        ),
    ],
)
@parametrize_over_hdf_backends
def test_numpy_arrays_to_inlined_kerchunk_refs(
    netcdf4_file, inline_threshold, vars_to_inline, hdf_backend
):
    from kerchunk.hdf import SingleHdf5ToZarr

    # inline_threshold is chosen to test inlining only the variables listed in vars_to_inline
    expected = SingleHdf5ToZarr(
        netcdf4_file, inline_threshold=int(inline_threshold)
    ).translate()

    # loading the variables should produce same result as inlining them using kerchunk
    with open_virtual_dataset(
        netcdf4_file, loadable_variables=vars_to_inline, indexes={}, backend=hdf_backend
<<<<<<< HEAD
    )

    refs = vds.virtualize.to_kerchunk(format="dict")
=======
    ) as vds:
        refs = vds.virtualize.to_kerchunk(format="dict")
>>>>>>> c3d96ea3

        # TODO I would just compare the entire dicts but kerchunk returns inconsistent results - see https://github.com/TomNicholas/VirtualiZarr/pull/73#issuecomment-2040931202
        # assert refs == expected
        assert refs["refs"]["air/0.0.0"] == expected["refs"]["air/0.0.0"]
        assert refs["refs"]["lon/0"] == expected["refs"]["lon/0"]
        assert refs["refs"]["lat/0"] == expected["refs"]["lat/0"]
        assert refs["refs"]["time/0"] == expected["refs"]["time/0"]


@requires_zarr_python_v3
@requires_network
@requires_kerchunk
@pytest.mark.skip(
    reason="WIP on kerchunk v3 RT- fails in RT: RuntimeError: 'error during blosc decompression: -1' for Zarr v3 + kerchunk v3 branch"
)
@pytest.mark.parametrize(
    "zarr_store",
    [
        pytest.param(2, id="Zarr V2"),
        pytest.param(3, id="Zarr V3"),
    ],
    indirect=True,
)
def test_zarr_roundtrip_kerchunk(zarr_store):
    comparion_ds = xr.open_zarr(zarr_store)

    ds = open_virtual_dataset(
        zarr_store,
        indexes={},
    )
    ds_refs = ds.virtualize.to_kerchunk(format="dict")
    roundtrip = xr.open_dataset(ds_refs, engine="kerchunk", decode_times=False)

    xrt.assert_equal(comparion_ds, roundtrip)


@requires_zarr_python_v3
@requires_network
@pytest.mark.skip(reason="WIP on icechunk round-trip/")
@pytest.mark.parametrize(
    "zarr_store",
    [
        pytest.param(2, id="Zarr V2"),
        pytest.param(3, id="Zarr V3"),
    ],
    indirect=True,
)
def test_zarr_roundtrip_icechunk(zarr_store):
    import icechunk  # type: ignore[import-not-found]

    # open zarr store with Xarray for comparison
    comparion_ds = xr.open_zarr(zarr_store)

    ds = open_virtual_dataset(
        zarr_store,
        indexes={},
    )

    # Note: this was done with icechunk 0.1.0a15 - syntax could be incorrect
    storage = icechunk.storage.in_memory_storage()
    repo = icechunk.Repository.open_or_create(storage=storage)
    session = repo.writable_session("main")

    # Write the virtual dataset to icechunk

    ds.virtualize.to_icechunk(session.store)

    rtds = xr.open_zarr(session.store)
    xrt.assert_equal(comparion_ds, rtds)


def roundtrip_as_kerchunk_dict(vds: xr.Dataset, tmpdir, **kwargs):
    # write those references to an in-memory kerchunk-formatted references dictionary
    ds_refs = vds.virtualize.to_kerchunk(format="dict")

    # use fsspec to read the dataset from the kerchunk references dict
    return xr.open_dataset(ds_refs, engine="kerchunk", **kwargs)


def roundtrip_as_kerchunk_json(vds: xr.Dataset, tmpdir, **kwargs):
    # write those references to disk as kerchunk references format
    vds.virtualize.to_kerchunk(f"{tmpdir}/refs.json", format="json")

    # use fsspec to read the dataset from disk via the kerchunk references
    return xr.open_dataset(f"{tmpdir}/refs.json", engine="kerchunk", **kwargs)


def roundtrip_as_kerchunk_parquet(vds: xr.Dataset, tmpdir, **kwargs):
    # write those references to disk as kerchunk references format
    vds.virtualize.to_kerchunk(f"{tmpdir}/refs.parquet", format="parquet")

    # use fsspec to read the dataset from disk via the kerchunk references
    return xr.open_dataset(f"{tmpdir}/refs.parquet", engine="kerchunk", **kwargs)


def roundtrip_as_in_memory_icechunk(vds: xr.Dataset, tmpdir, **kwargs):
    from icechunk import Repository, Storage

    # create an in-memory icechunk store
    storage = Storage.new_in_memory()
    repo = Repository.create(storage=storage)
    session = repo.writable_session("main")

    # write those references to an icechunk store
    vds.virtualize.to_icechunk(session.store)

    # read the dataset from icechunk
    return xr.open_zarr(session.store, zarr_format=3, consolidated=False, **kwargs)


@requires_zarr_python
@pytest.mark.parametrize(
    "roundtrip_func",
    [
        *(
            [roundtrip_as_kerchunk_dict, roundtrip_as_kerchunk_json]
            if has_kerchunk
            else []
        ),
        *([roundtrip_as_kerchunk_parquet] if has_kerchunk and has_fastparquet else []),
        *([roundtrip_as_in_memory_icechunk] if has_icechunk else []),
    ],
)
class TestRoundtrip:
    @parametrize_over_hdf_backends
    def test_roundtrip_no_concat(
        self,
        tmp_path,
        roundtrip_func: RoundtripFunction,
        hdf_backend: type[VirtualBackend],
    ):
        air_nc_path = tmp_path / "air.nc"

        # set up example xarray dataset
        with xr.tutorial.open_dataset("air_temperature", decode_times=False) as ds:
            # save it to disk as netCDF (in temporary directory)
            ds.to_netcdf(air_nc_path)

            # use open_dataset_via_kerchunk to read it as references
            with open_virtual_dataset(
                str(air_nc_path), indexes={}, backend=hdf_backend
            ) as vds:
                roundtrip = roundtrip_func(vds, tmp_path, decode_times=False)

                # assert all_close to original dataset
                xrt.assert_allclose(roundtrip, ds)

                # assert coordinate attributes are maintained
                for coord in ds.coords:
                    assert ds.coords[coord].attrs == roundtrip.coords[coord].attrs

    @parametrize_over_hdf_backends
    @pytest.mark.parametrize("decode_times,time_vars", [(False, []), (True, ["time"])])
    def test_kerchunk_roundtrip_concat(
        self,
        tmp_path: Path,
        roundtrip_func: RoundtripFunction,
        hdf_backend: type[VirtualBackend],
        decode_times: bool,
        time_vars: list[str],
    ):
        # set up example xarray dataset
        with xr.tutorial.open_dataset(
            "air_temperature", decode_times=decode_times
        ) as ds:
            # split into two datasets
            ds1 = ds.isel(time=slice(None, 1460))
            ds2 = ds.isel(time=slice(1460, None))

            # save it to disk as netCDF (in temporary directory)
            air1_nc_path = tmp_path / "air1.nc"
            air2_nc_path = tmp_path / "air2.nc"
            ds1.to_netcdf(air1_nc_path)
            ds2.to_netcdf(air2_nc_path)

            # use open_dataset_via_kerchunk to read it as references
            with (
                open_virtual_dataset(
                    str(air1_nc_path),
                    indexes={},
                    loadable_variables=time_vars,
                    backend=hdf_backend,
                ) as vds1,
                open_virtual_dataset(
                    str(air2_nc_path),
                    indexes={},
                    loadable_variables=time_vars,
                    backend=hdf_backend,
                ) as vds2,
            ):
                if not decode_times:
                    assert vds1.time.dtype == np.dtype("float32")
                else:
                    assert vds1.time.dtype == np.dtype("<M8[ns]")
                    assert "units" in vds1.time.encoding
                    assert "calendar" in vds1.time.encoding

                # concatenate virtually along time
                vds = xr.concat(
                    [vds1, vds2], dim="time", coords="minimal", compat="override"
                )

                roundtrip = roundtrip_func(vds, tmp_path, decode_times=decode_times)

                if decode_times is False:
                    # assert all_close to original dataset
                    xrt.assert_allclose(roundtrip, ds)

                    # assert coordinate attributes are maintained
                    for coord in ds.coords:
                        assert ds.coords[coord].attrs == roundtrip.coords[coord].attrs
                else:
                    # they are very very close! But assert_allclose doesn't seem to work on datetimes
                    assert (roundtrip.time - ds.time).sum() == 0
                    assert roundtrip.time.dtype == ds.time.dtype
                    assert roundtrip.time.encoding["units"] == ds.time.encoding["units"]
                    assert (
                        roundtrip.time.encoding["calendar"]
                        == ds.time.encoding["calendar"]
                    )

    @parametrize_over_hdf_backends
    def test_non_dimension_coordinates(
        self,
        tmp_path: Path,
        roundtrip_func: RoundtripFunction,
        hdf_backend: type[VirtualBackend],
    ):
        # regression test for GH issue #105

        if hdf_backend:
            pytest.xfail("To fix coordinate behavior with HDF reader")

        # set up example xarray dataset containing non-dimension coordinate variables
        ds = xr.Dataset(coords={"lat": (["x", "y"], np.arange(6.0).reshape(2, 3))})

        # save it to disk as netCDF (in temporary directory)
        nc_path = tmp_path / "non_dim_coords.nc"
        ds.to_netcdf(nc_path)

        with open_virtual_dataset(str(nc_path), indexes={}, backend=hdf_backend) as vds:
            assert "lat" in vds.coords
            assert "coordinates" not in vds.attrs

            roundtrip = roundtrip_func(vds, tmp_path)

            # assert equal to original dataset
            xrt.assert_allclose(roundtrip, ds)

            # assert coordinate attributes are maintained
            for coord in ds.coords:
                assert ds.coords[coord].attrs == roundtrip.coords[coord].attrs

    @pytest.mark.xfail(
        reason="Datetime and timedelta data types not yet supported by zarr-python 3.0"  # https://github.com/zarr-developers/zarr-python/issues/2616
    )
    def test_datetime64_dtype_fill_value(
        self, tmpdir, roundtrip_func, array_v3_metadata
    ):
        chunks_dict = {
            "0.0.0": {"path": "/foo.nc", "offset": 100, "length": 100},
        }
        manifest = ChunkManifest(entries=chunks_dict)
        chunks = (1, 1, 1)
        shape = (1, 1, 1)
        metadata = array_v3_metadata(
            shape=shape,
            chunks=chunks,
            codecs=[ARRAYBYTES_CODEC, ZLIB_CODEC],
            data_type=np.dtype("M8[ns]"),
        )
        marr1 = ManifestArray(metadata=metadata, chunkmanifest=manifest)
        vds = xr.Dataset(
            {
                "a": xr.DataArray(
                    marr1,
                    attrs={
                        "_FillValue": np.datetime64("1970-01-01T00:00:00.000000000")
                    },
                )
            }
        )

        roundtrip = roundtrip_func(vds, tmpdir)

        assert roundtrip.a.attrs == vds.a.attrs


@parametrize_over_hdf_backends
def test_open_scalar_variable(tmp_path: Path, hdf_backend: type[VirtualBackend]):
    # regression test for GH issue #100

    nc_path = tmp_path / "scalar.nc"
    ds = xr.Dataset(data_vars={"a": 0})
    ds.to_netcdf(nc_path)

    with open_virtual_dataset(str(nc_path), indexes={}, backend=hdf_backend) as vds:
        assert vds["a"].shape == ()


@parametrize_over_hdf_backends
class TestPathsToURIs:
    def test_convert_absolute_paths_to_uris(self, netcdf4_file, hdf_backend):
        with open_virtual_dataset(netcdf4_file, indexes={}, backend=hdf_backend) as vds:
            expected_path = Path(netcdf4_file).as_uri()
            manifest = vds["air"].data.manifest.dict()
            path = manifest["0.0.0"]["path"]

            assert path == expected_path

    def test_convert_relative_paths_to_uris(self, netcdf4_file, hdf_backend):
<<<<<<< HEAD
        vds = open_virtual_dataset(netcdf4_file, indexes={}, backend=hdf_backend)
=======
        relative_path = relpath(netcdf4_file)
>>>>>>> c3d96ea3

        with open_virtual_dataset(
            relative_path, indexes={}, backend=hdf_backend
        ) as vds:
            expected_path = Path(netcdf4_file).as_uri()
            manifest = vds["air"].data.manifest.dict()
            path = manifest["0.0.0"]["path"]

            assert path == expected_path<|MERGE_RESOLUTION|>--- conflicted
+++ resolved
@@ -1,3 +1,4 @@
+from os.path import relpath
 from pathlib import Path
 from typing import Callable, Concatenate, TypeAlias
 
@@ -18,7 +19,6 @@
     requires_kerchunk,
     requires_network,
     requires_zarr_python,
-    requires_zarr_python_v3,
 )
 from virtualizarr.translators.kerchunk import (
     dataset_from_kerchunk_refs,
@@ -77,14 +77,8 @@
     # loading the variables should produce same result as inlining them using kerchunk
     with open_virtual_dataset(
         netcdf4_file, loadable_variables=vars_to_inline, indexes={}, backend=hdf_backend
-<<<<<<< HEAD
-    )
-
-    refs = vds.virtualize.to_kerchunk(format="dict")
-=======
     ) as vds:
         refs = vds.virtualize.to_kerchunk(format="dict")
->>>>>>> c3d96ea3
 
         # TODO I would just compare the entire dicts but kerchunk returns inconsistent results - see https://github.com/TomNicholas/VirtualiZarr/pull/73#issuecomment-2040931202
         # assert refs == expected
@@ -94,7 +88,6 @@
         assert refs["refs"]["time/0"] == expected["refs"]["time/0"]
 
 
-@requires_zarr_python_v3
 @requires_network
 @requires_kerchunk
 @pytest.mark.skip(
@@ -121,7 +114,6 @@
     xrt.assert_equal(comparion_ds, roundtrip)
 
 
-@requires_zarr_python_v3
 @requires_network
 @pytest.mark.skip(reason="WIP on icechunk round-trip/")
 @pytest.mark.parametrize(
@@ -396,11 +388,7 @@
             assert path == expected_path
 
     def test_convert_relative_paths_to_uris(self, netcdf4_file, hdf_backend):
-<<<<<<< HEAD
-        vds = open_virtual_dataset(netcdf4_file, indexes={}, backend=hdf_backend)
-=======
         relative_path = relpath(netcdf4_file)
->>>>>>> c3d96ea3
 
         with open_virtual_dataset(
             relative_path, indexes={}, backend=hdf_backend

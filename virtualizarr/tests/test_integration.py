--- conflicted
+++ resolved
@@ -238,22 +238,12 @@
         for coord in ds.coords:
             assert ds.coords[coord].attrs == roundtrip.coords[coord].attrs
 
-<<<<<<< HEAD
     @pytest.mark.xfail(
         reason="zarr-python 3.0 does not support datetime and timedelta data types"
     )
     def test_datetime64_dtype_fill_value(
         self, tmpdir, roundtrip_func, array_v3_metadata
     ):
-=======
-    def test_datetime64_dtype_fill_value(self, tmpdir, roundtrip_func):
-        if "icechunk" in roundtrip_func.__name__:
-            pytest.xfail(
-                "zarr 3 does not support datetimes yet "
-                "https://github.com/zarr-developers/zarr-python/issues/2616"
-            )
-
->>>>>>> 75610e69
         chunks_dict = {
             "0.0.0": {"path": "/foo.nc", "offset": 100, "length": 100},
         }

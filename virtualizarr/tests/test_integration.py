from pathlib import Path

import numpy as np
import pytest
import xarray as xr
import xarray.testing as xrt

from virtualizarr import open_virtual_dataset
from virtualizarr.manifests import ChunkManifest, ManifestArray
<<<<<<< HEAD
from virtualizarr.readers import HDF5VirtualBackend
from virtualizarr.readers.hdf import HDFVirtualBackend
from virtualizarr.tests import (
    requires_kerchunk,
    requires_network,
    requires_zarr_python_v3,
=======
from virtualizarr.tests import (
    has_fastparquet,
    has_kerchunk,
    parametrize_over_hdf_backends,
    requires_kerchunk,
    requires_zarr_python,
>>>>>>> 14f58bae
)
from virtualizarr.translators.kerchunk import (
    dataset_from_kerchunk_refs,
)
from virtualizarr.zarr import ZArray


def test_kerchunk_roundtrip_in_memory_no_concat():
    # Set up example xarray dataset
    chunks_dict = {
        "0.0": {"path": "/foo.nc", "offset": 100, "length": 100},
        "0.1": {"path": "/foo.nc", "offset": 200, "length": 100},
    }
    manifest = ChunkManifest(entries=chunks_dict)
    marr = ManifestArray(
        zarray=dict(
            shape=(2, 4),
            dtype=np.dtype("<i8"),
            chunks=(2, 2),
            compressor=None,
            filters=None,
            fill_value=None,
            order="C",
        ),
        chunkmanifest=manifest,
    )
    vds = xr.Dataset({"a": (["x", "y"], marr)})

    # Use accessor to write it out to kerchunk reference dict
    ds_refs = vds.virtualize.to_kerchunk(format="dict")

    # Use dataset_from_kerchunk_refs to reconstruct the dataset
    roundtrip = dataset_from_kerchunk_refs(ds_refs)

    # Assert equal to original dataset
    xrt.assert_equal(roundtrip, vds)


@requires_kerchunk
@pytest.mark.parametrize(
    "inline_threshold, vars_to_inline",
    [
        (5e2, ["lat", "lon"]),
        (5e4, ["lat", "lon", "time"]),
        pytest.param(
            5e7,
            ["lat", "lon", "time", "air"],
            marks=pytest.mark.xfail(reason="scale factor encoding"),
        ),
    ],
)
@parametrize_over_hdf_backends
def test_numpy_arrays_to_inlined_kerchunk_refs(
    netcdf4_file, inline_threshold, vars_to_inline, hdf_backend
):
    from kerchunk.hdf import SingleHdf5ToZarr

    # inline_threshold is chosen to test inlining only the variables listed in vars_to_inline
    expected = SingleHdf5ToZarr(
        netcdf4_file, inline_threshold=int(inline_threshold)
    ).translate()

    # loading the variables should produce same result as inlining them using kerchunk
    vds = open_virtual_dataset(
        netcdf4_file, loadable_variables=vars_to_inline, indexes={}, backend=hdf_backend
    )

    refs = vds.virtualize.to_kerchunk(format="dict")

    # TODO I would just compare the entire dicts but kerchunk returns inconsistent results - see https://github.com/TomNicholas/VirtualiZarr/pull/73#issuecomment-2040931202
    # assert refs == expected
    assert refs["refs"]["air/0.0.0"] == expected["refs"]["air/0.0.0"]
    assert refs["refs"]["lon/0"] == expected["refs"]["lon/0"]
    assert refs["refs"]["lat/0"] == expected["refs"]["lat/0"]
    assert refs["refs"]["time/0"] == expected["refs"]["time/0"]


<<<<<<< HEAD
@requires_zarr_python_v3
@requires_network
@requires_kerchunk
@pytest.mark.skip(
    reason="WIP on kerchunk v3 RT- fails in RT: RuntimeError: 'error during blosc decompression: -1' for Zarr v3 + kerchunk v3 branch"
)
@pytest.mark.parametrize(
    "zarr_store",
    [
        pytest.param(2, id="Zarr V2"),
        pytest.param(3, id="Zarr V3"),
    ],
    indirect=True,
)
def test_zarr_roundtrip_kerchunk(zarr_store):
    comparion_ds = xr.open_zarr(zarr_store)

    ds = open_virtual_dataset(
        zarr_store,
        indexes={},
    )
    ds_refs = ds.virtualize.to_kerchunk(format="dict")
    roundtrip = xr.open_dataset(ds_refs, engine="kerchunk", decode_times=False)

    xrt.assert_equal(comparion_ds, roundtrip)


@requires_zarr_python_v3
@requires_network
@pytest.mark.skip(reason="WIP on icechunk round-trip/")
@pytest.mark.parametrize(
    "zarr_store",
    [
        pytest.param(2, id="Zarr V2"),
        pytest.param(3, id="Zarr V3"),
    ],
    indirect=True,
)
def test_zarr_roundtrip_icechunk(zarr_store):
    import icechunk  # type: ignore[import-not-found]

    # open zarr store with Xarray for comparison
    comparion_ds = xr.open_zarr(zarr_store)

    ds = open_virtual_dataset(
        zarr_store,
        indexes={},
    )

    # Note: this was done with icechunk 0.1.0a15 - syntax could be incorrect
    storage = icechunk.storage.in_memory_storage()
    repo = icechunk.Repository.open_or_create(storage=storage)
    session = repo.writable_session("main")

    # Write the virtual dataset to icechunk
    ds.virtualize.to_icechunk(session.store)

    rtds = xr.open_zarr(session.store)
    xrt.assert_equal(comparion_ds, rtds)


@requires_kerchunk
@pytest.mark.parametrize("format", ["dict", "json", "parquet"])
class TestKerchunkRoundtrip:
    @pytest.mark.parametrize("hdf_backend", [HDF5VirtualBackend, HDFVirtualBackend])
    def test_kerchunk_roundtrip_no_concat(self, tmpdir, format, hdf_backend):
=======
def roundtrip_as_kerchunk_dict(vds: xr.Dataset, tmpdir, **kwargs):
    # write those references to an in-memory kerchunk-formatted references dictionary
    ds_refs = vds.virtualize.to_kerchunk(format="dict")

    # use fsspec to read the dataset from the kerchunk references dict
    return xr.open_dataset(ds_refs, engine="kerchunk", **kwargs)


def roundtrip_as_kerchunk_json(vds: xr.Dataset, tmpdir, **kwargs):
    # write those references to disk as kerchunk references format
    vds.virtualize.to_kerchunk(f"{tmpdir}/refs.json", format="json")

    # use fsspec to read the dataset from disk via the kerchunk references
    return xr.open_dataset(f"{tmpdir}/refs.json", engine="kerchunk", **kwargs)


def roundtrip_as_kerchunk_parquet(vds: xr.Dataset, tmpdir, **kwargs):
    # write those references to disk as kerchunk references format
    vds.virtualize.to_kerchunk(f"{tmpdir}/refs.parquet", format="parquet")

    # use fsspec to read the dataset from disk via the kerchunk references
    return xr.open_dataset(f"{tmpdir}/refs.parquet", engine="kerchunk", **kwargs)


@requires_zarr_python
@pytest.mark.parametrize(
    "roundtrip_func",
    [
        *(
            [roundtrip_as_kerchunk_dict, roundtrip_as_kerchunk_json]
            if has_kerchunk
            else []
        ),
        *([roundtrip_as_kerchunk_parquet] if has_kerchunk and has_fastparquet else []),
    ],
)
class TestRoundtrip:
    @parametrize_over_hdf_backends
    def test_roundtrip_no_concat(self, tmpdir, roundtrip_func, hdf_backend):
>>>>>>> 14f58bae
        # set up example xarray dataset
        ds = xr.tutorial.open_dataset("air_temperature", decode_times=False)

        # save it to disk as netCDF (in temporary directory)
        ds.to_netcdf(f"{tmpdir}/air.nc")

        # use open_dataset_via_kerchunk to read it as references
        vds = open_virtual_dataset(f"{tmpdir}/air.nc", indexes={}, backend=hdf_backend)

        roundtrip = roundtrip_func(vds, tmpdir, decode_times=False)

        # assert all_close to original dataset
        xrt.assert_allclose(roundtrip, ds)

        # assert coordinate attributes are maintained
        for coord in ds.coords:
            assert ds.coords[coord].attrs == roundtrip.coords[coord].attrs

    @parametrize_over_hdf_backends
    @pytest.mark.parametrize("decode_times,time_vars", [(False, []), (True, ["time"])])
    def test_kerchunk_roundtrip_concat(
        self, tmpdir, roundtrip_func, hdf_backend, decode_times, time_vars
    ):
        # set up example xarray dataset
        ds = xr.tutorial.open_dataset("air_temperature", decode_times=decode_times)

        # split into two datasets
        ds1, ds2 = ds.isel(time=slice(None, 1460)), ds.isel(time=slice(1460, None))

        # save it to disk as netCDF (in temporary directory)
        ds1.to_netcdf(f"{tmpdir}/air1.nc")
        ds2.to_netcdf(f"{tmpdir}/air2.nc")

        # use open_dataset_via_kerchunk to read it as references
        vds1 = open_virtual_dataset(
            f"{tmpdir}/air1.nc",
            indexes={},
            loadable_variables=time_vars,
            backend=hdf_backend,
        )
        vds2 = open_virtual_dataset(
            f"{tmpdir}/air2.nc",
            indexes={},
            loadable_variables=time_vars,
            backend=hdf_backend,
        )

        if decode_times is False:
            assert vds1.time.dtype == np.dtype("float32")
        else:
            assert vds1.time.dtype == np.dtype("<M8[ns]")
            assert "units" in vds1.time.encoding
            assert "calendar" in vds1.time.encoding

        # concatenate virtually along time
        vds = xr.concat([vds1, vds2], dim="time", coords="minimal", compat="override")

        roundtrip = roundtrip_func(vds, tmpdir, decode_times=decode_times)

        if decode_times is False:
            # assert all_close to original dataset
            xrt.assert_allclose(roundtrip, ds)

            # assert coordinate attributes are maintained
            for coord in ds.coords:
                assert ds.coords[coord].attrs == roundtrip.coords[coord].attrs
        else:
            # they are very very close! But assert_allclose doesn't seem to work on datetimes
            assert (roundtrip.time - ds.time).sum() == 0
            assert roundtrip.time.dtype == ds.time.dtype
            assert roundtrip.time.encoding["units"] == ds.time.encoding["units"]
            assert roundtrip.time.encoding["calendar"] == ds.time.encoding["calendar"]

    @parametrize_over_hdf_backends
    def test_non_dimension_coordinates(self, tmpdir, roundtrip_func, hdf_backend):
        # regression test for GH issue #105

        if hdf_backend:
            pytest.xfail("To fix coordinate behavior with HDF reader")

        # set up example xarray dataset containing non-dimension coordinate variables
        ds = xr.Dataset(coords={"lat": (["x", "y"], np.arange(6.0).reshape(2, 3))})

        # save it to disk as netCDF (in temporary directory)
        ds.to_netcdf(f"{tmpdir}/non_dim_coords.nc")

        vds = open_virtual_dataset(
            f"{tmpdir}/non_dim_coords.nc", indexes={}, backend=hdf_backend
        )
        assert "lat" in vds.coords
        assert "coordinates" not in vds.attrs

        roundtrip = roundtrip_func(vds, tmpdir)

        # assert equal to original dataset
        xrt.assert_allclose(roundtrip, ds)

        # assert coordinate attributes are maintained
        for coord in ds.coords:
            assert ds.coords[coord].attrs == roundtrip.coords[coord].attrs

    def test_datetime64_dtype_fill_value(self, tmpdir, roundtrip_func):
        chunks_dict = {
            "0.0.0": {"path": "/foo.nc", "offset": 100, "length": 100},
        }
        manifest = ChunkManifest(entries=chunks_dict)
        chunks = (1, 1, 1)
        shape = (1, 1, 1)
        zarray = ZArray(
            chunks=chunks,
            compressor={"id": "zlib", "level": 1},
            dtype=np.dtype("<M8[ns]"),
            # fill_value=0.0,
            filters=None,
            order="C",
            shape=shape,
            zarr_format=2,
        )
        marr1 = ManifestArray(zarray=zarray, chunkmanifest=manifest)
        vds = xr.Dataset(
            {
                "a": xr.DataArray(
                    marr1,
                    attrs={
                        "_FillValue": np.datetime64("1970-01-01T00:00:00.000000000")
                    },
                )
            }
        )

        roundtrip = roundtrip_func(vds, tmpdir)

        assert roundtrip.a.attrs == vds.a.attrs


@parametrize_over_hdf_backends
def test_open_scalar_variable(tmpdir, hdf_backend):
    # regression test for GH issue #100

    ds = xr.Dataset(data_vars={"a": 0})
    ds.to_netcdf(f"{tmpdir}/scalar.nc")

    vds = open_virtual_dataset(f"{tmpdir}/scalar.nc", indexes={}, backend=hdf_backend)
    assert vds["a"].shape == ()


@parametrize_over_hdf_backends
class TestPathsToURIs:
    def test_convert_absolute_paths_to_uris(self, netcdf4_file, hdf_backend):
        vds = open_virtual_dataset(netcdf4_file, indexes={}, backend=hdf_backend)

        expected_path = Path(netcdf4_file).as_uri()

        manifest = vds["air"].data.manifest.dict()
        path = manifest["0.0.0"]["path"]
        assert path == expected_path

    def test_convert_relative_paths_to_uris(self, netcdf4_file, hdf_backend):
        vds = open_virtual_dataset(netcdf4_file, indexes={}, backend=hdf_backend)

        expected_path = Path(netcdf4_file).as_uri()

        manifest = vds["air"].data.manifest.dict()
        path = manifest["0.0.0"]["path"]
        assert path == expected_path<|MERGE_RESOLUTION|>--- conflicted
+++ resolved
@@ -7,21 +7,14 @@
 
 from virtualizarr import open_virtual_dataset
 from virtualizarr.manifests import ChunkManifest, ManifestArray
-<<<<<<< HEAD
-from virtualizarr.readers import HDF5VirtualBackend
-from virtualizarr.readers.hdf import HDFVirtualBackend
-from virtualizarr.tests import (
-    requires_kerchunk,
-    requires_network,
-    requires_zarr_python_v3,
-=======
 from virtualizarr.tests import (
     has_fastparquet,
     has_kerchunk,
     parametrize_over_hdf_backends,
     requires_kerchunk,
+    requires_network,
     requires_zarr_python,
->>>>>>> 14f58bae
+    requires_zarr_python_v3,
 )
 from virtualizarr.translators.kerchunk import (
     dataset_from_kerchunk_refs,
@@ -99,7 +92,6 @@
     assert refs["refs"]["time/0"] == expected["refs"]["time/0"]
 
 
-<<<<<<< HEAD
 @requires_zarr_python_v3
 @requires_network
 @requires_kerchunk
@@ -161,12 +153,6 @@
     xrt.assert_equal(comparion_ds, rtds)
 
 
-@requires_kerchunk
-@pytest.mark.parametrize("format", ["dict", "json", "parquet"])
-class TestKerchunkRoundtrip:
-    @pytest.mark.parametrize("hdf_backend", [HDF5VirtualBackend, HDFVirtualBackend])
-    def test_kerchunk_roundtrip_no_concat(self, tmpdir, format, hdf_backend):
-=======
 def roundtrip_as_kerchunk_dict(vds: xr.Dataset, tmpdir, **kwargs):
     # write those references to an in-memory kerchunk-formatted references dictionary
     ds_refs = vds.virtualize.to_kerchunk(format="dict")
@@ -206,7 +192,6 @@
 class TestRoundtrip:
     @parametrize_over_hdf_backends
     def test_roundtrip_no_concat(self, tmpdir, roundtrip_func, hdf_backend):
->>>>>>> 14f58bae
         # set up example xarray dataset
         ds = xr.tutorial.open_dataset("air_temperature", decode_times=False)
 

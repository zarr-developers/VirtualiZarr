--- conflicted
+++ resolved
@@ -16,37 +16,6 @@
         "typesize": 4,
     },
 }
-
-<<<<<<< HEAD
-=======
-    @requires_zarr_python_v3
-    def test_manifest_array_zarr_v2_normalized(self):
-        """Test that get_codecs works for ManifestArray with Zarr v2 metadata."""
-        compressor = {"id": "blosc", "cname": "zstd", "clevel": 5, "shuffle": 1}
-        filters = [{"id": "delta", "dtype": "<i8"}]
-        manifest_array = self.create_manifest_array(
-            zarr_format=2, compressor=compressor, filters=filters
-        )
-
-        # Get codecs and verify
-        actual_codecs = get_codecs(manifest_array, normalize_to_zarr_v3=True)
-        expected_codecs = manifest_array.zarray._v3_codecs().into_v3_codecs(
-            manifest_array.zarray.dtype
-        )
-        assert actual_codecs == expected_codecs
-
-    @requires_zarr_python_v3
-    def test_manifest_array_zarr_v3(self):
-        """Test that get_codecs works for ManifestArray with Zarr v2 metadata."""
-        from zarr.codecs import BytesCodec  # type: ignore[import-untyped]
-
-        manifest_array = self.create_manifest_array(zarr_format=3)
-
-        # Get codecs and verify
-        actual_codecs = get_codecs(manifest_array)
-        expected_codecs = tuple([BytesCodec(endian="little")])
-        assert actual_codecs == expected_codecs
->>>>>>> 75610e69
 
 class TestCodecs:
     def create_zarr_array(self, codecs=None, zarr_format=3):

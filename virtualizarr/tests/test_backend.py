--- conflicted
+++ resolved
@@ -438,7 +438,6 @@
     def test_open_dataset_with_scalar(self, hdf5_scalar, hdf_backend):
         vds = open_virtual_dataset(hdf5_scalar, backend=hdf_backend)
         assert vds.scalar.dims == ()
-<<<<<<< HEAD
         assert vds.scalar.attrs == {"scalar": "true"}
 
 
@@ -484,83 +483,4 @@
     def test_dask(self, netcdf4_files_factory): ...
 
     # @requires_lithops
-    def test_lithops(self, netcdf4_files_factory): ...
-
-
-@requires_kerchunk
-@pytest.mark.parametrize(
-    "reference_format",
-    ["json", "parquet", "invalid"],
-)
-def test_open_virtual_dataset_existing_kerchunk_refs(
-    tmp_path, netcdf4_virtual_dataset, reference_format
-):
-    example_reference_dict = netcdf4_virtual_dataset.virtualize.to_kerchunk(
-        format="dict"
-    )
-
-    if reference_format == "invalid":
-        # Test invalid file format leads to ValueError
-        ref_filepath = tmp_path / "ref.csv"
-        with open(ref_filepath.as_posix(), mode="w") as of:
-            of.write("tmp")
-
-        with pytest.raises(ValueError):
-            open_virtual_dataset(
-                filepath=ref_filepath.as_posix(), filetype="kerchunk", indexes={}
-            )
-
-    else:
-        # Test valid json and parquet reference formats
-
-        if reference_format == "json":
-            ref_filepath = tmp_path / "ref.json"
-
-            import ujson
-
-            with open(ref_filepath, "w") as json_file:
-                ujson.dump(example_reference_dict, json_file)
-
-        if reference_format == "parquet":
-            from kerchunk.df import refs_to_dataframe
-
-            ref_filepath = tmp_path / "ref.parquet"
-            refs_to_dataframe(fo=example_reference_dict, url=ref_filepath.as_posix())
-
-        vds = open_virtual_dataset(
-            filepath=ref_filepath.as_posix(), filetype="kerchunk", indexes={}
-        )
-
-        # Inconsistent results! https://github.com/TomNicholas/VirtualiZarr/pull/73#issuecomment-2040931202
-        # assert vds.virtualize.to_kerchunk(format='dict') == example_reference_dict
-        refs = vds.virtualize.to_kerchunk(format="dict")
-        expected_refs = netcdf4_virtual_dataset.virtualize.to_kerchunk(format="dict")
-        assert refs["refs"]["air/0.0.0"] == expected_refs["refs"]["air/0.0.0"]
-        assert refs["refs"]["lon/0"] == expected_refs["refs"]["lon/0"]
-        assert refs["refs"]["lat/0"] == expected_refs["refs"]["lat/0"]
-        assert refs["refs"]["time/0"] == expected_refs["refs"]["time/0"]
-
-        assert list(vds) == list(netcdf4_virtual_dataset)
-        assert set(vds.coords) == set(netcdf4_virtual_dataset.coords)
-        assert set(vds.variables) == set(netcdf4_virtual_dataset.variables)
-
-
-@requires_kerchunk
-def test_notimplemented_read_inline_refs(tmp_path, netcdf4_inlined_ref):
-    # For now, we raise a NotImplementedError if we read existing references that have inlined data
-    # https://github.com/zarr-developers/VirtualiZarr/pull/251#pullrequestreview-2361916932
-
-    ref_filepath = tmp_path / "ref.json"
-
-    import ujson
-
-    with open(ref_filepath, "w") as json_file:
-        ujson.dump(netcdf4_inlined_ref, json_file)
-
-    with pytest.raises(NotImplementedError):
-        open_virtual_dataset(
-            filepath=ref_filepath.as_posix(), filetype="kerchunk", indexes={}
-        )
-=======
-        assert vds.scalar.attrs == {"scalar": "true"}
->>>>>>> 6f3fb1c7
+    def test_lithops(self, netcdf4_files_factory): ...
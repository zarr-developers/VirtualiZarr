--- conflicted
+++ resolved
@@ -3,16 +3,9 @@
 import ujson  # type: ignore
 import xarray as xr
 import xarray.testing as xrt
-<<<<<<< HEAD
-import pytest
 
 from virtualizarr.kerchunk import _automatically_determine_filetype, FileType
 from virtualizarr.manifests import ChunkManifest, ManifestArray
-=======
-
-from virtualizarr.kerchunk import FileType, _automatically_determine_filetype
-from virtualizarr.manifests import ChunkEntry, ChunkManifest, ManifestArray
->>>>>>> 79d69693
 from virtualizarr.xarray import dataset_from_kerchunk_refs
 
 

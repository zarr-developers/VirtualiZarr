--- conflicted
+++ resolved
@@ -346,19 +346,6 @@
             dimension_names=["x", "y", "t"],
             codecs=None,
         )
-<<<<<<< HEAD
-        marr2 = manifest_array(shape=(3, 2), chunks=(1, 2), dimension_names=["x", "y"])
-        marr3 = manifest_array(shape=(5,), chunks=(5,), dimension_names=["t"])
-
-        paths1 = list({v["path"] for v in marr1.manifest.values()})
-        paths2 = list({v["path"] for v in marr2.manifest.values()})
-        paths3 = list({v["path"] for v in marr3.manifest.values()})
-        unique_paths = list(set(paths1 + paths2 + paths3))
-        store_registry = ObjectStoreRegistry()
-        for path in unique_paths:
-            store = MemoryStore()
-            store_registry.register(path, store)
-=======
         marr2 = manifest_array(
             shape=(3, 2), chunks=(1, 2), dimension_names=["x", "y"], codecs=None
         )
@@ -376,7 +363,6 @@
                     np.ones(marr.chunks, dtype=marr.dtype).tobytes(),
                 )
         store_registry = ObjectStoreRegistry({"file://": store})
->>>>>>> 88cf1f4d
 
         manifest_group = ManifestGroup(
             arrays={

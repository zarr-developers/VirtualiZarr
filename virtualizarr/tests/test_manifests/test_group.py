import textwrap

import pytest
from zarr.core.group import GroupMetadata

from virtualizarr.manifests import ChunkManifest, ManifestArray, ManifestGroup


@pytest.fixture
def manifest_array(array_v3_metadata):
    chunk_dict = {
        "0.0.0": {"path": "s3://bucket/foo.nc", "offset": 100, "length": 100},
        "0.0.1": {"path": "s3://bucket/foo.nc", "offset": 200, "length": 100},
        "0.1.0": {"path": "s3://bucket/foo.nc", "offset": 300, "length": 100},
        "0.1.1": {"path": "s3://bucket/foo.nc", "offset": 400, "length": 100},
    }
    manifest = ChunkManifest(entries=chunk_dict)
    chunks = (5, 1, 10)
    shape = (5, 2, 20)
    array_metadata = array_v3_metadata(
        shape=shape,
        chunks=chunks,
        dimension_names=["x", "y", "z"],
    )
    return ManifestArray(metadata=array_metadata, chunkmanifest=manifest)


class TestManifestGroup:
    def test_group_containing_array(self, manifest_array):
        var = "foo"
        manifest_group = ManifestGroup(arrays={var: manifest_array}, attributes={})

        assert manifest_group.arrays == {var: manifest_array}
        assert manifest_group.groups == {}
        assert isinstance(manifest_group[var], ManifestArray)
        with pytest.raises(KeyError):
            manifest_group["bar"]
        assert isinstance(manifest_group.metadata, GroupMetadata)
        assert len(manifest_group) == 1
        assert list(manifest_group) == [var]

    def test_manifest_repr(self, manifest_array):
        manifest_group = ManifestGroup(arrays={"foo": manifest_array}, attributes={})
        expected_repr = textwrap.dedent(
            """
            ManifestGroup(
                arrays={'foo': ManifestArray<shape=(5, 2, 20), dtype=int32, chunks=(5, 1, 10)>},
                groups={},
                metadata=GroupMetadata(attributes={}, zarr_format=3, consolidated_metadata=None, node_type='group'),
            )
            """
<<<<<<< HEAD
        )
        assert repr(manifest_group) == expected_repr


class TestToXarray:
    def test_single_group_to_dataset(self, manifest_array):
        manifest_group = ManifestGroup(
            arrays={"foo": manifest_array}, attributes={"ham": "eggs"}
        )

        vds = manifest_group.to_virtual_dataset()
        assert list(vds.variables) == ["foo"]
        assert vds.attrs == {"ham": "eggs"}
        assert list(vds.dims) == ["x", "y", "z"]

        vv = vds.variables["foo"]
        assert isinstance(vv.data, ManifestArray)

        # TODO test coordinates
=======
        )
        assert repr(manifest_group) == expected_repr
>>>>>>> f49ab19c
<|MERGE_RESOLUTION|>--- conflicted
+++ resolved
@@ -49,7 +49,6 @@
                 metadata=GroupMetadata(attributes={}, zarr_format=3, consolidated_metadata=None, node_type='group'),
             )
             """
-<<<<<<< HEAD
         )
         assert repr(manifest_group) == expected_repr
 
@@ -69,7 +68,3 @@
         assert isinstance(vv.data, ManifestArray)
 
         # TODO test coordinates
-=======
-        )
-        assert repr(manifest_group) == expected_repr
->>>>>>> f49ab19c

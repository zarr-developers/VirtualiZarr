import pytest
import xarray as xr
import xarray.testing as xrt

import virtualizarr
from virtualizarr.readers.hdf import HDFVirtualBackend
from virtualizarr.tests import (
    requires_hdf5plugin,
<<<<<<< HEAD
    requires_imagecodecs,
    requires_kerchunk,
)
=======
    requires_icechunk,
    requires_imagecodecs,
    requires_kerchunk,
)
from virtualizarr.tests.test_integration import roundtrip_as_in_memory_icechunk
>>>>>>> 702dd9b1


@requires_kerchunk
@requires_hdf5plugin
@requires_imagecodecs
class TestIntegration:
    @pytest.mark.xfail(
        reason="0 time start is being interpreted as fillvalue see issues/280"
    )
    def test_filters_h5netcdf_roundtrip(
        self, tmpdir, filter_encoded_roundtrip_hdf5_file
    ):
        ds = xr.open_dataset(filter_encoded_roundtrip_hdf5_file, decode_times=True)
        vds = virtualizarr.open_virtual_dataset(
            filter_encoded_roundtrip_hdf5_file,
            loadable_variables=["time"],
            cftime_variables=["time"],
            backend=HDFVirtualBackend,
        )
        kerchunk_file = f"{tmpdir}/kerchunk.json"
        vds.virtualize.to_kerchunk(kerchunk_file, format="json")
        roundtrip = xr.open_dataset(kerchunk_file, engine="kerchunk", decode_times=True)
        xrt.assert_allclose(ds, roundtrip)

    def test_filters_netcdf4_roundtrip(
        self, tmpdir, filter_encoded_roundtrip_netcdf4_file
    ):
        filepath = filter_encoded_roundtrip_netcdf4_file["filepath"]
        ds = xr.open_dataset(filepath)
        vds = virtualizarr.open_virtual_dataset(filepath, backend=HDFVirtualBackend)
        kerchunk_file = f"{tmpdir}/kerchunk.json"
        vds.virtualize.to_kerchunk(kerchunk_file, format="json")
        roundtrip = xr.open_dataset(kerchunk_file, engine="kerchunk")
        xrt.assert_equal(ds, roundtrip)

    def test_filter_and_cf_roundtrip(self, tmpdir, filter_and_cf_roundtrip_hdf5_file):
        ds = xr.open_dataset(filter_and_cf_roundtrip_hdf5_file)
        vds = virtualizarr.open_virtual_dataset(
            filter_and_cf_roundtrip_hdf5_file, backend=HDFVirtualBackend
        )
        kerchunk_file = f"{tmpdir}/filter_cf_kerchunk.json"
        vds.virtualize.to_kerchunk(kerchunk_file, format="json")
        roundtrip = xr.open_dataset(kerchunk_file, engine="kerchunk")
        xrt.assert_allclose(ds, roundtrip)
        assert (
            ds["temperature"].encoding["_FillValue"]
            == roundtrip["temperature"].encoding["_FillValue"]
        )

    def test_non_coord_dim_roundtrip(self, tmpdir, non_coord_dim):
        ds = xr.open_dataset(non_coord_dim)
        vds = virtualizarr.open_virtual_dataset(
            non_coord_dim, backend=HDFVirtualBackend
        )
        kerchunk_file = f"{tmpdir}/kerchunk.json"
        vds.virtualize.to_kerchunk(kerchunk_file, format="json")
        roundtrip = xr.open_dataset(kerchunk_file, engine="kerchunk")
        xrt.assert_equal(ds, roundtrip)

    @requires_icechunk
    def test_cf_fill_value_roundtrip(self, tmpdir, cf_fill_value_hdf5_file):
        #  ds = xr.open_dataset(cf_fill_value_hdf5_file)
        vds = virtualizarr.open_virtual_dataset(
            cf_fill_value_hdf5_file, backend=HDFVirtualBackend
        )
        roundtrip_as_in_memory_icechunk(vds, tmpdir, decode_times=False)<|MERGE_RESOLUTION|>--- conflicted
+++ resolved
@@ -6,17 +6,11 @@
 from virtualizarr.readers.hdf import HDFVirtualBackend
 from virtualizarr.tests import (
     requires_hdf5plugin,
-<<<<<<< HEAD
-    requires_imagecodecs,
-    requires_kerchunk,
-)
-=======
     requires_icechunk,
     requires_imagecodecs,
     requires_kerchunk,
 )
 from virtualizarr.tests.test_integration import roundtrip_as_in_memory_icechunk
->>>>>>> 702dd9b1
 
 
 @requires_kerchunk

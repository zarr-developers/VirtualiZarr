--- conflicted
+++ resolved
@@ -1,7 +1,4 @@
-<<<<<<< HEAD
-=======
 import importlib
->>>>>>> a3039f50
 import itertools
 
 import numpy as np
@@ -28,11 +25,6 @@
     except ImportError:
         has = False
 
-<<<<<<< HEAD
-from virtualizarr.manifests import ChunkManifest, ManifestArray
-from virtualizarr.manifests.manifest import join
-from virtualizarr.zarr import ZArray, ceildiv
-=======
     reason = f"requires {modname}"
     if minversion is not None:
         reason += f">={minversion}"
@@ -41,7 +33,6 @@
 
 
 has_s3fs, requires_s3fs = _importorskip("s3fs")
->>>>>>> a3039f50
 
 
 def create_manifestarray(

import textwrap
from contextlib import nullcontext
from pathlib import Path
from xml.etree import ElementTree as ET

import pytest
import xarray as xr
import xarray.testing as xrt

from virtualizarr.parsers import DMRPPParser, HDFParser
from virtualizarr.parsers.dmrpp import DMRParser
from virtualizarr.tests import requires_network
from virtualizarr.tests.utils import obstore_local, obstore_s3
from virtualizarr.xarray import open_virtual_dataset

urls = [
    (
        "s3://its-live-data/test-space/cloud-experiments/dmrpp/20240826090000-JPL-L4_GHRSST-SSTfnd-MUR25-GLOB-v02.0-fv04.2.nc",
        "s3://its-live-data/test-space/cloud-experiments/dmrpp/20240826090000-JPL-L4_GHRSST-SSTfnd-MUR25-GLOB-v02.0-fv04.2.nc.dmrpp",
    )
    # TODO: later add MUR, SWOT, TEMPO and others by using kerchunk JSON to read refs (rather than reading the whole netcdf file)
]

# This DMRPP was created following the instructions from https://opendap.github.io/DMRpp-wiki/DMRpp.html#sec-build-them on the files produced by conftest.py with the key matching the fixture name.
DMRPP_XML_STRINGS = {
    "netcdf4_file": textwrap.dedent(
        """\
        <?xml version="1.0" encoding="ISO-8859-1"?>
        <Dataset xmlns="http://xml.opendap.org/ns/DAP/4.0#" xmlns:dmrpp="http://xml.opendap.org/dap/dmrpp/1.0.0#" dapVersion="4.0" dmrVersion="1.0" name="air.nc" dmrpp:href="OPeNDAP_DMRpp_DATA_ACCESS_URL" dmrpp:version="3.21.1-451">
            <Dimension name="lat" size="25"/>
            <Dimension name="lon" size="53"/>
            <Dimension name="time" size="2920"/>
            <Float32 name="lat">
                <Dim name="/lat"/>
                <Attribute name="_FillValue" type="Float32">
                    <Value>NaN</Value>
                </Attribute>
                <Attribute name="standard_name" type="String">
                    <Value>latitude</Value>
                </Attribute>
                <Attribute name="long_name" type="String">
                    <Value>Latitude</Value>
                </Attribute>
                <Attribute name="units" type="String">
                    <Value>degrees_north</Value>
                </Attribute>
                <Attribute name="axis" type="String">
                    <Value>Y</Value>
                </Attribute>
                <dmrpp:chunks fillValue="nan" byteOrder="LE">
                    <dmrpp:chunk offset="5179" nBytes="100"/>
                </dmrpp:chunks>
            </Float32>
            <Float32 name="lon">
                <Dim name="/lon"/>
                <Attribute name="_FillValue" type="Float32">
                    <Value>NaN</Value>
                </Attribute>
                <Attribute name="standard_name" type="String">
                    <Value>longitude</Value>
                </Attribute>
                <Attribute name="long_name" type="String">
                    <Value>Longitude</Value>
                </Attribute>
                <Attribute name="units" type="String">
                    <Value>degrees_east</Value>
                </Attribute>
                <Attribute name="axis" type="String">
                    <Value>X</Value>
                </Attribute>
                <dmrpp:chunks fillValue="nan" byteOrder="LE">
                    <dmrpp:chunk offset="5279" nBytes="212"/>
                </dmrpp:chunks>
            </Float32>
            <Float32 name="time">
                <Dim name="/time"/>
                <Attribute name="_FillValue" type="Float32">
                    <Value>NaN</Value>
                </Attribute>
                <Attribute name="standard_name" type="String">
                    <Value>time</Value>
                </Attribute>
                <Attribute name="long_name" type="String">
                    <Value>Time</Value>
                </Attribute>
                <Attribute name="units" type="String">
                    <Value>hours since 1800-01-01</Value>
                </Attribute>
                <Attribute name="calendar" type="String">
                    <Value>standard</Value>
                </Attribute>
                <dmrpp:chunks fillValue="nan" byteOrder="LE">
                    <dmrpp:chunk offset="7757515" nBytes="11680"/>
                </dmrpp:chunks>
            </Float32>
            <Int16 name="air">
                <Dim name="/time"/>
                <Dim name="/lat"/>
                <Dim name="/lon"/>
                <Attribute name="long_name" type="String">
                    <Value>4xDaily Air temperature at sigma level 995</Value>
                </Attribute>
                <Attribute name="units" type="String">
                    <Value>degK</Value>
                </Attribute>
                <Attribute name="precision" type="Int16">
                    <Value>2</Value>
                </Attribute>
                <Attribute name="GRIB_id" type="Int16">
                    <Value>11</Value>
                </Attribute>
                <Attribute name="GRIB_name" type="String">
                    <Value>TMP</Value>
                </Attribute>
                <Attribute name="var_desc" type="String">
                    <Value>Air temperature</Value>
                </Attribute>
                <Attribute name="dataset" type="String">
                    <Value>NMC Reanalysis</Value>
                </Attribute>
                <Attribute name="level_desc" type="String">
                    <Value>Surface</Value>
                </Attribute>
                <Attribute name="statistic" type="String">
                    <Value>Individual Obs</Value>
                </Attribute>
                <Attribute name="parent_stat" type="String">
                    <Value>Other</Value>
                </Attribute>
                <Attribute name="actual_range" type="Float32">
                    <Value>185.1600037</Value>
                    <Value>322.1000061</Value>
                </Attribute>
                <Attribute name="scale_factor" type="Float64">
                    <Value>0.01</Value>
                </Attribute>
                <Map name="/time"/>
                <Map name="/lat"/>
                <Map name="/lon"/>
                <dmrpp:chunks fillValue="-32767" byteOrder="LE">
                    <dmrpp:chunk offset="15419" nBytes="7738000"/>
                </dmrpp:chunks>
            </Int16>
            <Attribute name="Conventions" type="String">
                <Value>COARDS</Value>
            </Attribute>
            <Attribute name="title" type="String">
                <Value>4x daily NMC reanalysis (1948)</Value>
            </Attribute>
            <Attribute name="description" type="String">
                <Value>Data is from NMC initialized reanalysis
        (4x/day).  These are the 0.9950 sigma level values.</Value>
            </Attribute>
            <Attribute name="platform" type="String">
                <Value>Model</Value>
            </Attribute>
            <Attribute name="references" type="String">
                <Value>http://www.esrl.noaa.gov/psd/data/gridded/data.ncep.reanalysis.html</Value>
            </Attribute>
            <Attribute name="build_dmrpp_metadata" type="Container">
                <Attribute name="created" type="String">
                    <Value>2025-07-16T18:48:42Z</Value>
                </Attribute>
                <Attribute name="build_dmrpp" type="String">
                    <Value>3.21.1-451</Value>
                </Attribute>
                <Attribute name="bes" type="String">
                    <Value>3.21.1-451</Value>
                </Attribute>
                <Attribute name="libdap" type="String">
                    <Value>libdap-3.21.1-178</Value>
                </Attribute>
                <Attribute name="invocation" type="String">
                    <Value>build_dmrpp -f /usr/share/hyrax/air.nc -r air.nc.dmr -u OPeNDAP_DMRpp_DATA_ACCESS_URL -M</Value>
                </Attribute>
            </Attribute>
        </Dataset>
        """
    ),
    "hdf5_groups_file": textwrap.dedent(
        """\
        <?xml version="1.0" encoding="ISO-8859-1"?>
        <Dataset xmlns="http://xml.opendap.org/ns/DAP/4.0#" xmlns:dmrpp="http://xml.opendap.org/dap/dmrpp/1.0.0#" dapVersion="4.0" dmrVersion="1.0" name="hdf5_groups_file.nc" dmrpp:href="OPeNDAP_DMRpp_DATA_ACCESS_URL" dmrpp:version="3.21.1-451">
            <Attribute name="build_dmrpp_metadata" type="Container">
                <Attribute name="created" type="String">
                    <Value>2025-07-16T21:57:57Z</Value>
                </Attribute>
                <Attribute name="build_dmrpp" type="String">
                    <Value>3.21.1-451</Value>
                </Attribute>
                <Attribute name="bes" type="String">
                    <Value>3.21.1-451</Value>
                </Attribute>
                <Attribute name="libdap" type="String">
                    <Value>libdap-3.21.1-178</Value>
                </Attribute>
                <Attribute name="invocation" type="String">
                    <Value>build_dmrpp -f /usr/share/hyrax/hdf5_groups_file.nc -r hdf5_groups_file.nc.dmr -u OPeNDAP_DMRpp_DATA_ACCESS_URL -M</Value>
                </Attribute>
            </Attribute>
            <Group name="test">
                <Group name="group">
                    <Dimension name="lat" size="25"/>
                    <Dimension name="lon" size="53"/>
                    <Dimension name="time" size="2920"/>
                    <Float32 name="lat">
                        <Dim name="/test/group/lat"/>
                        <Attribute name="_FillValue" type="Float32">
                            <Value>NaN</Value>
                        </Attribute>
                        <Attribute name="standard_name" type="String">
                            <Value>latitude</Value>
                        </Attribute>
                        <Attribute name="long_name" type="String">
                            <Value>Latitude</Value>
                        </Attribute>
                        <Attribute name="units" type="String">
                            <Value>degrees_north</Value>
                        </Attribute>
                        <Attribute name="axis" type="String">
                            <Value>Y</Value>
                        </Attribute>
                        <dmrpp:chunks fillValue="nan" byteOrder="LE">
                            <dmrpp:chunk offset="5533" nBytes="100"/>
                        </dmrpp:chunks>
                    </Float32>
                    <Float32 name="lon">
                        <Dim name="/test/group/lon"/>
                        <Attribute name="_FillValue" type="Float32">
                            <Value>NaN</Value>
                        </Attribute>
                        <Attribute name="standard_name" type="String">
                            <Value>longitude</Value>
                        </Attribute>
                        <Attribute name="long_name" type="String">
                            <Value>Longitude</Value>
                        </Attribute>
                        <Attribute name="units" type="String">
                            <Value>degrees_east</Value>
                        </Attribute>
                        <Attribute name="axis" type="String">
                            <Value>X</Value>
                        </Attribute>
                        <dmrpp:chunks fillValue="nan" byteOrder="LE">
                            <dmrpp:chunk offset="5633" nBytes="212"/>
                        </dmrpp:chunks>
                    </Float32>
                    <Float32 name="time">
                        <Dim name="/test/group/time"/>
                        <Attribute name="_FillValue" type="Float32">
                            <Value>NaN</Value>
                        </Attribute>
                        <Attribute name="standard_name" type="String">
                            <Value>time</Value>
                        </Attribute>
                        <Attribute name="long_name" type="String">
                            <Value>Time</Value>
                        </Attribute>
                        <Attribute name="units" type="String">
                            <Value>hours since 1800-01-01</Value>
                        </Attribute>
                        <Attribute name="calendar" type="String">
                            <Value>standard</Value>
                        </Attribute>
                        <dmrpp:chunks fillValue="nan" byteOrder="LE">
                            <dmrpp:chunk offset="7757869" nBytes="11680"/>
                        </dmrpp:chunks>
                    </Float32>
                    <Int16 name="air">
                        <Dim name="/test/group/time"/>
                        <Dim name="/test/group/lat"/>
                        <Dim name="/test/group/lon"/>
                        <Attribute name="long_name" type="String">
                            <Value>4xDaily Air temperature at sigma level 995</Value>
                        </Attribute>
                        <Attribute name="units" type="String">
                            <Value>degK</Value>
                        </Attribute>
                        <Attribute name="precision" type="Int16">
                            <Value>2</Value>
                        </Attribute>
                        <Attribute name="GRIB_id" type="Int16">
                            <Value>11</Value>
                        </Attribute>
                        <Attribute name="GRIB_name" type="String">
                            <Value>TMP</Value>
                        </Attribute>
                        <Attribute name="var_desc" type="String">
                            <Value>Air temperature</Value>
                        </Attribute>
                        <Attribute name="dataset" type="String">
                            <Value>NMC Reanalysis</Value>
                        </Attribute>
                        <Attribute name="level_desc" type="String">
                            <Value>Surface</Value>
                        </Attribute>
                        <Attribute name="statistic" type="String">
                            <Value>Individual Obs</Value>
                        </Attribute>
                        <Attribute name="parent_stat" type="String">
                            <Value>Other</Value>
                        </Attribute>
                        <Attribute name="actual_range" type="Float32">
                            <Value>185.1600037</Value>
                            <Value>322.1000061</Value>
                        </Attribute>
                        <Attribute name="scale_factor" type="Float64">
                            <Value>0.01</Value>
                        </Attribute>
                        <Map name="/test/group/time"/>
                        <Map name="/test/group/lat"/>
                        <Map name="/test/group/lon"/>
                        <dmrpp:chunks fillValue="-32767" byteOrder="LE">
                            <dmrpp:chunk offset="15773" nBytes="7738000"/>
                        </dmrpp:chunks>
                    </Int16>
                    <Attribute name="Conventions" type="String">
                        <Value>COARDS</Value>
                    </Attribute>
                    <Attribute name="title" type="String">
                        <Value>4x daily NMC reanalysis (1948)</Value>
                    </Attribute>
                    <Attribute name="description" type="String">
                        <Value>Data is from NMC initialized reanalysis
        (4x/day).  These are the 0.9950 sigma level values.</Value>
                    </Attribute>
                    <Attribute name="platform" type="String">
                        <Value>Model</Value>
                    </Attribute>
                    <Attribute name="references" type="String">
                        <Value>http://www.esrl.noaa.gov/psd/data/gridded/data.ncep.reanalysis.html</Value>
                    </Attribute>
                </Group>
            </Group>
        </Dataset>
            """
    ),
}


def dmrparser(dmrpp_xml_str: str, filepath: str) -> DMRParser:
    # TODO we should actually create a dmrpp file in a temporary directory
    # this would avoid the need to pass tmp_path separately

    return DMRParser(root=ET.fromstring(dmrpp_xml_str), data_filepath=filepath)


@requires_network
@pytest.mark.parametrize("data_url, dmrpp_url", urls)
def test_NASA_dmrpp(data_url, dmrpp_url):
    store = obstore_s3(
        file_url=dmrpp_url,
        region="us-west-2",
    )

    with (
        open_virtual_dataset(
            file_url=dmrpp_url,
            object_store=store,
            parser=DMRPPParser(),
            loadable_variables=[],
        ) as actual,
        open_virtual_dataset(
            file_url=data_url,
            object_store=store,
            parser=HDFParser(),
            loadable_variables=[],
        ) as expected,
    ):
        xr.testing.assert_identical(actual, expected)


@requires_network
@pytest.mark.parametrize("data_url, dmrpp_url", urls)
def test_NASA_dmrpp_load(data_url, dmrpp_url):
    store = obstore_s3(
        file_url=dmrpp_url,
        region="us-west-2",
    )

    parser = DMRPPParser()
    manifest_store = parser(file_url=dmrpp_url, object_store=store)

    with xr.open_dataset(
        manifest_store, engine="zarr", consolidated=False, zarr_format=3
    ) as ds:
        assert ds.load()


@pytest.mark.parametrize(
    "fqn_path, expected_xpath",
    [
        ("/", "."),
        ("/air", "./*[@name='air']"),
    ],
)
def test_find_node_fqn_simple(netcdf4_file, fqn_path, expected_xpath):
    parser_instance = dmrparser(
        DMRPP_XML_STRINGS["netcdf4_file"], filepath=netcdf4_file
    )
    result = parser_instance.find_node_fqn(fqn_path)
    expected = parser_instance.root.find(expected_xpath, parser_instance._NS)
    assert result == expected


def test_find_node_fqn_grouped(hdf5_groups_file):
    parser_instance = dmrparser(
        DMRPP_XML_STRINGS["hdf5_groups_file"], filepath=hdf5_groups_file
    )
    result = parser_instance.find_node_fqn("/test/group/air")
    expected = parser_instance.root.find(
        "./*[@name='test']/*[@name='group']/*[@name='air']", parser_instance._NS
    )
    assert result == expected


@pytest.mark.parametrize(
    "group_path",
    [
        ("/"),
        ("/test"),
        ("/test/group"),
    ],
)
def test_split_groups(hdf5_groups_file, group_path):
    dmrpp_instance = dmrparser(
        DMRPP_XML_STRINGS["hdf5_groups_file"], filepath=hdf5_groups_file
    )

    # get all tags in a dataset (so all tags excluding nested groups)
    dataset_tags = lambda x: [
        d for d in x if d.tag != "{" + dmrpp_instance._NS["dap"] + "}" + "Group"
    ]
    # check that contents of the split groups dataset match contents of the original dataset
    result_tags = dataset_tags(
        dmrpp_instance._split_groups(dmrpp_instance.root)[Path(group_path)]
    )
    expected_tags = dataset_tags(dmrpp_instance.find_node_fqn(group_path))
    assert result_tags == expected_tags


@pytest.mark.parametrize(
    "group,warns",
    [
        pytest.param(None, False, id="None"),
        pytest.param("/", False, id="/"),
        pytest.param("/no-such-group", True, id="/no-such-group"),
    ],
)
def test_parse_dataset(group: str | None, warns: bool, netcdf4_file):
    drmpp = dmrparser(DMRPP_XML_STRINGS["netcdf4_file"], filepath=netcdf4_file)
    store = obstore_local(file_url=drmpp.data_filepath)

    with nullcontext() if warns else pytest.raises(BaseException, match="DID NOT WARN"):
        with pytest.warns(UserWarning, match=f"ignoring group parameter {group!r}"):
            ms = drmpp.parse_dataset(object_store=store, group=group)

    vds = ms.to_virtual_dataset(loadable_variables=None, indexes=None)

    assert vds.sizes == {"lat": 25, "lon": 53, "time": 2920}
    assert vds.data_vars.keys() == {"air"}
    assert vds.data_vars["air"].dims == ("time", "lat", "lon")
    assert vds.attrs == {
        "Conventions": "COARDS",
        "title": "4x daily NMC reanalysis (1948)",
        "description": "Data is from NMC initialized reanalysis\n(4x/day).  These are the 0.9950 sigma level values.",
        "platform": "Model",
        "references": "http://www.esrl.noaa.gov/psd/data/gridded/data.ncep.reanalysis.html",
    }
    assert vds.coords.keys() == {"lat", "lon", "time"}


def test_parse_dataset_nested(hdf5_groups_file):
    nested_groups_dmrpp = dmrparser(
        DMRPP_XML_STRINGS["hdf5_groups_file"], filepath=hdf5_groups_file
    )
    store = obstore_local(file_url=nested_groups_dmrpp.data_filepath)

    vds_root_implicit = nested_groups_dmrpp.parse_dataset(
        object_store=store
    ).to_virtual_dataset(loadable_variables=[])
    vds_root = nested_groups_dmrpp.parse_dataset(
        group="/", object_store=store
    ).to_virtual_dataset(loadable_variables=[])

    xrt.assert_identical(vds_root_implicit, vds_root)
    assert vds_root.sizes == {}

    vds_g1 = nested_groups_dmrpp.parse_dataset(
        group="/test", object_store=store
    ).to_virtual_dataset(loadable_variables=[])
    assert vds_g1.sizes == {}

    vds_g2 = nested_groups_dmrpp.parse_dataset(
        group="/test/group", object_store=store
    ).to_virtual_dataset(loadable_variables=[])

    assert vds_g2.sizes == {"time": 2920, "lat": 25, "lon": 53}
    assert vds_g2.data_vars.keys() == {"air"}
    assert vds_g2.data_vars["air"].dims == ("time", "lat", "lon")


def test_parse_variable(netcdf4_file):
    parser = dmrparser(DMRPP_XML_STRINGS["netcdf4_file"], filepath=netcdf4_file)

<<<<<<< HEAD
    var = parser._parse_variable(parser.find_node_fqn("/air"))
    assert var.metadata.dtype == "int16"
    assert var.metadata.dimension_names == ("time", "lat", "lon")
    assert var.shape == (2920, 25, 53)
    assert var.chunks == (2920, 25, 53)
=======

@pytest.mark.parametrize("dim_path", ["/", "/mask"])
def test_find_dimension_tags(tmp_path, dim_path):
    basic_dmrpp = dmrparser(DMRPP_XML_STRINGS["basic"], tmp_path=tmp_path)

    # Check that Dimension tags match Dimension tags from the root
    # Check that Dim tags reference the same Dimension tags from the root
    assert basic_dmrpp._find_dimension_tags(
        basic_dmrpp.find_node_fqn(dim_path)
    ) == basic_dmrpp.root.findall("dap:Dimension", basic_dmrpp._NS)


def test_parse_variable(tmp_path):
    basic_dmrpp = dmrparser(DMRPP_XML_STRINGS["basic"], tmp_path=tmp_path)

    var = basic_dmrpp._parse_variable(basic_dmrpp.find_node_fqn("/data"))
    assert var.metadata.dtype.to_native_dtype() == "float32"
    assert var.metadata.dimension_names == ("x", "y")
    assert var.shape == (720, 1440)
    assert var.chunks == (360, 720)
>>>>>>> 1a00c95d
    # _FillValue is encoded for array dtype
    assert var.metadata.attributes["scale_factor"] == 0.01
    assert (
        var.metadata.attributes["long_name"]
        == "4xDaily Air temperature at sigma level 995"
    )


@pytest.mark.parametrize(
    "attr_path, expected",
    [
        ("air/long_name", {"long_name": "4xDaily Air temperature at sigma level 995"}),
        ("air/scale_factor", {"scale_factor": 0.01}),
    ],
)
def test_parse_attribute(netcdf4_file, attr_path, expected):
    parser = dmrparser(DMRPP_XML_STRINGS["netcdf4_file"], filepath=netcdf4_file)

    result = parser._parse_attribute(parser.find_node_fqn(attr_path))
    assert result == expected<|MERGE_RESOLUTION|>--- conflicted
+++ resolved
@@ -503,34 +503,11 @@
 def test_parse_variable(netcdf4_file):
     parser = dmrparser(DMRPP_XML_STRINGS["netcdf4_file"], filepath=netcdf4_file)
 
-<<<<<<< HEAD
     var = parser._parse_variable(parser.find_node_fqn("/air"))
-    assert var.metadata.dtype == "int16"
+    assert var.metadata.dtype.to_native_dtype() == "int16"
     assert var.metadata.dimension_names == ("time", "lat", "lon")
     assert var.shape == (2920, 25, 53)
     assert var.chunks == (2920, 25, 53)
-=======
-
-@pytest.mark.parametrize("dim_path", ["/", "/mask"])
-def test_find_dimension_tags(tmp_path, dim_path):
-    basic_dmrpp = dmrparser(DMRPP_XML_STRINGS["basic"], tmp_path=tmp_path)
-
-    # Check that Dimension tags match Dimension tags from the root
-    # Check that Dim tags reference the same Dimension tags from the root
-    assert basic_dmrpp._find_dimension_tags(
-        basic_dmrpp.find_node_fqn(dim_path)
-    ) == basic_dmrpp.root.findall("dap:Dimension", basic_dmrpp._NS)
-
-
-def test_parse_variable(tmp_path):
-    basic_dmrpp = dmrparser(DMRPP_XML_STRINGS["basic"], tmp_path=tmp_path)
-
-    var = basic_dmrpp._parse_variable(basic_dmrpp.find_node_fqn("/data"))
-    assert var.metadata.dtype.to_native_dtype() == "float32"
-    assert var.metadata.dimension_names == ("x", "y")
-    assert var.shape == (720, 1440)
-    assert var.chunks == (360, 720)
->>>>>>> 1a00c95d
     # _FillValue is encoded for array dtype
     assert var.metadata.attributes["scale_factor"] == 0.01
     assert (

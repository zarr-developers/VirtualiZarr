--- conflicted
+++ resolved
@@ -255,83 +255,6 @@
         assert result.data.zarray.zarr_format == zarray.zarr_format
 
 
-<<<<<<< HEAD
-class TestDetermineCoords:
-    def test_determine_all_coords(self, netcdf4_file_with_2d_coords):
-        vds = open_virtual_dataset(netcdf4_file_with_2d_coords, indexes={})
-
-        expected_dimension_coords = ["ocean_time", "s_rho"]
-        expected_2d_coords = ["lon_rho", "lat_rho", "h"]
-        expected_1d_non_dimension_coords = ["Cs_r"]
-        expected_scalar_coords = ["hc", "Vtransform"]
-        expected_coords = (
-            expected_dimension_coords
-            + expected_2d_coords
-            + expected_1d_non_dimension_coords
-            + expected_scalar_coords
-        )
-        assert set(vds.coords) == set(expected_coords)
-
-        # print(vds.attrs)
-        # assert False
-
-        # TODO assert coord attributes have been altered
-        for coord_name in expected_coords:
-            print(vds[coord_name].attrs)
-            # assert vds[coord_name].attrs['']
-
-        # assert False
-
-
-class TestOpenVirtualDatasetAttrs:
-    def test_drop_array_dimensions(self, netcdf4_file):
-        # regression test for GH issue #150
-        vds = open_virtual_dataset(netcdf4_file, indexes={})
-        assert "_ARRAY_DIMENSIONS" not in vds["air"].attrs
-
-    def test_coordinate_variable_attrs_preserved(self, netcdf4_file):
-        # regression test for GH issue #155
-        vds = open_virtual_dataset(netcdf4_file, indexes={})
-        assert vds["lat"].attrs == {
-            "standard_name": "latitude",
-            "long_name": "Latitude",
-            "units": "degrees_north",
-            "axis": "Y",
-        }
-
-
-class TestOpenVirtualDatasetIndexes:
-    def test_no_indexes(self, netcdf4_file):
-        vds = open_virtual_dataset(netcdf4_file, indexes={})
-        assert vds.indexes == {}
-
-    def test_create_default_indexes(self, netcdf4_file):
-        with pytest.warns(UserWarning, match="will create in-memory pandas indexes"):
-            vds = open_virtual_dataset(netcdf4_file, indexes=None)
-        ds = xr.open_dataset(netcdf4_file, decode_times=False)
-
-        # TODO use xr.testing.assert_identical(vds.indexes, ds.indexes) instead once class supported by assertion comparison, see https://github.com/pydata/xarray/issues/5812
-        assert index_mappings_equal(vds.xindexes, ds.xindexes)
-
-
-def index_mappings_equal(indexes1: Mapping[str, Index], indexes2: Mapping[str, Index]):
-    # Check if the mappings have the same keys
-    if set(indexes1.keys()) != set(indexes2.keys()):
-        return False
-
-    # Check if the values for each key are identical
-    for key in indexes1.keys():
-        index1 = indexes1[key]
-        index2 = indexes2[key]
-
-        if not index1.equals(index2):
-            return False
-
-    return True
-
-
-=======
->>>>>>> 515d157b
 class TestCombineUsingIndexes:
     def test_combine_by_coords(self, netcdf4_files):
         filepath1, filepath2 = netcdf4_files

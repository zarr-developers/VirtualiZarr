import functools
from collections.abc import Mapping
from concurrent.futures import ThreadPoolExecutor
from pathlib import Path
from typing import Callable

import numpy as np
import pytest
import xarray as xr
import xarray.testing as xrt
from xarray import Dataset, open_dataset
from xarray.core.indexes import Index

from virtualizarr import open_virtual_dataset, open_virtual_mfdataset
from virtualizarr.manifests import ChunkManifest, ManifestArray, ObjectStoreRegistry
from virtualizarr.parsers import HDFParser
from virtualizarr.tests import (
    requires_dask,
    requires_hdf5plugin,
    requires_imagecodecs,
    requires_lithops,
    requires_network,
)
from virtualizarr.tests.utils import obstore_http, obstore_s3


def test_wrapping(array_v3_metadata):
    chunks = (5, 10)
    shape = (5, 20)
    dtype = np.dtype("int32")

    chunks_dict = {
        "0.0": {"path": "/foo.nc", "offset": 100, "length": 100},
        "0.1": {"path": "/foo.nc", "offset": 200, "length": 100},
    }
    manifest = ChunkManifest(entries=chunks_dict)
    marr = ManifestArray(
        metadata=array_v3_metadata(chunks=chunks, shape=shape), chunkmanifest=manifest
    )
    ds = xr.Dataset({"a": (["x", "y"], marr)})

    assert isinstance(ds["a"].data, ManifestArray)
    assert ds["a"].shape == shape
    assert ds["a"].dtype == dtype
    assert ds["a"].chunks == chunks


class TestEquals:
    # regression test for GH29 https://github.com/zarr-developers/VirtualiZarr/issues/29
    def test_equals(self, array_v3_metadata):
        chunks_dict1 = {
            "0.0": {"path": "/foo.nc", "offset": 100, "length": 100},
            "0.1": {"path": "/foo.nc", "offset": 200, "length": 100},
        }
        manifest1 = ChunkManifest(entries=chunks_dict1)
        marr1 = ManifestArray(metadata=array_v3_metadata(), chunkmanifest=manifest1)
        ds1 = xr.Dataset({"a": (["x", "y"], marr1)})

        marr2 = ManifestArray(metadata=array_v3_metadata(), chunkmanifest=manifest1)
        ds2 = xr.Dataset({"a": (["x", "y"], marr2)})
        assert ds1.equals(ds2)

        chunks_dict3 = {
            "0.0": {"path": "/foo.nc", "offset": 300, "length": 100},
            "0.1": {"path": "/foo.nc", "offset": 400, "length": 100},
        }
        manifest3 = ChunkManifest(entries=chunks_dict3)
        marr3 = ManifestArray(metadata=array_v3_metadata(), chunkmanifest=manifest3)
        ds3 = xr.Dataset({"a": (["x", "y"], marr3)})
        assert not ds1.equals(ds3)


# TODO refactor these tests by making some fixtures
class TestConcat:
    def test_concat_along_existing_dim(self, array_v3_metadata):
        # both manifest arrays in this example have the same metadata properties
        metadata = array_v3_metadata(chunks=(1, 10), shape=(1, 20))

        chunks_dict1 = {
            "0.0": {"path": "/foo.nc", "offset": 100, "length": 100},
            "0.1": {"path": "/foo.nc", "offset": 200, "length": 100},
        }
        manifest1 = ChunkManifest(entries=chunks_dict1)
        marr1 = ManifestArray(metadata=metadata, chunkmanifest=manifest1)
        ds1 = xr.Dataset({"a": (["x", "y"], marr1)})

        chunks_dict2 = {
            "0.0": {"path": "/foo.nc", "offset": 300, "length": 100},
            "0.1": {"path": "/foo.nc", "offset": 400, "length": 100},
        }
        manifest2 = ChunkManifest(entries=chunks_dict2)
        marr2 = ManifestArray(metadata=metadata, chunkmanifest=manifest2)
        ds2 = xr.Dataset({"a": (["x", "y"], marr2)})

        result = xr.concat([ds1, ds2], dim="x")["a"]
        assert result.indexes == {}

        assert result.shape == (2, 20)
        assert result.chunks == (1, 10)
        assert result.data.manifest.dict() == {
            "0.0": {"path": "file:///foo.nc", "offset": 100, "length": 100},
            "0.1": {"path": "file:///foo.nc", "offset": 200, "length": 100},
            "1.0": {"path": "file:///foo.nc", "offset": 300, "length": 100},
            "1.1": {"path": "file:///foo.nc", "offset": 400, "length": 100},
        }
        metadata_copy = metadata.to_dict().copy()
        metadata_copy["shape"] = (2, 20)
        assert result.data.metadata.to_dict() == metadata_copy

    def test_concat_along_new_dim(self, array_v3_metadata):
        # this calls np.stack internally
        # both manifest arrays in this example have the same metadata properties

        chunks_dict1 = {
            "0.0": {"path": "/foo.nc", "offset": 100, "length": 100},
            "0.1": {"path": "/foo.nc", "offset": 200, "length": 100},
        }
        manifest1 = ChunkManifest(entries=chunks_dict1)
        metadata = array_v3_metadata(chunks=(5, 10), shape=(5, 20))
        marr1 = ManifestArray(metadata=metadata, chunkmanifest=manifest1)
        ds1 = xr.Dataset({"a": (["x", "y"], marr1)})

        chunks_dict2 = {
            "0.0": {"path": "/foo.nc", "offset": 300, "length": 100},
            "0.1": {"path": "/foo.nc", "offset": 400, "length": 100},
        }
        manifest2 = ChunkManifest(entries=chunks_dict2)
        marr2 = ManifestArray(metadata=metadata, chunkmanifest=manifest2)
        ds2 = xr.Dataset({"a": (["x", "y"], marr2)})

        result = xr.concat([ds1, ds2], dim="z")["a"]
        assert result.indexes == {}

        # xarray.concat adds new dimensions along axis=0
        assert result.shape == (2, 5, 20)
        assert result.chunks == (1, 5, 10)
        assert result.data.manifest.dict() == {
            "0.0.0": {"path": "file:///foo.nc", "offset": 100, "length": 100},
            "0.0.1": {"path": "file:///foo.nc", "offset": 200, "length": 100},
            "1.0.0": {"path": "file:///foo.nc", "offset": 300, "length": 100},
            "1.0.1": {"path": "file:///foo.nc", "offset": 400, "length": 100},
        }
        metadata_copy = metadata.to_dict().copy()
        metadata_copy["shape"] = (2, 5, 20)
        metadata_copy["chunk_grid"]["configuration"]["chunk_shape"] = (1, 5, 10)
        assert result.data.metadata.to_dict() == metadata_copy

    def test_concat_dim_coords_along_existing_dim(self, array_v3_metadata):
        # Tests that dimension coordinates don't automatically get new indexes on concat
        # See https://github.com/pydata/xarray/issues/8871

        # both manifest arrays in this example have the same metadata properties

        chunks_dict1 = {
            "0": {"path": "/foo.nc", "offset": 100, "length": 100},
            "1": {"path": "/foo.nc", "offset": 200, "length": 100},
        }
        manifest1 = ChunkManifest(entries=chunks_dict1)
        metadata = array_v3_metadata(chunks=(10,), shape=(20,))
        marr1 = ManifestArray(metadata=metadata, chunkmanifest=manifest1)
        coords = xr.Coordinates({"t": (["t"], marr1)}, indexes={})
        ds1 = xr.Dataset(coords=coords)

        chunks_dict2 = {
            "0": {"path": "/foo.nc", "offset": 300, "length": 100},
            "1": {"path": "/foo.nc", "offset": 400, "length": 100},
        }
        manifest2 = ChunkManifest(entries=chunks_dict2)
        marr2 = ManifestArray(metadata=metadata, chunkmanifest=manifest2)
        coords = xr.Coordinates({"t": (["t"], marr2)}, indexes={})
        ds2 = xr.Dataset(coords=coords)

        result = xr.concat([ds1, ds2], dim="t")["t"]
        assert result.indexes == {}

        assert result.shape == (40,)
        assert result.chunks == (10,)
        assert result.data.manifest.dict() == {
            "0": {"path": "file:///foo.nc", "offset": 100, "length": 100},
            "1": {"path": "file:///foo.nc", "offset": 200, "length": 100},
            "2": {"path": "file:///foo.nc", "offset": 300, "length": 100},
            "3": {"path": "file:///foo.nc", "offset": 400, "length": 100},
        }
        metadata_copy = metadata.to_dict().copy()
        metadata_copy["shape"] = (40,)
        metadata_copy["chunk_grid"]["configuration"]["chunk_shape"] = (10,)
        assert result.data.metadata.to_dict() == metadata_copy


@requires_hdf5plugin
@requires_imagecodecs
class TestCombine:
    def test_combine_by_coords(
        self, netcdf4_files_factory: Callable[[], tuple[str, str]], local_registry
    ):
        filepath1, filepath2 = netcdf4_files_factory()
        parser = HDFParser()
        with (
            open_virtual_dataset(
                file_url=filepath1,
                registry=local_registry,
                parser=parser,
                loadable_variables=["time", "lat", "lon"],
            ) as vds1,
            open_virtual_dataset(
                file_url=filepath2,
                registry=local_registry,
                parser=parser,
                loadable_variables=["time", "lat", "lon"],
            ) as vds2,
        ):
            combined_vds = xr.combine_by_coords(
                [vds2, vds1],
            )

            assert (
                combined_vds.xindexes["time"].to_pandas_index().is_monotonic_increasing
            )

    def test_2d_combine_by_coords(
        self,
        netcdf4_files_factory_2d: Callable[[], tuple[str, str, str, str]],
        local_registry,
    ):
        filepath1, filepath2, filepath3, filepath4 = netcdf4_files_factory_2d()
        parser = HDFParser()
        with (
            open_virtual_dataset(
                file_url=filepath1,
                registry=local_registry,
                parser=parser,
                loadable_variables=["time", "lat", "lon"],
            ) as vds1,
            open_virtual_dataset(
                file_url=filepath2,
                registry=local_registry,
                parser=parser,
                loadable_variables=["time", "lat", "lon"],
            ) as vds2,
            open_virtual_dataset(
                file_url=filepath3,
                registry=local_registry,
                parser=parser,
                loadable_variables=["time", "lat", "lon"],
            ) as vds3,
            open_virtual_dataset(
                file_url=filepath4,
                registry=local_registry,
                parser=parser,
                loadable_variables=["time", "lat", "lon"],
            ) as vds4,
        ):
            combined_vds = xr.combine_by_coords(
                [vds2, vds1, vds4, vds3],
                coords="minimal",
                compat="override",
                join="override",
            )
            assert combined_vds.sizes == {"lat": 20, "time": 2920, "lon": 53}
            assert (
                combined_vds.xindexes["time"].to_pandas_index().is_monotonic_increasing
            )
            assert (
                combined_vds.xindexes["lat"].to_pandas_index().is_monotonic_decreasing
            )

    def test_2d_combine_nested(
        self,
        netcdf4_files_factory_2d: Callable[[], tuple[str, str, str, str]],
        local_registry,
    ):
        filepath1, filepath2, filepath3, filepath4 = netcdf4_files_factory_2d()
        parser = HDFParser()
        with (
            open_virtual_dataset(
                file_url=filepath1,
                registry=local_registry,
                parser=parser,
                loadable_variables=["time", "lat", "lon"],
            ) as vds1,
            open_virtual_dataset(
                file_url=filepath2,
                registry=local_registry,
                parser=parser,
                loadable_variables=["time", "lat", "lon"],
            ) as vds2,
            open_virtual_dataset(
                file_url=filepath3,
                registry=local_registry,
                parser=parser,
                loadable_variables=["time", "lat", "lon"],
            ) as vds3,
            open_virtual_dataset(
                file_url=filepath4,
                registry=local_registry,
                parser=parser,
                loadable_variables=["time", "lat", "lon"],
            ) as vds4,
        ):
            combined_vds = xr.combine_nested(
                [
                    [vds1, vds3],
                    [vds2, vds4],
                ],
                concat_dim=["time", "lat"],
                coords="minimal",
                compat="override",
                join="override",
            )
            assert combined_vds.sizes == {"lat": 20, "time": 2920, "lon": 53}
            assert (
                combined_vds.xindexes["time"].to_pandas_index().is_monotonic_increasing
            )
            assert (
                combined_vds.xindexes["lat"].to_pandas_index().is_monotonic_decreasing
            )

    @pytest.mark.xfail(reason="Not yet implemented, see issue #18")
    def test_combine_by_coords_keeping_manifestarrays(
        self, netcdf4_files_factory: Callable[[], tuple[str, str]], local_registry
    ):
        filepath1, filepath2 = netcdf4_files_factory()
        parser = HDFParser()
        with (
            open_virtual_dataset(
                file_url=filepath1, registry=local_registry, parser=parser
            ) as vds1,
            open_virtual_dataset(
                file_url=filepath2, registry=local_registry, parser=parser
            ) as vds2,
        ):
            combined_vds = xr.combine_by_coords([vds2, vds1])

            assert isinstance(combined_vds["time"].data, ManifestArray)
            assert isinstance(combined_vds["lat"].data, ManifestArray)
            assert isinstance(combined_vds["lon"].data, ManifestArray)


class TestRenamePaths:
<<<<<<< HEAD
    def test_rename_to_str(self, netcdf4_file, local_registry):
=======
    def test_old_accessor(self, netcdf4_file):
        store = obstore_local(netcdf4_file)
        parser = HDFParser()
        with open_virtual_dataset(
            file_url=netcdf4_file,
            object_store=store,
            parser=parser,
        ) as vds:
            with pytest.warns(DeprecationWarning):
                renamed_vds = vds.virtualize.rename_paths("s3://bucket/air.nc")
                assert (
                    renamed_vds["air"].data.manifest.dict()["0.0.0"]["path"]
                    == "s3://bucket/air.nc"
                )

    def test_rename_to_str(self, netcdf4_file):
        store = obstore_local(netcdf4_file)
>>>>>>> e1c8365e
        parser = HDFParser()
        with open_virtual_dataset(
            file_url=netcdf4_file,
            registry=local_registry,
            parser=parser,
        ) as vds:
            renamed_vds = vds.vz.rename_paths("s3://bucket/air.nc")
            assert (
                renamed_vds["air"].data.manifest.dict()["0.0.0"]["path"]
                == "s3://bucket/air.nc"
            )

    def test_rename_using_function(self, netcdf4_file, local_registry):
        def local_to_s3_url(old_local_path: str) -> str:
            from pathlib import Path

            new_s3_bucket_url = "s3://bucket/"
            filename = Path(old_local_path).name
            return str(new_s3_bucket_url + filename)

        parser = HDFParser()
        with open_virtual_dataset(
            file_url=netcdf4_file,
            registry=local_registry,
            parser=parser,
        ) as vds:
            renamed_vds = vds.vz.rename_paths(local_to_s3_url)
            assert (
                renamed_vds["air"].data.manifest.dict()["0.0.0"]["path"]
                == "s3://bucket/air.nc"
            )

    def test_invalid_type(self, netcdf4_file, local_registry):
        parser = HDFParser()
        with open_virtual_dataset(
            file_url=netcdf4_file, registry=local_registry, parser=parser
        ) as vds:
            with pytest.raises(TypeError):
                vds.vz.rename_paths(["file1.nc", "file2.nc"])

    @requires_hdf5plugin
    @requires_imagecodecs
    def test_mixture_of_manifestarrays_and_numpy_arrays(
        self, netcdf4_file, local_registry
    ):
        parser = HDFParser()
        with open_virtual_dataset(
            file_url=netcdf4_file,
            registry=local_registry,
            parser=parser,
            loadable_variables=["lat", "lon"],
        ) as vds:
            renamed_vds = vds.vz.rename_paths("s3://bucket/air.nc")
            assert (
                renamed_vds["air"].data.manifest.dict()["0.0.0"]["path"]
                == "s3://bucket/air.nc"
            )
            assert isinstance(renamed_vds["lat"].data, np.ndarray)


@requires_hdf5plugin
@requires_imagecodecs
def test_nbytes(simple_netcdf4, local_registry):
    parser = HDFParser()
    with open_virtual_dataset(
        file_url=simple_netcdf4,
        registry=local_registry,
        parser=parser,
    ) as vds:
        assert vds.vz.nbytes == 32
        assert vds.nbytes == 48

    with open_virtual_dataset(
        file_url=simple_netcdf4,
        registry=local_registry,
        parser=parser,
        loadable_variables=["foo"],
    ) as vds:
        assert vds.vz.nbytes == 48

    with open_dataset(simple_netcdf4) as ds:
        assert ds.vz.nbytes == ds.nbytes


class TestOpenVirtualDatasetIndexes:
    @pytest.mark.xfail(reason="not yet implemented")
    def test_specify_no_indexes(self, netcdf4_file, local_registry):
        parser = HDFParser()
        with open_virtual_dataset(
            file_url=netcdf4_file, registry=local_registry, parser=parser, indexes={}
        ) as vds:
            assert vds.indexes == {}

    @requires_hdf5plugin
    @requires_imagecodecs
    def test_create_default_indexes_for_loadable_variables(
        self, netcdf4_file, local_registry
    ):
        loadable_variables = ["time", "lat"]

        parser = HDFParser()
        with (
            open_virtual_dataset(
                file_url=netcdf4_file,
                registry=local_registry,
                parser=parser,
                indexes=None,
                loadable_variables=loadable_variables,
            ) as vds,
            open_dataset(netcdf4_file, decode_times=True) as ds,
        ):
            # TODO use xr.testing.assert_identical(vds.indexes, ds.indexes) instead once class supported by assertion comparison, see https://github.com/pydata/xarray/issues/5812
            assert index_mappings_equal(vds.xindexes, ds[loadable_variables].xindexes)


def index_mappings_equal(indexes1: Mapping[str, Index], indexes2: Mapping[str, Index]):
    # Check if the mappings have the same keys
    if set(indexes1.keys()) != set(indexes2.keys()):
        return False

    # Check if the values for each key are identical
    for key in indexes1.keys():
        index1 = indexes1[key]
        index2 = indexes2[key]

        if not index1.equals(index2):
            return False

    return True


@requires_hdf5plugin
@requires_imagecodecs
def test_cftime_index(tmp_path: Path, local_registry):
    """Ensure a virtual dataset contains the same indexes as an Xarray dataset"""
    # Note: Test was created to debug: https://github.com/zarr-developers/VirtualiZarr/issues/168
    filepath = str(tmp_path / "tmp.nc")
    ds = xr.Dataset(
        data_vars={
            "tasmax": (["time", "lat", "lon"], np.random.rand(2, 18, 36)),
        },
        coords={
            "time": np.array(["2023-01-01", "2023-01-02"], dtype="datetime64[ns]"),
            "lat": np.arange(-90, 90, 10),
            "lon": np.arange(-180, 180, 10),
        },
        attrs={"attr1_key": "attr1_val"},
    )
    ds.to_netcdf(filepath)

    parser = HDFParser()
    with open_virtual_dataset(
        file_url=filepath,
        registry=local_registry,
        parser=parser,
        loadable_variables=["time", "lat", "lon"],
    ) as vds:
        # TODO use xr.testing.assert_identical(vds.indexes, ds.indexes) instead once class supported by assertion comparison, see https://github.com/pydata/xarray/issues/5812
        assert index_mappings_equal(vds.xindexes, ds.xindexes)
        assert list(ds.coords) == list(vds.coords)
        assert vds.dims == ds.dims
        assert vds.attrs == ds.attrs


class TestOpenVirtualDatasetAttrs:
    def test_drop_array_dimensions(self, netcdf4_file, local_registry):
        parser = HDFParser()
        # regression test for GH issue #150
        vds = open_virtual_dataset(
            file_url=netcdf4_file,
            registry=local_registry,
            parser=parser,
        )
        assert "_ARRAY_DIMENSIONS" not in vds["air"].attrs

    def test_coordinate_variable_attrs_preserved(self, netcdf4_file, local_registry):
        # regression test for GH issue #155
        parser = HDFParser()
        with open_virtual_dataset(
            file_url=netcdf4_file,
            registry=local_registry,
            parser=parser,
        ) as vds:
            assert vds["lat"].attrs == {
                "standard_name": "latitude",
                "long_name": "Latitude",
                "units": "degrees_north",
                "axis": "Y",
            }


class TestDetermineCoords:
    def test_infer_one_dimensional_coords(self, netcdf4_file, local_registry):
        parser = HDFParser()
        with open_virtual_dataset(
            file_url=netcdf4_file,
            registry=local_registry,
            parser=parser,
        ) as vds:
            assert set(vds.coords) == {"time", "lat", "lon"}

    def test_var_attr_coords(self, netcdf4_file_with_2d_coords, local_registry):
        parser = HDFParser()
        with open_virtual_dataset(
            file_url=netcdf4_file_with_2d_coords,
            registry=local_registry,
            parser=parser,
        ) as vds:
            expected_dimension_coords = ["ocean_time", "s_rho"]
            expected_2d_coords = ["lon_rho", "lat_rho", "h"]
            expected_1d_non_dimension_coords = ["Cs_r"]
            expected_scalar_coords = ["hc", "Vtransform"]
            expected_coords = (
                expected_dimension_coords
                + expected_2d_coords
                + expected_1d_non_dimension_coords
                + expected_scalar_coords
            )
            assert set(vds.coords) == set(expected_coords)


@requires_network
class TestReadRemote:
    @pytest.mark.parametrize(
        "indexes",
        [
            None,
            pytest.param({}, marks=pytest.mark.xfail(reason="not implemented")),
        ],
        ids=["None index", "empty dict index"],
    )
    def test_anon_read_s3(self, indexes):
        """Parameterized tests for empty vs supplied indexes and filetypes."""
        # TODO: Switch away from this s3 url after minIO is implemented.
        filepath = "s3://carbonplan-share/virtualizarr/local.nc"
        object_store = obstore_s3(file_url=filepath, region="us-west-2")
        registry = ObjectStoreRegistry()
        registry.register(filepath, object_store)
        parser = HDFParser()
        with open_virtual_dataset(
            file_url=filepath,
            registry=registry,
            indexes=indexes,
            parser=parser,
        ) as vds:
            assert vds.dims == {"time": 2920, "lat": 25, "lon": 53}

            assert isinstance(vds["air"].data, ManifestArray)
            for name in ["time", "lat", "lon"]:
                assert isinstance(vds[name].data, np.ndarray)

    @pytest.mark.skip(reason="often times out, as nisar file is 200MB")
    def test_virtualizarr_vs_local_nisar(self):
        # Open group directly from locally cached file with xarray
        url = "https://nisar.asf.earthdatacloud.nasa.gov/NISAR-SAMPLE-DATA/GCOV/ALOS1_Rosamond_20081012/NISAR_L2_PR_GCOV_001_005_A_219_4020_SHNA_A_20081012T060910_20081012T060926_P01101_F_N_J_001.h5"
        hdf_group = "science/LSAR/GCOV/grids/frequencyA"
        store = obstore_http(file_url=url)
        registry = ObjectStoreRegistry()
        registry.register(url, registry)
        drop_variables = ["listOfCovarianceTerms", "listOfPolarizations"]
        parser = HDFParser(group=hdf_group, drop_variables=drop_variables)
        with (
            xr.open_dataset(
                url,
                engine="h5netcdf",
                group=hdf_group,
                drop_variables=drop_variables,
                phony_dims="access",
            ) as dsXR,
            # save group reference file via virtualizarr, then open with engine="kerchunk"
            open_virtual_dataset(
                file_url=url,
                object_store=store,
                parser=parser,
            ) as vds,
        ):
            tmpref = "/tmp/cmip6.json"
            vds.vz.to_kerchunk(tmpref, format="json")

            with xr.open_dataset(tmpref, engine="kerchunk") as dsV:
                # xrt.assert_identical(dsXR, dsV) #Attribute order changes
                xrt.assert_equal(dsXR, dsV)


class TestOpenVirtualDatasetHDFGroup:
    def test_open_empty_group(self, empty_netcdf4_file, local_registry):
        parser = HDFParser()
        with open_virtual_dataset(
            file_url=empty_netcdf4_file,
            registry=local_registry,
            parser=parser,
        ) as vds:
            assert isinstance(vds, xr.Dataset)
            expected = Dataset()
            xrt.assert_identical(vds, expected)

    def test_open_subgroup(
        self, netcdf4_file_with_data_in_multiple_groups, local_registry
    ):
        parser = HDFParser(group="subgroup")
        with open_virtual_dataset(
            file_url=netcdf4_file_with_data_in_multiple_groups,
            registry=local_registry,
            parser=parser,
        ) as vds:
            assert list(vds.variables) == ["bar"]
            assert isinstance(vds["bar"].data, ManifestArray)
            assert vds["bar"].shape == (2,)

    @pytest.mark.parametrize("group", ["", None])
    def test_open_root_group(
        self, netcdf4_file_with_data_in_multiple_groups, group, local_registry
    ):
        parser = HDFParser(group=group)
        with open_virtual_dataset(
            file_url=netcdf4_file_with_data_in_multiple_groups,
            registry=local_registry,
            parser=parser,
        ) as vds:
            assert list(vds.variables) == ["foo"]
            assert isinstance(vds["foo"].data, ManifestArray)
            assert vds["foo"].shape == (3,)


@requires_hdf5plugin
@requires_imagecodecs
class TestLoadVirtualDataset:
    @pytest.mark.parametrize(
        "loadable_variables, expected_loadable_variables",
        [
            ([], []),
            (["time"], ["time"]),
            (["air", "time"], ["air", "time"]),
            (None, ["lat", "lon", "time"]),
        ],
    )
    def test_loadable_variables(
        self,
        netcdf4_file,
        loadable_variables,
        expected_loadable_variables,
        local_registry,
    ):
        parser = HDFParser()
        with (
            open_virtual_dataset(
                file_url=netcdf4_file,
                registry=local_registry,
                loadable_variables=loadable_variables,
                parser=parser,
            ) as vds,
            xr.open_dataset(netcdf4_file, decode_times=True) as ds,
        ):
            assert set(vds.variables) == set(ds.variables)
            assert set(vds.coords) == set(ds.coords)

            virtual_variables = {
                name: var
                for name, var in vds.variables.items()
                if isinstance(var.data, ManifestArray)
            }
            actual_loadable_variables = {
                name: var
                for name, var in vds.variables.items()
                if not isinstance(var.data, ManifestArray)
            }

            assert set(actual_loadable_variables) == set(expected_loadable_variables)

            for var in virtual_variables.values():
                assert isinstance(var.data, ManifestArray)

            for name, var in ds.variables.items():
                if name in actual_loadable_variables:
                    xrt.assert_identical(vds.variables[name], ds.variables[name])

    def test_group_kwarg_not_a_group(self, hdf5_groups_file, local_registry):
        parser = HDFParser(group="doesnt_exist")
        with pytest.raises(ValueError, match="not an HDF Group"):
            with open_virtual_dataset(
                file_url=hdf5_groups_file,
                registry=local_registry,
                parser=parser,
            ):
                pass

    def test_group_kwarg(self, hdf5_groups_file, local_registry):
        parser = HDFParser(group="test/group")
        vars_to_load = ["air", "time"]
        with (
            open_virtual_dataset(
                file_url=hdf5_groups_file,
                registry=local_registry,
                loadable_variables=vars_to_load,
                parser=parser,
            ) as vds,
            xr.open_dataset(hdf5_groups_file, group="test/group") as full_ds,
        ):
            for name in full_ds.variables:
                if name in vars_to_load:
                    xrt.assert_identical(vds.variables[name], full_ds.variables[name])

    def test_open_dataset_with_empty(self, hdf5_empty, local_registry):
        parser = HDFParser()
        with open_virtual_dataset(
            file_url=hdf5_empty, registry=local_registry, parser=parser
        ) as vds:
            assert vds.empty.dims == ()
            assert vds.empty.attrs == {"empty": "true"}

    def test_open_dataset_with_scalar(self, hdf5_scalar, local_registry):
        parser = HDFParser()
        with open_virtual_dataset(
<<<<<<< HEAD
            file_url=hdf5_scalar, registry=local_registry, parser=parser
=======
            file_url=f"file://{hdf5_scalar}", object_store=object_store, parser=parser
>>>>>>> e1c8365e
        ) as vds:
            assert vds.scalar.dims == ()
            assert vds.scalar.attrs == {"scalar": "true"}
            assert isinstance(vds.scalar.data, ManifestArray)
        ms = parser(object_store=object_store, file_url=f"file://{hdf5_scalar}")
        with (
            xr.open_dataset(hdf5_scalar, engine="h5netcdf") as expected,
            xr.open_zarr(ms, consolidated=False, zarr_format=3) as observed,
        ):
            xr.testing.assert_allclose(expected, observed)


preprocess_func = functools.partial(
    xr.Dataset.rename_vars,
    air="nair",
)


@requires_hdf5plugin
@requires_imagecodecs
class TestOpenVirtualMFDataset:
    @pytest.mark.parametrize("invalid_parallel_kwarg", ["ray", Dataset])
    def test_invalid_parallel_kwarg(
        self, netcdf4_files_factory, invalid_parallel_kwarg, local_registry
    ):
        filepath1, filepath2 = netcdf4_files_factory()
        parser = HDFParser()
        with pytest.raises(ValueError, match="Unrecognized argument"):
            open_virtual_mfdataset(
                [filepath1, filepath2],
                registry=local_registry,
                parser=parser,
                combine="nested",
                concat_dim="time",
                parallel=invalid_parallel_kwarg,
            )

    @pytest.mark.parametrize(
        "parallel",
        [
            False,
            ThreadPoolExecutor,
            pytest.param("dask", marks=requires_dask),
            pytest.param("lithops", marks=requires_lithops),
        ],
    )
    @pytest.mark.parametrize(
        "preprocess",
        [
            None,
            preprocess_func,
        ],
    )
    def test_parallel_open(
        self, netcdf4_files_factory, parallel, preprocess, local_registry
    ):
        if parallel == "lithops":
            pytest.xfail(
                "TODO - investigate intermittent test failures with lithops executor"
            )
        filepath1, filepath2 = netcdf4_files_factory()
        parser = HDFParser()
        with (
            open_virtual_dataset(
                file_url=filepath1, registry=local_registry, parser=parser
            ) as vds1,
            open_virtual_dataset(
                file_url=filepath2,
                registry=local_registry,
                parser=parser,
            ) as vds2,
        ):
            expected_vds = xr.concat([vds1, vds2], dim="time")
            if preprocess:
                expected_vds = preprocess_func(expected_vds)

            # test combine nested, which doesn't use in-memory indexes
            combined_vds = open_virtual_mfdataset(
                [filepath1, filepath2],
                registry=local_registry,
                parser=parser,
                combine="nested",
                concat_dim="time",
                parallel=parallel,
                preprocess=preprocess,
            )
            xrt.assert_identical(combined_vds, expected_vds)

            # test combine by coords using in-memory indexes
            combined_vds = open_virtual_mfdataset(
                [filepath1, filepath2],
                registry=local_registry,
                parser=parser,
                combine="by_coords",
                parallel=parallel,
                preprocess=preprocess,
            )
            xrt.assert_identical(combined_vds, expected_vds)

            # test combine by coords again using in-memory indexes but for a glob
            file_glob = Path(filepath1).parent.glob("air*.nc")
            combined_vds = open_virtual_mfdataset(
                file_glob,
                registry=local_registry,
                parser=parser,
                combine="by_coords",
                parallel=parallel,
                preprocess=preprocess,
            )
            xrt.assert_identical(combined_vds, expected_vds)


def test_drop_variables(netcdf4_file, local_registry):
    parser = HDFParser()
    with open_virtual_dataset(
        file_url=netcdf4_file,
        registry=local_registry,
        parser=parser,
        drop_variables=["air"],
    ) as vds:
        assert "air" not in vds.variables


def test_concat_zero_dimensional_var(manifest_array):
    # regression test for https://github.com/zarr-developers/VirtualiZarr/pull/641
    marr = manifest_array(shape=(), chunks=())
    vds1 = xr.Dataset({"a": marr})
    vds2 = xr.Dataset({"a": marr})
    result = xr.concat([vds1, vds2], dim="time", coords="minimal", compat="override")
    assert result["a"].sizes == {"time": 2}<|MERGE_RESOLUTION|>--- conflicted
+++ resolved
@@ -12,8 +12,9 @@
 from xarray.core.indexes import Index
 
 from virtualizarr import open_virtual_dataset, open_virtual_mfdataset
-from virtualizarr.manifests import ChunkManifest, ManifestArray, ObjectStoreRegistry
+from virtualizarr.manifests import ChunkManifest, ManifestArray
 from virtualizarr.parsers import HDFParser
+from virtualizarr.registry import ObjectStoreRegistry
 from virtualizarr.tests import (
     requires_dask,
     requires_hdf5plugin,
@@ -337,15 +338,11 @@
 
 
 class TestRenamePaths:
-<<<<<<< HEAD
-    def test_rename_to_str(self, netcdf4_file, local_registry):
-=======
-    def test_old_accessor(self, netcdf4_file):
-        store = obstore_local(netcdf4_file)
+    def test_old_accessor(self, netcdf4_file, local_registry):
         parser = HDFParser()
         with open_virtual_dataset(
             file_url=netcdf4_file,
-            object_store=store,
+            registry=local_registry,
             parser=parser,
         ) as vds:
             with pytest.warns(DeprecationWarning):
@@ -355,9 +352,7 @@
                     == "s3://bucket/air.nc"
                 )
 
-    def test_rename_to_str(self, netcdf4_file):
-        store = obstore_local(netcdf4_file)
->>>>>>> e1c8365e
+    def test_rename_to_str(self, netcdf4_file, local_registry):
         parser = HDFParser()
         with open_virtual_dataset(
             file_url=netcdf4_file,
@@ -771,16 +766,12 @@
     def test_open_dataset_with_scalar(self, hdf5_scalar, local_registry):
         parser = HDFParser()
         with open_virtual_dataset(
-<<<<<<< HEAD
-            file_url=hdf5_scalar, registry=local_registry, parser=parser
-=======
-            file_url=f"file://{hdf5_scalar}", object_store=object_store, parser=parser
->>>>>>> e1c8365e
+            file_url=f"file://{hdf5_scalar}", registry=local_registry, parser=parser
         ) as vds:
             assert vds.scalar.dims == ()
             assert vds.scalar.attrs == {"scalar": "true"}
             assert isinstance(vds.scalar.data, ManifestArray)
-        ms = parser(object_store=object_store, file_url=f"file://{hdf5_scalar}")
+        ms = parser(registry=local_registry, file_url=f"file://{hdf5_scalar}")
         with (
             xr.open_dataset(hdf5_scalar, engine="h5netcdf") as expected,
             xr.open_zarr(ms, consolidated=False, zarr_format=3) as observed,

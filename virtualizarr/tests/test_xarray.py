<<<<<<< HEAD
from collections.abc import Mapping
from unittest.mock import patch

import fsspec
=======
>>>>>>> 515d157b
import numpy as np
import pytest
import xarray as xr

from virtualizarr import open_virtual_dataset
from virtualizarr.manifests import ChunkManifest, ManifestArray
from virtualizarr.zarr import ZArray


def test_wrapping():
    chunks = (5, 10)
    shape = (5, 20)
    dtype = np.dtype("int32")
    zarray = ZArray(
        chunks=chunks,
        compressor={"id": "zlib", "level": 1},
        dtype=dtype,
        fill_value=0.0,
        filters=None,
        order="C",
        shape=shape,
        zarr_format=2,
    )

    chunks_dict = {
        "0.0": {"path": "foo.nc", "offset": 100, "length": 100},
        "0.1": {"path": "foo.nc", "offset": 200, "length": 100},
    }
    manifest = ChunkManifest(entries=chunks_dict)
    marr = ManifestArray(zarray=zarray, chunkmanifest=manifest)
    ds = xr.Dataset({"a": (["x", "y"], marr)})

    assert isinstance(ds["a"].data, ManifestArray)
    assert ds["a"].shape == shape
    assert ds["a"].dtype == dtype
    assert ds["a"].chunks == chunks


class TestEquals:
    # regression test for GH29 https://github.com/TomNicholas/VirtualiZarr/issues/29
    def test_equals(self):
        chunks = (5, 10)
        shape = (5, 20)
        zarray = ZArray(
            chunks=chunks,
            compressor={"id": "zlib", "level": 1},
            dtype=np.dtype("int32"),
            fill_value=0.0,
            filters=None,
            order="C",
            shape=shape,
            zarr_format=2,
        )

        chunks_dict1 = {
            "0.0": {"path": "foo.nc", "offset": 100, "length": 100},
            "0.1": {"path": "foo.nc", "offset": 200, "length": 100},
        }
        manifest1 = ChunkManifest(entries=chunks_dict1)
        marr1 = ManifestArray(zarray=zarray, chunkmanifest=manifest1)
        ds1 = xr.Dataset({"a": (["x", "y"], marr1)})

        marr2 = ManifestArray(zarray=zarray, chunkmanifest=manifest1)
        ds2 = xr.Dataset({"a": (["x", "y"], marr2)})
        assert ds1.equals(ds2)

        chunks_dict3 = {
            "0.0": {"path": "foo.nc", "offset": 300, "length": 100},
            "0.1": {"path": "foo.nc", "offset": 400, "length": 100},
        }
        manifest3 = ChunkManifest(entries=chunks_dict3)
        marr3 = ManifestArray(zarray=zarray, chunkmanifest=manifest3)
        ds3 = xr.Dataset({"a": (["x", "y"], marr3)})
        assert not ds1.equals(ds3)


# TODO refactor these tests by making some fixtures
class TestConcat:
    def test_concat_along_existing_dim(self):
        # both manifest arrays in this example have the same zarray properties
        zarray = ZArray(
            chunks=(1, 10),
            compressor={"id": "zlib", "level": 1},
            dtype=np.dtype("int32"),
            fill_value=0.0,
            filters=None,
            order="C",
            shape=(1, 20),
            zarr_format=2,
        )

        chunks_dict1 = {
            "0.0": {"path": "foo.nc", "offset": 100, "length": 100},
            "0.1": {"path": "foo.nc", "offset": 200, "length": 100},
        }
        manifest1 = ChunkManifest(entries=chunks_dict1)
        marr1 = ManifestArray(zarray=zarray, chunkmanifest=manifest1)
        ds1 = xr.Dataset({"a": (["x", "y"], marr1)})

        chunks_dict2 = {
            "0.0": {"path": "foo.nc", "offset": 300, "length": 100},
            "0.1": {"path": "foo.nc", "offset": 400, "length": 100},
        }
        manifest2 = ChunkManifest(entries=chunks_dict2)
        marr2 = ManifestArray(zarray=zarray, chunkmanifest=manifest2)
        ds2 = xr.Dataset({"a": (["x", "y"], marr2)})

        result = xr.concat([ds1, ds2], dim="x")["a"]
        assert result.indexes == {}

        assert result.shape == (2, 20)
        assert result.chunks == (1, 10)
        assert result.data.manifest.dict() == {
            "0.0": {"path": "foo.nc", "offset": 100, "length": 100},
            "0.1": {"path": "foo.nc", "offset": 200, "length": 100},
            "1.0": {"path": "foo.nc", "offset": 300, "length": 100},
            "1.1": {"path": "foo.nc", "offset": 400, "length": 100},
        }
        assert result.data.zarray.compressor == zarray.compressor
        assert result.data.zarray.filters == zarray.filters
        assert result.data.zarray.fill_value == zarray.fill_value
        assert result.data.zarray.order == zarray.order
        assert result.data.zarray.zarr_format == zarray.zarr_format

    def test_concat_along_new_dim(self):
        # this calls np.stack internally
        # both manifest arrays in this example have the same zarray properties
        zarray = ZArray(
            chunks=(5, 10),
            compressor={"id": "zlib", "level": 1},
            dtype=np.dtype("int32"),
            fill_value=0.0,
            filters=None,
            order="C",
            shape=(5, 20),
            zarr_format=2,
        )

        chunks_dict1 = {
            "0.0": {"path": "foo.nc", "offset": 100, "length": 100},
            "0.1": {"path": "foo.nc", "offset": 200, "length": 100},
        }
        manifest1 = ChunkManifest(entries=chunks_dict1)
        marr1 = ManifestArray(zarray=zarray, chunkmanifest=manifest1)
        ds1 = xr.Dataset({"a": (["x", "y"], marr1)})

        chunks_dict2 = {
            "0.0": {"path": "foo.nc", "offset": 300, "length": 100},
            "0.1": {"path": "foo.nc", "offset": 400, "length": 100},
        }
        manifest2 = ChunkManifest(entries=chunks_dict2)
        marr2 = ManifestArray(zarray=zarray, chunkmanifest=manifest2)
        ds2 = xr.Dataset({"a": (["x", "y"], marr2)})

        result = xr.concat([ds1, ds2], dim="z")["a"]
        assert result.indexes == {}

        # xarray.concat adds new dimensions along axis=0
        assert result.shape == (2, 5, 20)
        assert result.chunks == (1, 5, 10)
        assert result.data.manifest.dict() == {
            "0.0.0": {"path": "foo.nc", "offset": 100, "length": 100},
            "0.0.1": {"path": "foo.nc", "offset": 200, "length": 100},
            "1.0.0": {"path": "foo.nc", "offset": 300, "length": 100},
            "1.0.1": {"path": "foo.nc", "offset": 400, "length": 100},
        }
        assert result.data.zarray.compressor == zarray.compressor
        assert result.data.zarray.filters == zarray.filters
        assert result.data.zarray.fill_value == zarray.fill_value
        assert result.data.zarray.order == zarray.order
        assert result.data.zarray.zarr_format == zarray.zarr_format

    def test_concat_dim_coords_along_existing_dim(self):
        # Tests that dimension coordinates don't automatically get new indexes on concat
        # See https://github.com/pydata/xarray/issues/8871

        # both manifest arrays in this example have the same zarray properties
        zarray = ZArray(
            chunks=(10,),
            compressor={"id": "zlib", "level": 1},
            dtype=np.dtype("int32"),
            fill_value=0.0,
            filters=None,
            order="C",
            shape=(20,),
            zarr_format=2,
        )

        chunks_dict1 = {
            "0": {"path": "foo.nc", "offset": 100, "length": 100},
            "1": {"path": "foo.nc", "offset": 200, "length": 100},
        }
        manifest1 = ChunkManifest(entries=chunks_dict1)
        marr1 = ManifestArray(zarray=zarray, chunkmanifest=manifest1)
        coords = xr.Coordinates({"t": (["t"], marr1)}, indexes={})
        ds1 = xr.Dataset(coords=coords)

        chunks_dict2 = {
            "0": {"path": "foo.nc", "offset": 300, "length": 100},
            "1": {"path": "foo.nc", "offset": 400, "length": 100},
        }
        manifest2 = ChunkManifest(entries=chunks_dict2)
        marr2 = ManifestArray(zarray=zarray, chunkmanifest=manifest2)
        coords = xr.Coordinates({"t": (["t"], marr2)}, indexes={})
        ds2 = xr.Dataset(coords=coords)

        result = xr.concat([ds1, ds2], dim="t")["t"]
        assert result.indexes == {}

        assert result.shape == (40,)
        assert result.chunks == (10,)
        assert result.data.manifest.dict() == {
            "0": {"path": "foo.nc", "offset": 100, "length": 100},
            "1": {"path": "foo.nc", "offset": 200, "length": 100},
            "2": {"path": "foo.nc", "offset": 300, "length": 100},
            "3": {"path": "foo.nc", "offset": 400, "length": 100},
        }
        assert result.data.zarray.compressor == zarray.compressor
        assert result.data.zarray.filters == zarray.filters
        assert result.data.zarray.fill_value == zarray.fill_value
        assert result.data.zarray.order == zarray.order
        assert result.data.zarray.zarr_format == zarray.zarr_format


class TestCombineUsingIndexes:
    def test_combine_by_coords(self, netcdf4_files):
        filepath1, filepath2 = netcdf4_files

        with pytest.warns(UserWarning, match="will create in-memory pandas indexes"):
            vds1 = open_virtual_dataset(filepath1)
        with pytest.warns(UserWarning, match="will create in-memory pandas indexes"):
            vds2 = open_virtual_dataset(filepath2)

        combined_vds = xr.combine_by_coords(
            [vds2, vds1],
        )

        assert combined_vds.xindexes["time"].to_pandas_index().is_monotonic_increasing

    @pytest.mark.xfail(reason="Not yet implemented, see issue #18")
    def test_combine_by_coords_keeping_manifestarrays(self, netcdf4_files):
        filepath1, filepath2 = netcdf4_files

        with pytest.warns(UserWarning, match="will create in-memory pandas indexes"):
            vds1 = open_virtual_dataset(filepath1)
        with pytest.warns(UserWarning, match="will create in-memory pandas indexes"):
            vds2 = open_virtual_dataset(filepath2)

        combined_vds = xr.combine_by_coords(
            [vds2, vds1],
        )

        assert isinstance(combined_vds["time"].data, ManifestArray)
        assert isinstance(combined_vds["lat"].data, ManifestArray)
        assert isinstance(combined_vds["lon"].data, ManifestArray)


<<<<<<< HEAD
@network
@requires_s3fs
class TestReadFromS3:
    @pytest.mark.parametrize(
        "filetype", ["netcdf4", None], ids=["netcdf4 filetype", "None filetype"]
    )
    @pytest.mark.parametrize(
        "indexes", [None, {}], ids=["None index", "empty dict index"]
    )
    def test_anon_read_s3(self, filetype, indexes):
        """Parameterized tests for empty vs supplied indexes and filetypes."""
        # TODO: Switch away from this s3 url after minIO is implemented.
        fpath = "s3://carbonplan-share/virtualizarr/local.nc"
        vds = open_virtual_dataset(fpath, filetype=filetype, indexes=indexes)

        assert vds.dims == {"time": 2920, "lat": 25, "lon": 53}
        for var in vds.variables:
            assert isinstance(vds[var].data, ManifestArray), var


@network
class TestReadFromURL:
    @pytest.mark.parametrize(
        "filetype, url",
        [
            (
                "grib",
                "https://github.com/pydata/xarray-data/raw/master/era5-2mt-2019-03-uk.grib",
            ),
            (
                "netcdf3",
                "https://github.com/pydata/xarray-data/raw/master/air_temperature.nc",
            ),
            (
                "netcdf4",
                "https://github.com/pydata/xarray-data/raw/master/ROMS_example.nc",
            ),
            (
                "hdf4",
                "https://github.com/corteva/rioxarray/raw/master/test/test_data/input/MOD09GA.A2008296.h14v17.006.2015181011753.hdf",
            ),
            (
                "hdf5",
                "https://nisar.asf.earthdatacloud.nasa.gov/NISAR-SAMPLE-DATA/GCOV/ALOS1_Rosamond_20081012/NISAR_L2_PR_GCOV_001_005_A_219_4020_SHNA_A_20081012T060910_20081012T060926_P01101_F_N_J_001.h5",
            ),
            pytest.param(
                "tiff",
                "https://github.com/fsspec/kerchunk/raw/main/kerchunk/tests/lcmap_tiny_cog_2020.tif",
                marks=pytest.mark.skipif(
                    not has_tifffile, reason="package tifffile is not available"
                ),
            ),
            pytest.param(
                "fits",
                "https://fits.gsfc.nasa.gov/samples/WFPC2u5780205r_c0fx.fits",
                marks=pytest.mark.skipif(
                    not has_astropy, reason="package astropy is not available"
                ),
            ),
            (
                "jpg",
                "https://github.com/rasterio/rasterio/raw/main/tests/data/389225main_sw_1965_1024.jpg",
            ),
        ],
    )
    def test_read_from_url(self, filetype, url):
        if filetype in ["grib", "jpg", "hdf4"]:
            with pytest.raises(NotImplementedError):
                vds = open_virtual_dataset(url, reader_options={}, indexes={})
        elif filetype == "hdf5":
            vds = open_virtual_dataset(
                url,
                group="science/LSAR/GCOV/grids/frequencyA",
                drop_variables=["listOfCovarianceTerms", "listOfPolarizations"],
                indexes={},
                reader_options={},
            )
            assert isinstance(vds, xr.Dataset)
        else:
            vds = open_virtual_dataset(url, indexes={})
            assert isinstance(vds, xr.Dataset)

    def test_virtualizarr_vs_local_nisar(self):
        # Open group directly from locally cached file with xarray
        url = "https://nisar.asf.earthdatacloud.nasa.gov/NISAR-SAMPLE-DATA/GCOV/ALOS1_Rosamond_20081012/NISAR_L2_PR_GCOV_001_005_A_219_4020_SHNA_A_20081012T060910_20081012T060926_P01101_F_N_J_001.h5"
        tmpfile = fsspec.open_local(
            f"filecache::{url}", filecache=dict(cache_storage="/tmp", same_names=True)
        )
        hdf_group = "science/LSAR/GCOV/grids/frequencyA"
        dsXR = xr.open_dataset(
            tmpfile,
            engine="h5netcdf",
            group=hdf_group,
            drop_variables=["listOfCovarianceTerms", "listOfPolarizations"],
            phony_dims="access",
        )

        # save group reference file via virtualizarr, then open with engine="kerchunk"
        vds = open_virtual_dataset(
            tmpfile,
            group=hdf_group,
            indexes={},
            drop_variables=["listOfCovarianceTerms", "listOfPolarizations"],
        )
        tmpref = "/tmp/cmip6.json"
        vds.virtualize.to_kerchunk(tmpref, format="json")
        dsV = xr.open_dataset(tmpref, engine="kerchunk")

        # xrt.assert_identical(dsXR, dsV) #Attribute order changes
        xrt.assert_equal(dsXR, dsV)


class TestLoadVirtualDataset:
    def test_loadable_variables(self, netcdf4_file):
        vars_to_load = ["air", "time"]
        vds = open_virtual_dataset(
            netcdf4_file, loadable_variables=vars_to_load, indexes={}
        )

        for name in vds.variables:
            if name in vars_to_load:
                assert isinstance(vds[name].data, np.ndarray), name
            else:
                assert isinstance(vds[name].data, ManifestArray), name

        full_ds = xr.open_dataset(netcdf4_file, decode_times=False)

        for name in full_ds.variables:
            if name in vars_to_load:
                xrt.assert_identical(vds.variables[name], full_ds.variables[name])

    def test_explicit_filetype(self, netcdf4_file):
        with pytest.raises(ValueError):
            open_virtual_dataset(netcdf4_file, filetype="unknown")

        with pytest.raises(NotImplementedError):
            open_virtual_dataset(netcdf4_file, filetype="grib")

    def test_group_kwarg(self, hdf5_groups_file):
        with pytest.raises(ValueError, match="Multiple HDF Groups found"):
            open_virtual_dataset(hdf5_groups_file)
        with pytest.raises(ValueError, match="not found in"):
            open_virtual_dataset(hdf5_groups_file, group="doesnt_exist")

        vars_to_load = ["air", "time"]
        vds = open_virtual_dataset(
            hdf5_groups_file,
            group="test/group",
            loadable_variables=vars_to_load,
            indexes={},
        )
        full_ds = xr.open_dataset(
            hdf5_groups_file, group="test/group", decode_times=False
        )
        for name in full_ds.variables:
            if name in vars_to_load:
                xrt.assert_identical(vds.variables[name], full_ds.variables[name])

    @patch("virtualizarr.kerchunk.read_kerchunk_references_from_file")
    def test_open_virtual_dataset_passes_expected_args(
        self, mock_read_kerchunk, netcdf4_file
    ):
        reader_options = {"option1": "value1", "option2": "value2"}
        open_virtual_dataset(netcdf4_file, indexes={}, reader_options=reader_options)
        args = {
            "filepath": netcdf4_file,
            "filetype": None,
            "group": None,
            "reader_options": reader_options,
        }
        mock_read_kerchunk.assert_called_once_with(**args)


=======
>>>>>>> 515d157b
class TestRenamePaths:
    def test_rename_to_str(self, netcdf4_file):
        vds = open_virtual_dataset(netcdf4_file, indexes={})
        renamed_vds = vds.virtualize.rename_paths("s3://bucket/air.nc")
        assert (
            renamed_vds["air"].data.manifest.dict()["0.0.0"]["path"]
            == "s3://bucket/air.nc"
        )

    def test_rename_using_function(self, netcdf4_file):
        vds = open_virtual_dataset(netcdf4_file, indexes={})

        def local_to_s3_url(old_local_path: str) -> str:
            from pathlib import Path

            new_s3_bucket_url = "s3://bucket/"

            filename = Path(old_local_path).name
            return str(new_s3_bucket_url + filename)

        renamed_vds = vds.virtualize.rename_paths(local_to_s3_url)
        assert (
            renamed_vds["air"].data.manifest.dict()["0.0.0"]["path"]
            == "s3://bucket/air.nc"
        )

    def test_invalid_type(self, netcdf4_file):
        vds = open_virtual_dataset(netcdf4_file, indexes={})

        with pytest.raises(TypeError):
            vds.virtualize.rename_paths(["file1.nc", "file2.nc"])

    def test_mixture_of_manifestarrays_and_numpy_arrays(self, netcdf4_file):
        vds = open_virtual_dataset(
            netcdf4_file, indexes={}, loadable_variables=["lat", "lon"]
        )
        renamed_vds = vds.virtualize.rename_paths("s3://bucket/air.nc")
        assert (
            renamed_vds["air"].data.manifest.dict()["0.0.0"]["path"]
            == "s3://bucket/air.nc"
        )
        assert isinstance(renamed_vds["lat"].data, np.ndarray)<|MERGE_RESOLUTION|>--- conflicted
+++ resolved
@@ -1,10 +1,3 @@
-<<<<<<< HEAD
-from collections.abc import Mapping
-from unittest.mock import patch
-
-import fsspec
-=======
->>>>>>> 515d157b
 import numpy as np
 import pytest
 import xarray as xr
@@ -262,182 +255,6 @@
         assert isinstance(combined_vds["lon"].data, ManifestArray)
 
 
-<<<<<<< HEAD
-@network
-@requires_s3fs
-class TestReadFromS3:
-    @pytest.mark.parametrize(
-        "filetype", ["netcdf4", None], ids=["netcdf4 filetype", "None filetype"]
-    )
-    @pytest.mark.parametrize(
-        "indexes", [None, {}], ids=["None index", "empty dict index"]
-    )
-    def test_anon_read_s3(self, filetype, indexes):
-        """Parameterized tests for empty vs supplied indexes and filetypes."""
-        # TODO: Switch away from this s3 url after minIO is implemented.
-        fpath = "s3://carbonplan-share/virtualizarr/local.nc"
-        vds = open_virtual_dataset(fpath, filetype=filetype, indexes=indexes)
-
-        assert vds.dims == {"time": 2920, "lat": 25, "lon": 53}
-        for var in vds.variables:
-            assert isinstance(vds[var].data, ManifestArray), var
-
-
-@network
-class TestReadFromURL:
-    @pytest.mark.parametrize(
-        "filetype, url",
-        [
-            (
-                "grib",
-                "https://github.com/pydata/xarray-data/raw/master/era5-2mt-2019-03-uk.grib",
-            ),
-            (
-                "netcdf3",
-                "https://github.com/pydata/xarray-data/raw/master/air_temperature.nc",
-            ),
-            (
-                "netcdf4",
-                "https://github.com/pydata/xarray-data/raw/master/ROMS_example.nc",
-            ),
-            (
-                "hdf4",
-                "https://github.com/corteva/rioxarray/raw/master/test/test_data/input/MOD09GA.A2008296.h14v17.006.2015181011753.hdf",
-            ),
-            (
-                "hdf5",
-                "https://nisar.asf.earthdatacloud.nasa.gov/NISAR-SAMPLE-DATA/GCOV/ALOS1_Rosamond_20081012/NISAR_L2_PR_GCOV_001_005_A_219_4020_SHNA_A_20081012T060910_20081012T060926_P01101_F_N_J_001.h5",
-            ),
-            pytest.param(
-                "tiff",
-                "https://github.com/fsspec/kerchunk/raw/main/kerchunk/tests/lcmap_tiny_cog_2020.tif",
-                marks=pytest.mark.skipif(
-                    not has_tifffile, reason="package tifffile is not available"
-                ),
-            ),
-            pytest.param(
-                "fits",
-                "https://fits.gsfc.nasa.gov/samples/WFPC2u5780205r_c0fx.fits",
-                marks=pytest.mark.skipif(
-                    not has_astropy, reason="package astropy is not available"
-                ),
-            ),
-            (
-                "jpg",
-                "https://github.com/rasterio/rasterio/raw/main/tests/data/389225main_sw_1965_1024.jpg",
-            ),
-        ],
-    )
-    def test_read_from_url(self, filetype, url):
-        if filetype in ["grib", "jpg", "hdf4"]:
-            with pytest.raises(NotImplementedError):
-                vds = open_virtual_dataset(url, reader_options={}, indexes={})
-        elif filetype == "hdf5":
-            vds = open_virtual_dataset(
-                url,
-                group="science/LSAR/GCOV/grids/frequencyA",
-                drop_variables=["listOfCovarianceTerms", "listOfPolarizations"],
-                indexes={},
-                reader_options={},
-            )
-            assert isinstance(vds, xr.Dataset)
-        else:
-            vds = open_virtual_dataset(url, indexes={})
-            assert isinstance(vds, xr.Dataset)
-
-    def test_virtualizarr_vs_local_nisar(self):
-        # Open group directly from locally cached file with xarray
-        url = "https://nisar.asf.earthdatacloud.nasa.gov/NISAR-SAMPLE-DATA/GCOV/ALOS1_Rosamond_20081012/NISAR_L2_PR_GCOV_001_005_A_219_4020_SHNA_A_20081012T060910_20081012T060926_P01101_F_N_J_001.h5"
-        tmpfile = fsspec.open_local(
-            f"filecache::{url}", filecache=dict(cache_storage="/tmp", same_names=True)
-        )
-        hdf_group = "science/LSAR/GCOV/grids/frequencyA"
-        dsXR = xr.open_dataset(
-            tmpfile,
-            engine="h5netcdf",
-            group=hdf_group,
-            drop_variables=["listOfCovarianceTerms", "listOfPolarizations"],
-            phony_dims="access",
-        )
-
-        # save group reference file via virtualizarr, then open with engine="kerchunk"
-        vds = open_virtual_dataset(
-            tmpfile,
-            group=hdf_group,
-            indexes={},
-            drop_variables=["listOfCovarianceTerms", "listOfPolarizations"],
-        )
-        tmpref = "/tmp/cmip6.json"
-        vds.virtualize.to_kerchunk(tmpref, format="json")
-        dsV = xr.open_dataset(tmpref, engine="kerchunk")
-
-        # xrt.assert_identical(dsXR, dsV) #Attribute order changes
-        xrt.assert_equal(dsXR, dsV)
-
-
-class TestLoadVirtualDataset:
-    def test_loadable_variables(self, netcdf4_file):
-        vars_to_load = ["air", "time"]
-        vds = open_virtual_dataset(
-            netcdf4_file, loadable_variables=vars_to_load, indexes={}
-        )
-
-        for name in vds.variables:
-            if name in vars_to_load:
-                assert isinstance(vds[name].data, np.ndarray), name
-            else:
-                assert isinstance(vds[name].data, ManifestArray), name
-
-        full_ds = xr.open_dataset(netcdf4_file, decode_times=False)
-
-        for name in full_ds.variables:
-            if name in vars_to_load:
-                xrt.assert_identical(vds.variables[name], full_ds.variables[name])
-
-    def test_explicit_filetype(self, netcdf4_file):
-        with pytest.raises(ValueError):
-            open_virtual_dataset(netcdf4_file, filetype="unknown")
-
-        with pytest.raises(NotImplementedError):
-            open_virtual_dataset(netcdf4_file, filetype="grib")
-
-    def test_group_kwarg(self, hdf5_groups_file):
-        with pytest.raises(ValueError, match="Multiple HDF Groups found"):
-            open_virtual_dataset(hdf5_groups_file)
-        with pytest.raises(ValueError, match="not found in"):
-            open_virtual_dataset(hdf5_groups_file, group="doesnt_exist")
-
-        vars_to_load = ["air", "time"]
-        vds = open_virtual_dataset(
-            hdf5_groups_file,
-            group="test/group",
-            loadable_variables=vars_to_load,
-            indexes={},
-        )
-        full_ds = xr.open_dataset(
-            hdf5_groups_file, group="test/group", decode_times=False
-        )
-        for name in full_ds.variables:
-            if name in vars_to_load:
-                xrt.assert_identical(vds.variables[name], full_ds.variables[name])
-
-    @patch("virtualizarr.kerchunk.read_kerchunk_references_from_file")
-    def test_open_virtual_dataset_passes_expected_args(
-        self, mock_read_kerchunk, netcdf4_file
-    ):
-        reader_options = {"option1": "value1", "option2": "value2"}
-        open_virtual_dataset(netcdf4_file, indexes={}, reader_options=reader_options)
-        args = {
-            "filepath": netcdf4_file,
-            "filetype": None,
-            "group": None,
-            "reader_options": reader_options,
-        }
-        mock_read_kerchunk.assert_called_once_with(**args)
-
-
-=======
->>>>>>> 515d157b
 class TestRenamePaths:
     def test_rename_to_str(self, netcdf4_file):
         vds = open_virtual_dataset(netcdf4_file, indexes={})

from collections.abc import Mapping
from unittest.mock import patch

import numpy as np
import pytest
import xarray as xr
import xarray.testing as xrt
from xarray.core.indexes import Index

from virtualizarr import open_virtual_dataset
from virtualizarr.kerchunk import FileType
from virtualizarr.manifests import ChunkManifest, ManifestArray
from virtualizarr.tests import network, requires_s3fs
from virtualizarr.zarr import ZArray


def test_wrapping():
    chunks = (5, 10)
    shape = (5, 20)
    dtype = np.dtype("int32")
    zarray = ZArray(
        chunks=chunks,
        compressor="zlib",
        dtype=dtype,
        fill_value=0.0,
        filters=None,
        order="C",
        shape=shape,
        zarr_format=2,
    )

    chunks_dict = {
        "0.0": {"path": "foo.nc", "offset": 100, "length": 100},
        "0.1": {"path": "foo.nc", "offset": 200, "length": 100},
    }
    manifest = ChunkManifest(entries=chunks_dict)
    marr = ManifestArray(zarray=zarray, chunkmanifest=manifest)
    ds = xr.Dataset({"a": (["x", "y"], marr)})

    assert isinstance(ds["a"].data, ManifestArray)
    assert ds["a"].shape == shape
    assert ds["a"].dtype == dtype
    assert ds["a"].chunks == chunks


class TestEquals:
    # regression test for GH29 https://github.com/TomNicholas/VirtualiZarr/issues/29
    def test_equals(self):
        chunks = (5, 10)
        shape = (5, 20)
        zarray = ZArray(
            chunks=chunks,
            compressor="zlib",
            dtype=np.dtype("int32"),
            fill_value=0.0,
            filters=None,
            order="C",
            shape=shape,
            zarr_format=2,
        )

        chunks_dict1 = {
            "0.0": {"path": "foo.nc", "offset": 100, "length": 100},
            "0.1": {"path": "foo.nc", "offset": 200, "length": 100},
        }
        manifest1 = ChunkManifest(entries=chunks_dict1)
        marr1 = ManifestArray(zarray=zarray, chunkmanifest=manifest1)
        ds1 = xr.Dataset({"a": (["x", "y"], marr1)})

        marr2 = ManifestArray(zarray=zarray, chunkmanifest=manifest1)
        ds2 = xr.Dataset({"a": (["x", "y"], marr2)})
        assert ds1.equals(ds2)

        chunks_dict3 = {
            "0.0": {"path": "foo.nc", "offset": 300, "length": 100},
            "0.1": {"path": "foo.nc", "offset": 400, "length": 100},
        }
        manifest3 = ChunkManifest(entries=chunks_dict3)
        marr3 = ManifestArray(zarray=zarray, chunkmanifest=manifest3)
        ds3 = xr.Dataset({"a": (["x", "y"], marr3)})
        assert not ds1.equals(ds3)


# TODO refactor these tests by making some fixtures
class TestConcat:
    def test_concat_along_existing_dim(self):
        # both manifest arrays in this example have the same zarray properties
        zarray = ZArray(
            chunks=(1, 10),
            compressor="zlib",
            dtype=np.dtype("int32"),
            fill_value=0.0,
            filters=None,
            order="C",
            shape=(1, 20),
            zarr_format=2,
        )

        chunks_dict1 = {
            "0.0": {"path": "foo.nc", "offset": 100, "length": 100},
            "0.1": {"path": "foo.nc", "offset": 200, "length": 100},
        }
        manifest1 = ChunkManifest(entries=chunks_dict1)
        marr1 = ManifestArray(zarray=zarray, chunkmanifest=manifest1)
        ds1 = xr.Dataset({"a": (["x", "y"], marr1)})

        chunks_dict2 = {
            "0.0": {"path": "foo.nc", "offset": 300, "length": 100},
            "0.1": {"path": "foo.nc", "offset": 400, "length": 100},
        }
        manifest2 = ChunkManifest(entries=chunks_dict2)
        marr2 = ManifestArray(zarray=zarray, chunkmanifest=manifest2)
        ds2 = xr.Dataset({"a": (["x", "y"], marr2)})

        result = xr.concat([ds1, ds2], dim="x")["a"]
        assert result.indexes == {}

        assert result.shape == (2, 20)
        assert result.chunks == (1, 10)
        assert result.data.manifest.dict() == {
            "0.0": {"path": "foo.nc", "offset": 100, "length": 100},
            "0.1": {"path": "foo.nc", "offset": 200, "length": 100},
            "1.0": {"path": "foo.nc", "offset": 300, "length": 100},
            "1.1": {"path": "foo.nc", "offset": 400, "length": 100},
        }
        assert result.data.zarray.compressor == zarray.compressor
        assert result.data.zarray.filters == zarray.filters
        assert result.data.zarray.fill_value == zarray.fill_value
        assert result.data.zarray.order == zarray.order
        assert result.data.zarray.zarr_format == zarray.zarr_format

    def test_concat_along_new_dim(self):
        # this calls np.stack internally
        # both manifest arrays in this example have the same zarray properties
        zarray = ZArray(
            chunks=(5, 10),
            compressor="zlib",
            dtype=np.dtype("int32"),
            fill_value=0.0,
            filters=None,
            order="C",
            shape=(5, 20),
            zarr_format=2,
        )

        chunks_dict1 = {
            "0.0": {"path": "foo.nc", "offset": 100, "length": 100},
            "0.1": {"path": "foo.nc", "offset": 200, "length": 100},
        }
        manifest1 = ChunkManifest(entries=chunks_dict1)
        marr1 = ManifestArray(zarray=zarray, chunkmanifest=manifest1)
        ds1 = xr.Dataset({"a": (["x", "y"], marr1)})

        chunks_dict2 = {
            "0.0": {"path": "foo.nc", "offset": 300, "length": 100},
            "0.1": {"path": "foo.nc", "offset": 400, "length": 100},
        }
        manifest2 = ChunkManifest(entries=chunks_dict2)
        marr2 = ManifestArray(zarray=zarray, chunkmanifest=manifest2)
        ds2 = xr.Dataset({"a": (["x", "y"], marr2)})

        result = xr.concat([ds1, ds2], dim="z")["a"]
        assert result.indexes == {}

        # xarray.concat adds new dimensions along axis=0
        assert result.shape == (2, 5, 20)
        assert result.chunks == (1, 5, 10)
        assert result.data.manifest.dict() == {
            "0.0.0": {"path": "foo.nc", "offset": 100, "length": 100},
            "0.0.1": {"path": "foo.nc", "offset": 200, "length": 100},
            "1.0.0": {"path": "foo.nc", "offset": 300, "length": 100},
            "1.0.1": {"path": "foo.nc", "offset": 400, "length": 100},
        }
        assert result.data.zarray.compressor == zarray.compressor
        assert result.data.zarray.filters == zarray.filters
        assert result.data.zarray.fill_value == zarray.fill_value
        assert result.data.zarray.order == zarray.order
        assert result.data.zarray.zarr_format == zarray.zarr_format

    def test_concat_dim_coords_along_existing_dim(self):
        # Tests that dimension coordinates don't automatically get new indexes on concat
        # See https://github.com/pydata/xarray/issues/8871

        # both manifest arrays in this example have the same zarray properties
        zarray = ZArray(
            chunks=(10,),
            compressor="zlib",
            dtype=np.dtype("int32"),
            fill_value=0.0,
            filters=None,
            order="C",
            shape=(20,),
            zarr_format=2,
        )

        chunks_dict1 = {
            "0": {"path": "foo.nc", "offset": 100, "length": 100},
            "1": {"path": "foo.nc", "offset": 200, "length": 100},
        }
        manifest1 = ChunkManifest(entries=chunks_dict1)
        marr1 = ManifestArray(zarray=zarray, chunkmanifest=manifest1)
        coords = xr.Coordinates({"t": (["t"], marr1)}, indexes={})
        ds1 = xr.Dataset(coords=coords)

        chunks_dict2 = {
            "0": {"path": "foo.nc", "offset": 300, "length": 100},
            "1": {"path": "foo.nc", "offset": 400, "length": 100},
        }
        manifest2 = ChunkManifest(entries=chunks_dict2)
        marr2 = ManifestArray(zarray=zarray, chunkmanifest=manifest2)
        coords = xr.Coordinates({"t": (["t"], marr2)}, indexes={})
        ds2 = xr.Dataset(coords=coords)

        result = xr.concat([ds1, ds2], dim="t")["t"]
        assert result.indexes == {}

        assert result.shape == (40,)
        assert result.chunks == (10,)
        assert result.data.manifest.dict() == {
            "0": {"path": "foo.nc", "offset": 100, "length": 100},
            "1": {"path": "foo.nc", "offset": 200, "length": 100},
            "2": {"path": "foo.nc", "offset": 300, "length": 100},
            "3": {"path": "foo.nc", "offset": 400, "length": 100},
        }
        assert result.data.zarray.compressor == zarray.compressor
        assert result.data.zarray.filters == zarray.filters
        assert result.data.zarray.fill_value == zarray.fill_value
        assert result.data.zarray.order == zarray.order
        assert result.data.zarray.zarr_format == zarray.zarr_format


class TestOpenVirtualDatasetAttrs:
    def test_drop_array_dimensions(self, netcdf4_file):
        # regression test for GH issue #150
        vds = open_virtual_dataset(netcdf4_file, indexes={})
        assert "_ARRAY_DIMENSIONS" not in vds["air"].attrs

    def test_coordinate_variable_attrs_preserved(self, netcdf4_file):
        # regression test for GH issue #155
        vds = open_virtual_dataset(netcdf4_file, indexes={})
        assert vds["lat"].attrs == {
            "standard_name": "latitude",
            "long_name": "Latitude",
            "units": "degrees_north",
            "axis": "Y",
        }


class TestOpenVirtualDatasetIndexes:
    def test_no_indexes(self, netcdf4_file):
        vds = open_virtual_dataset(netcdf4_file, indexes={})
        assert vds.indexes == {}

    def test_create_default_indexes(self, netcdf4_file):
        vds = open_virtual_dataset(netcdf4_file, indexes=None)
        ds = xr.open_dataset(netcdf4_file)

        # TODO use xr.testing.assert_identical(vds.indexes, ds.indexes) instead once class supported by assertion comparison, see https://github.com/pydata/xarray/issues/5812
        assert index_mappings_equal(vds.xindexes, ds.xindexes)


def index_mappings_equal(indexes1: Mapping[str, Index], indexes2: Mapping[str, Index]):
    # Check if the mappings have the same keys
    if set(indexes1.keys()) != set(indexes2.keys()):
        return False

    # Check if the values for each key are identical
    for key in indexes1.keys():
        index1 = indexes1[key]
        index2 = indexes2[key]

        if not index1.equals(index2):
            return False

    return True


class TestCombineUsingIndexes:
    def test_combine_by_coords(self, netcdf4_files):
        filepath1, filepath2 = netcdf4_files

        vds1 = open_virtual_dataset(filepath1)
        vds2 = open_virtual_dataset(filepath2)

        combined_vds = xr.combine_by_coords(
            [vds2, vds1],
        )

        assert combined_vds.xindexes["time"].to_pandas_index().is_monotonic_increasing


@network
@requires_s3fs
class TestReadFromS3:
    @pytest.mark.parametrize(
        "filetype", ["netcdf4", None], ids=["netcdf4 filetype", "None filetype"]
    )
    @pytest.mark.parametrize(
        "indexes", [None, {}], ids=["None index", "empty dict index"]
    )
    def test_anon_read_s3(self, filetype, indexes):
        """Parameterized tests for empty vs supplied indexes and filetypes."""
        # TODO: Switch away from this s3 url after minIO is implemented.
        fpath = "s3://carbonplan-share/virtualizarr/local.nc"
        vds = open_virtual_dataset(fpath, filetype=filetype, indexes=indexes)

        assert vds.dims == {"time": 2920, "lat": 25, "lon": 53}
        for var in vds.variables:
            assert isinstance(vds[var].data, ManifestArray), var


@network
class TestReadFromURL:
    def test_read_from_url(self):
        examples = {
            "grib": "https://github.com/pydata/xarray-data/raw/master/era5-2mt-2019-03-uk.grib",
            "netcdf3": "https://github.com/pydata/xarray-data/raw/master/air_temperature.nc",
            "netcdf4": "https://github.com/pydata/xarray-data/raw/master/ROMS_example.nc",
            "hdf4": "https://github.com/corteva/rioxarray/raw/master/test/test_data/input/MOD09GA.A2008296.h14v17.006.2015181011753.hdf",
            # https://github.com/zarr-developers/VirtualiZarr/issues/159
            # "hdf5": "https://github.com/fsspec/kerchunk/raw/main/kerchunk/tests/NEONDSTowerTemperatureData.hdf5",
            # https://github.com/zarr-developers/VirtualiZarr/issues/160
            # "tiff": "https://github.com/fsspec/kerchunk/raw/main/kerchunk/tests/lcmap_tiny_cog_2020.tif",
            # "fits": "https://fits.gsfc.nasa.gov/samples/WFPC2u5780205r_c0fx.fits",
            "jpg": "https://github.com/rasterio/rasterio/raw/main/tests/data/389225main_sw_1965_1024.jpg",
        }

        for filetype, url in examples.items():
            if filetype in ["grib", "jpg", "hdf4"]:
                with pytest.raises(NotImplementedError):
                    vds = open_virtual_dataset(url, reader_options={})
            else:
                vds = open_virtual_dataset(url, reader_options={})
                assert isinstance(vds, xr.Dataset)


class TestLoadVirtualDataset:
    def test_loadable_variables(self, netcdf4_file):
        vars_to_load = ["air", "time"]
        vds = open_virtual_dataset(netcdf4_file, loadable_variables=vars_to_load)

        for name in vds.variables:
            if name in vars_to_load:
                assert isinstance(vds[name].data, np.ndarray), name
            else:
                assert isinstance(vds[name].data, ManifestArray), name

        full_ds = xr.open_dataset(netcdf4_file)

        for name in full_ds.variables:
            if name in vars_to_load:
                xrt.assert_identical(vds.variables[name], full_ds.variables[name])

<<<<<<< HEAD
    @patch("virtualizarr.xarray._automatically_determine_filetype")
    @patch("virtualizarr.xarray.virtual_vars_from_hdf")
=======
    def test_explicit_filetype(self, netcdf4_file):
        with pytest.raises(ValueError):
            open_virtual_dataset(netcdf4_file, filetype="unknown")

        with pytest.raises(NotImplementedError):
            open_virtual_dataset(netcdf4_file, filetype="grib")

    @patch("virtualizarr.kerchunk.read_kerchunk_references_from_file")
>>>>>>> 412c23c4
    def test_open_virtual_dataset_passes_expected_args(
        self, mock_reader, mock_determine_filetype, netcdf4_file
    ):
        reader_options = {"option1": "value1", "option2": "value2"}
        mock_determine_filetype.return_value = FileType.netcdf4
        open_virtual_dataset(netcdf4_file, indexes={}, reader_options=reader_options)
        reader_args = {
            "path": netcdf4_file,
            "drop_variables": [],
            "reader_options": reader_options,
        }
        mock_reader.assert_called_once_with(**reader_args)
        filetype_args = {
            "filepath": netcdf4_file,
            "reader_options": reader_options,
        }
        mock_determine_filetype.assert_called_once_with(**filetype_args)


class TestRenamePaths:
    def test_rename_to_str(self, netcdf4_file):
        vds = open_virtual_dataset(netcdf4_file, indexes={})
        renamed_vds = vds.virtualize.rename_paths("s3://bucket/air.nc")
        assert (
            renamed_vds["air"].data.manifest.dict()["0.0.0"]["path"]
            == "s3://bucket/air.nc"
        )

    def test_rename_using_function(self, netcdf4_file):
        vds = open_virtual_dataset(netcdf4_file, indexes={})

        def local_to_s3_url(old_local_path: str) -> str:
            from pathlib import Path

            new_s3_bucket_url = "s3://bucket/"

            filename = Path(old_local_path).name
            return str(new_s3_bucket_url + filename)

        renamed_vds = vds.virtualize.rename_paths(local_to_s3_url)
        assert (
            renamed_vds["air"].data.manifest.dict()["0.0.0"]["path"]
            == "s3://bucket/air.nc"
        )

    def test_invalid_type(self, netcdf4_file):
        vds = open_virtual_dataset(netcdf4_file, indexes={})

        with pytest.raises(TypeError):
            vds.virtualize.rename_paths(["file1.nc", "file2.nc"])

    def test_mixture_of_manifestarrays_and_numpy_arrays(self, netcdf4_file):
        vds = open_virtual_dataset(
            netcdf4_file, indexes={}, loadable_variables=["lat", "lon"]
        )
        renamed_vds = vds.virtualize.rename_paths("s3://bucket/air.nc")
        assert (
            renamed_vds["air"].data.manifest.dict()["0.0.0"]["path"]
            == "s3://bucket/air.nc"
        )
        assert isinstance(renamed_vds["lat"].data, np.ndarray)<|MERGE_RESOLUTION|>--- conflicted
+++ resolved
@@ -351,19 +351,15 @@
             if name in vars_to_load:
                 xrt.assert_identical(vds.variables[name], full_ds.variables[name])
 
-<<<<<<< HEAD
-    @patch("virtualizarr.xarray._automatically_determine_filetype")
-    @patch("virtualizarr.xarray.virtual_vars_from_hdf")
-=======
     def test_explicit_filetype(self, netcdf4_file):
         with pytest.raises(ValueError):
             open_virtual_dataset(netcdf4_file, filetype="unknown")
 
         with pytest.raises(NotImplementedError):
             open_virtual_dataset(netcdf4_file, filetype="grib")
-
-    @patch("virtualizarr.kerchunk.read_kerchunk_references_from_file")
->>>>>>> 412c23c4
+            
+    @patch("virtualizarr.xarray._automatically_determine_filetype")
+    @patch("virtualizarr.xarray.virtual_vars_from_hdf")
     def test_open_virtual_dataset_passes_expected_args(
         self, mock_reader, mock_determine_filetype, netcdf4_file
     ):

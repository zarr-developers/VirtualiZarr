from collections.abc import Mapping
from unittest.mock import patch

import numpy as np
import pytest
import xarray as xr
import xarray.testing as xrt
from xarray.core.indexes import Index

from virtualizarr import open_virtual_dataset
from virtualizarr.manifests import ChunkManifest, ManifestArray
from virtualizarr.tests import network, requires_s3fs
from virtualizarr.zarr import ZArray


def test_wrapping():
    chunks = (5, 10)
    shape = (5, 20)
    dtype = np.dtype("int32")
    zarray = ZArray(
        chunks=chunks,
        compressor="zlib",
        dtype=dtype,
        fill_value=0.0,
        filters=None,
        order="C",
        shape=shape,
        zarr_format=2,
    )

    chunks_dict = {
        "0.0": {"path": "foo.nc", "offset": 100, "length": 100},
        "0.1": {"path": "foo.nc", "offset": 200, "length": 100},
    }
    manifest = ChunkManifest(entries=chunks_dict)
    marr = ManifestArray(zarray=zarray, chunkmanifest=manifest)
    ds = xr.Dataset({"a": (["x", "y"], marr)})

    assert isinstance(ds["a"].data, ManifestArray)
    assert ds["a"].shape == shape
    assert ds["a"].dtype == dtype
    assert ds["a"].chunks == chunks


class TestEquals:
    # regression test for GH29 https://github.com/TomNicholas/VirtualiZarr/issues/29
    def test_equals(self):
        chunks = (5, 10)
        shape = (5, 20)
        zarray = ZArray(
            chunks=chunks,
            compressor="zlib",
            dtype=np.dtype("int32"),
            fill_value=0.0,
            filters=None,
            order="C",
            shape=shape,
            zarr_format=2,
        )

        chunks_dict1 = {
            "0.0": {"path": "foo.nc", "offset": 100, "length": 100},
            "0.1": {"path": "foo.nc", "offset": 200, "length": 100},
        }
        manifest1 = ChunkManifest(entries=chunks_dict1)
        marr1 = ManifestArray(zarray=zarray, chunkmanifest=manifest1)
        ds1 = xr.Dataset({"a": (["x", "y"], marr1)})

        marr2 = ManifestArray(zarray=zarray, chunkmanifest=manifest1)
        ds2 = xr.Dataset({"a": (["x", "y"], marr2)})
        assert ds1.equals(ds2)

        chunks_dict3 = {
            "0.0": {"path": "foo.nc", "offset": 300, "length": 100},
            "0.1": {"path": "foo.nc", "offset": 400, "length": 100},
        }
        manifest3 = ChunkManifest(entries=chunks_dict3)
        marr3 = ManifestArray(zarray=zarray, chunkmanifest=manifest3)
        ds3 = xr.Dataset({"a": (["x", "y"], marr3)})
        assert not ds1.equals(ds3)


# TODO refactor these tests by making some fixtures
class TestConcat:
    def test_concat_along_existing_dim(self):
        # both manifest arrays in this example have the same zarray properties
        zarray = ZArray(
            chunks=(1, 10),
            compressor="zlib",
            dtype=np.dtype("int32"),
            fill_value=0.0,
            filters=None,
            order="C",
            shape=(1, 20),
            zarr_format=2,
        )

        chunks_dict1 = {
            "0.0": {"path": "foo.nc", "offset": 100, "length": 100},
            "0.1": {"path": "foo.nc", "offset": 200, "length": 100},
        }
        manifest1 = ChunkManifest(entries=chunks_dict1)
        marr1 = ManifestArray(zarray=zarray, chunkmanifest=manifest1)
        ds1 = xr.Dataset({"a": (["x", "y"], marr1)})

        chunks_dict2 = {
            "0.0": {"path": "foo.nc", "offset": 300, "length": 100},
            "0.1": {"path": "foo.nc", "offset": 400, "length": 100},
        }
        manifest2 = ChunkManifest(entries=chunks_dict2)
        marr2 = ManifestArray(zarray=zarray, chunkmanifest=manifest2)
        ds2 = xr.Dataset({"a": (["x", "y"], marr2)})

        result = xr.concat([ds1, ds2], dim="x")["a"]
        assert result.indexes == {}

        assert result.shape == (2, 20)
        assert result.chunks == (1, 10)
        assert result.data.manifest.dict() == {
            "0.0": {"path": "foo.nc", "offset": 100, "length": 100},
            "0.1": {"path": "foo.nc", "offset": 200, "length": 100},
            "1.0": {"path": "foo.nc", "offset": 300, "length": 100},
            "1.1": {"path": "foo.nc", "offset": 400, "length": 100},
        }
        assert result.data.zarray.compressor == zarray.compressor
        assert result.data.zarray.filters == zarray.filters
        assert result.data.zarray.fill_value == zarray.fill_value
        assert result.data.zarray.order == zarray.order
        assert result.data.zarray.zarr_format == zarray.zarr_format

    def test_concat_along_new_dim(self):
        # this calls np.stack internally
        # both manifest arrays in this example have the same zarray properties
        zarray = ZArray(
            chunks=(5, 10),
            compressor="zlib",
            dtype=np.dtype("int32"),
            fill_value=0.0,
            filters=None,
            order="C",
            shape=(5, 20),
            zarr_format=2,
        )

        chunks_dict1 = {
            "0.0": {"path": "foo.nc", "offset": 100, "length": 100},
            "0.1": {"path": "foo.nc", "offset": 200, "length": 100},
        }
        manifest1 = ChunkManifest(entries=chunks_dict1)
        marr1 = ManifestArray(zarray=zarray, chunkmanifest=manifest1)
        ds1 = xr.Dataset({"a": (["x", "y"], marr1)})

        chunks_dict2 = {
            "0.0": {"path": "foo.nc", "offset": 300, "length": 100},
            "0.1": {"path": "foo.nc", "offset": 400, "length": 100},
        }
        manifest2 = ChunkManifest(entries=chunks_dict2)
        marr2 = ManifestArray(zarray=zarray, chunkmanifest=manifest2)
        ds2 = xr.Dataset({"a": (["x", "y"], marr2)})

        result = xr.concat([ds1, ds2], dim="z")["a"]
        assert result.indexes == {}

        # xarray.concat adds new dimensions along axis=0
        assert result.shape == (2, 5, 20)
        assert result.chunks == (1, 5, 10)
        assert result.data.manifest.dict() == {
            "0.0.0": {"path": "foo.nc", "offset": 100, "length": 100},
            "0.0.1": {"path": "foo.nc", "offset": 200, "length": 100},
            "1.0.0": {"path": "foo.nc", "offset": 300, "length": 100},
            "1.0.1": {"path": "foo.nc", "offset": 400, "length": 100},
        }
        assert result.data.zarray.compressor == zarray.compressor
        assert result.data.zarray.filters == zarray.filters
        assert result.data.zarray.fill_value == zarray.fill_value
        assert result.data.zarray.order == zarray.order
        assert result.data.zarray.zarr_format == zarray.zarr_format

    def test_concat_dim_coords_along_existing_dim(self):
        # Tests that dimension coordinates don't automatically get new indexes on concat
        # See https://github.com/pydata/xarray/issues/8871

        # both manifest arrays in this example have the same zarray properties
        zarray = ZArray(
            chunks=(10,),
            compressor="zlib",
            dtype=np.dtype("int32"),
            fill_value=0.0,
            filters=None,
            order="C",
            shape=(20,),
            zarr_format=2,
        )

        chunks_dict1 = {
            "0": {"path": "foo.nc", "offset": 100, "length": 100},
            "1": {"path": "foo.nc", "offset": 200, "length": 100},
        }
        manifest1 = ChunkManifest(entries=chunks_dict1)
        marr1 = ManifestArray(zarray=zarray, chunkmanifest=manifest1)
        coords = xr.Coordinates({"t": (["t"], marr1)}, indexes={})
        ds1 = xr.Dataset(coords=coords)

        chunks_dict2 = {
            "0": {"path": "foo.nc", "offset": 300, "length": 100},
            "1": {"path": "foo.nc", "offset": 400, "length": 100},
        }
        manifest2 = ChunkManifest(entries=chunks_dict2)
        marr2 = ManifestArray(zarray=zarray, chunkmanifest=manifest2)
        coords = xr.Coordinates({"t": (["t"], marr2)}, indexes={})
        ds2 = xr.Dataset(coords=coords)

        result = xr.concat([ds1, ds2], dim="t")["t"]
        assert result.indexes == {}

        assert result.shape == (40,)
        assert result.chunks == (10,)
        assert result.data.manifest.dict() == {
            "0": {"path": "foo.nc", "offset": 100, "length": 100},
            "1": {"path": "foo.nc", "offset": 200, "length": 100},
            "2": {"path": "foo.nc", "offset": 300, "length": 100},
            "3": {"path": "foo.nc", "offset": 400, "length": 100},
        }
        assert result.data.zarray.compressor == zarray.compressor
        assert result.data.zarray.filters == zarray.filters
        assert result.data.zarray.fill_value == zarray.fill_value
        assert result.data.zarray.order == zarray.order
        assert result.data.zarray.zarr_format == zarray.zarr_format


class TestOpenVirtualDatasetAttrs:
    def test_drop_array_dimensions(self, netcdf4_file):
        # regression test for GH issue #150
        vds = open_virtual_dataset(netcdf4_file, indexes={})
        assert "_ARRAY_DIMENSIONS" not in vds["air"].attrs

    def test_coordinate_variable_attrs_preserved(self, netcdf4_file):
        # regression test for GH issue #155
        vds = open_virtual_dataset(netcdf4_file, indexes={})
        assert vds["lat"].attrs == {
            "standard_name": "latitude",
            "long_name": "Latitude",
            "units": "degrees_north",
            "axis": "Y",
        }


class TestOpenVirtualDatasetIndexes:
    def test_no_indexes(self, netcdf4_file):
        vds = open_virtual_dataset(netcdf4_file, indexes={})
        assert vds.indexes == {}

    def test_create_default_indexes(self, netcdf4_file):
        vds = open_virtual_dataset(netcdf4_file, indexes=None)
        ds = xr.open_dataset(netcdf4_file)

        # TODO use xr.testing.assert_identical(vds.indexes, ds.indexes) instead once class supported by assertion comparison, see https://github.com/pydata/xarray/issues/5812
        assert index_mappings_equal(vds.xindexes, ds.xindexes)


def index_mappings_equal(indexes1: Mapping[str, Index], indexes2: Mapping[str, Index]):
    # Check if the mappings have the same keys
    if set(indexes1.keys()) != set(indexes2.keys()):
        return False

    # Check if the values for each key are identical
    for key in indexes1.keys():
        index1 = indexes1[key]
        index2 = indexes2[key]

        if not index1.equals(index2):
            return False

    return True


class TestCombineUsingIndexes:
    def test_combine_by_coords(self, netcdf4_files):
        filepath1, filepath2 = netcdf4_files

        vds1 = open_virtual_dataset(filepath1)
        vds2 = open_virtual_dataset(filepath2)

        combined_vds = xr.combine_by_coords(
            [vds2, vds1],
        )

        assert combined_vds.xindexes["time"].to_pandas_index().is_monotonic_increasing


@network
@requires_s3fs
class TestReadFromS3:
    @pytest.mark.parametrize(
        "filetype", ["netcdf4", None], ids=["netcdf4 filetype", "None filetype"]
    )
    @pytest.mark.parametrize(
        "indexes", [None, {}], ids=["None index", "empty dict index"]
    )
    def test_anon_read_s3(self, filetype, indexes):
        """Parameterized tests for empty vs supplied indexes and filetypes."""
        # TODO: Switch away from this s3 url after minIO is implemented.
        fpath = "s3://carbonplan-share/virtualizarr/local.nc"
        vds = open_virtual_dataset(fpath, filetype=filetype, indexes=indexes)

        assert vds.dims == {"time": 2920, "lat": 25, "lon": 53}
        for var in vds.variables:
            assert isinstance(vds[var].data, ManifestArray), var


class TestLoadVirtualDataset:
    def test_loadable_variables(self, netcdf4_file):
        vars_to_load = ["air", "time"]
        vds = open_virtual_dataset(netcdf4_file, loadable_variables=vars_to_load)

        for name in vds.variables:
            if name in vars_to_load:
                assert isinstance(vds[name].data, np.ndarray), name
            else:
                assert isinstance(vds[name].data, ManifestArray), name

        full_ds = xr.open_dataset(netcdf4_file)

        for name in full_ds.variables:
            if name in vars_to_load:
                xrt.assert_identical(vds.variables[name], full_ds.variables[name])

    @patch("virtualizarr.kerchunk.read_kerchunk_references_from_file")
    def test_open_virtual_dataset_passes_expected_args(
        self, mock_read_kerchunk, netcdf4_file
    ):
        reader_options = {"option1": "value1", "option2": "value2"}
        open_virtual_dataset(netcdf4_file, indexes={}, reader_options=reader_options)
        args = {
            "filepath": netcdf4_file,
            "filetype": None,
            "reader_options": reader_options,
        }
        mock_read_kerchunk.assert_called_once_with(**args)


<<<<<<< HEAD
def test_cftime_variables_must_be_in_loadable_variables(tmpdir):
    ds = xr.Dataset(data_vars={"time": ["2024-06-21"]})
    ds.to_netcdf(f"{tmpdir}/scalar.nc")
    with pytest.raises(ValueError, match="'time' not in"):
        open_virtual_dataset(f"{tmpdir}/scalar.nc", cftime_variables=["time"])
=======
class TestRenamePaths:
    def test_rename_to_str(self, netcdf4_file):
        vds = open_virtual_dataset(netcdf4_file, indexes={})
        renamed_vds = vds.virtualize.rename_paths("s3://bucket/air.nc")
        assert (
            renamed_vds["air"].data.manifest.dict()["0.0.0"]["path"]
            == "s3://bucket/air.nc"
        )

    def test_rename_using_function(self, netcdf4_file):
        vds = open_virtual_dataset(netcdf4_file, indexes={})

        def local_to_s3_url(old_local_path: str) -> str:
            from pathlib import Path

            new_s3_bucket_url = "s3://bucket/"

            filename = Path(old_local_path).name
            return str(new_s3_bucket_url + filename)

        renamed_vds = vds.virtualize.rename_paths(local_to_s3_url)
        assert (
            renamed_vds["air"].data.manifest.dict()["0.0.0"]["path"]
            == "s3://bucket/air.nc"
        )

    def test_invalid_type(self, netcdf4_file):
        vds = open_virtual_dataset(netcdf4_file, indexes={})

        with pytest.raises(TypeError):
            vds.virtualize.rename_paths(["file1.nc", "file2.nc"])

    def test_mixture_of_manifestarrays_and_numpy_arrays(self, netcdf4_file):
        vds = open_virtual_dataset(
            netcdf4_file, indexes={}, loadable_variables=["lat", "lon"]
        )
        renamed_vds = vds.virtualize.rename_paths("s3://bucket/air.nc")
        assert (
            renamed_vds["air"].data.manifest.dict()["0.0.0"]["path"]
            == "s3://bucket/air.nc"
        )
        assert isinstance(renamed_vds["lat"].data, np.ndarray)
>>>>>>> 843197f8
<|MERGE_RESOLUTION|>--- conflicted
+++ resolved
@@ -339,53 +339,52 @@
         mock_read_kerchunk.assert_called_once_with(**args)
 
 
-<<<<<<< HEAD
+class TestRenamePaths:
+    def test_rename_to_str(self, netcdf4_file):
+        vds = open_virtual_dataset(netcdf4_file, indexes={})
+        renamed_vds = vds.virtualize.rename_paths("s3://bucket/air.nc")
+        assert (
+            renamed_vds["air"].data.manifest.dict()["0.0.0"]["path"]
+            == "s3://bucket/air.nc"
+        )
+
+    def test_rename_using_function(self, netcdf4_file):
+        vds = open_virtual_dataset(netcdf4_file, indexes={})
+
+        def local_to_s3_url(old_local_path: str) -> str:
+            from pathlib import Path
+
+            new_s3_bucket_url = "s3://bucket/"
+
+            filename = Path(old_local_path).name
+            return str(new_s3_bucket_url + filename)
+
+        renamed_vds = vds.virtualize.rename_paths(local_to_s3_url)
+        assert (
+            renamed_vds["air"].data.manifest.dict()["0.0.0"]["path"]
+            == "s3://bucket/air.nc"
+        )
+
+    def test_invalid_type(self, netcdf4_file):
+        vds = open_virtual_dataset(netcdf4_file, indexes={})
+
+        with pytest.raises(TypeError):
+            vds.virtualize.rename_paths(["file1.nc", "file2.nc"])
+
+    def test_mixture_of_manifestarrays_and_numpy_arrays(self, netcdf4_file):
+        vds = open_virtual_dataset(
+            netcdf4_file, indexes={}, loadable_variables=["lat", "lon"]
+        )
+        renamed_vds = vds.virtualize.rename_paths("s3://bucket/air.nc")
+        assert (
+            renamed_vds["air"].data.manifest.dict()["0.0.0"]["path"]
+            == "s3://bucket/air.nc"
+        )
+        assert isinstance(renamed_vds["lat"].data, np.ndarray)
+
+
 def test_cftime_variables_must_be_in_loadable_variables(tmpdir):
     ds = xr.Dataset(data_vars={"time": ["2024-06-21"]})
     ds.to_netcdf(f"{tmpdir}/scalar.nc")
     with pytest.raises(ValueError, match="'time' not in"):
-        open_virtual_dataset(f"{tmpdir}/scalar.nc", cftime_variables=["time"])
-=======
-class TestRenamePaths:
-    def test_rename_to_str(self, netcdf4_file):
-        vds = open_virtual_dataset(netcdf4_file, indexes={})
-        renamed_vds = vds.virtualize.rename_paths("s3://bucket/air.nc")
-        assert (
-            renamed_vds["air"].data.manifest.dict()["0.0.0"]["path"]
-            == "s3://bucket/air.nc"
-        )
-
-    def test_rename_using_function(self, netcdf4_file):
-        vds = open_virtual_dataset(netcdf4_file, indexes={})
-
-        def local_to_s3_url(old_local_path: str) -> str:
-            from pathlib import Path
-
-            new_s3_bucket_url = "s3://bucket/"
-
-            filename = Path(old_local_path).name
-            return str(new_s3_bucket_url + filename)
-
-        renamed_vds = vds.virtualize.rename_paths(local_to_s3_url)
-        assert (
-            renamed_vds["air"].data.manifest.dict()["0.0.0"]["path"]
-            == "s3://bucket/air.nc"
-        )
-
-    def test_invalid_type(self, netcdf4_file):
-        vds = open_virtual_dataset(netcdf4_file, indexes={})
-
-        with pytest.raises(TypeError):
-            vds.virtualize.rename_paths(["file1.nc", "file2.nc"])
-
-    def test_mixture_of_manifestarrays_and_numpy_arrays(self, netcdf4_file):
-        vds = open_virtual_dataset(
-            netcdf4_file, indexes={}, loadable_variables=["lat", "lon"]
-        )
-        renamed_vds = vds.virtualize.rename_paths("s3://bucket/air.nc")
-        assert (
-            renamed_vds["air"].data.manifest.dict()["0.0.0"]["path"]
-            == "s3://bucket/air.nc"
-        )
-        assert isinstance(renamed_vds["lat"].data, np.ndarray)
->>>>>>> 843197f8
+        open_virtual_dataset(f"{tmpdir}/scalar.nc", cftime_variables=["time"])
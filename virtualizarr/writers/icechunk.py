--- conflicted
+++ resolved
@@ -442,12 +442,8 @@
             dtype=metadata.data_type,
             filters=filters,
             compressors=compressors,
-<<<<<<< HEAD
-            dimension_names=dims,
-=======
             serializer=serializer,
             dimension_names=var.dims,
->>>>>>> a2b65c1f
             fill_value=metadata.fill_value,
         )
 

--- conflicted
+++ resolved
@@ -1,10 +1,4 @@
 from __future__ import annotations
-<<<<<<< HEAD
-=======
-
-import textwrap
-from typing import Iterator, Mapping
->>>>>>> f49ab19c
 
 import textwrap
 from typing import Iterator, Mapping
@@ -111,7 +105,6 @@
                 metadata={self.metadata},
             )
             """
-<<<<<<< HEAD
         )
 
     def to_virtual_dataset(self) -> xr.Dataset:
@@ -137,6 +130,4 @@
             virtual_vars=virtual_vars,
             coord_names=coord_names,
             attrs=attributes,
-=======
->>>>>>> f49ab19c
         )
--- conflicted
+++ resolved
@@ -2,16 +2,13 @@
 
 import numpy as np
 from zarr import Array
-<<<<<<< HEAD
 from zarr.core.metadata.v3 import (
     ArrayV3Metadata,
     parse_dimension_names,
     parse_shapelike,
 )
-=======
 from zarr.core.chunk_key_encodings import ChunkKeyEncodingLike
-from zarr.core.metadata.v3 import ArrayV3Metadata
->>>>>>> 8b67060c
+
 
 from virtualizarr.codecs import convert_to_codec_pipeline, get_codecs
 
@@ -27,11 +24,7 @@
     fill_value: Any = None,
     codecs: Optional[list[Dict[str, Any]]] = None,
     attributes: Optional[Dict[str, Any]] = None,
-<<<<<<< HEAD
     dimension_names: Iterable[str] | None = None,
-=======
-    dimension_names: Optional[tuple[str, ...]] = None,
->>>>>>> 8b67060c
 ) -> ArrayV3Metadata:
     """
     Create an ArrayV3Metadata instance with standard configuration.

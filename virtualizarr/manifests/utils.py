--- conflicted
+++ resolved
@@ -3,15 +3,11 @@
 import numpy as np
 from zarr import Array
 from zarr.core.chunk_key_encodings import ChunkKeyEncodingLike
-<<<<<<< HEAD
-from zarr.core.metadata.v3 import ArrayV3Metadata
-=======
 from zarr.core.metadata.v3 import (
     ArrayV3Metadata,
     parse_dimension_names,
     parse_shapelike,
 )
->>>>>>> e7073750
 
 from virtualizarr.codecs import convert_to_codec_pipeline, get_codecs
 
@@ -27,11 +23,7 @@
     fill_value: Any = None,
     codecs: Optional[list[Dict[str, Any]]] = None,
     attributes: Optional[Dict[str, Any]] = None,
-<<<<<<< HEAD
-    dimension_names: Optional[tuple[str, ...]] = None,
-=======
-    dimension_names: Iterable[str] | None = None,
->>>>>>> e7073750
+    dimension_names: Optional[Iterable[str]] = None,
 ) -> ArrayV3Metadata:
     """
     Create an ArrayV3Metadata instance with standard configuration.

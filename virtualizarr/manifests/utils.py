--- conflicted
+++ resolved
@@ -42,11 +42,7 @@
     attributes : Dict[str, Any], optional
         Additional attributes for the array
     dimension_names : tuple[str], optional
-<<<<<<< HEAD
-         Names of the dimensions
-=======
         Names of the dimensions
->>>>>>> 8b67060c
 
     Returns
     -------

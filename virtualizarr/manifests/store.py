from __future__ import annotations

from collections.abc import AsyncGenerator, Iterable, Mapping
from dataclasses import dataclass
from typing import TYPE_CHECKING, TypeAlias
from urllib.parse import urlparse

from zarr.abc.store import (
    ByteRequest,
    OffsetByteRequest,
    RangeByteRequest,
    Store,
    SuffixByteRequest,
)
from zarr.core.buffer import Buffer, BufferPrototype, default_buffer_prototype
from zarr.core.common import BytesLike

from virtualizarr.manifests.group import ManifestGroup
from virtualizarr.vendor.zarr.core.metadata import dict_to_buffer

if TYPE_CHECKING:
    from obstore.store import (
        ObjectStore,
    )

    StoreDict: TypeAlias = dict[str, ObjectStore]

    import xarray as xr


__all__ = ["ManifestStore"]


_ALLOWED_EXCEPTIONS: tuple[type[Exception], ...] = (
    FileNotFoundError,
    IsADirectoryError,
    NotADirectoryError,
)


@dataclass
class StoreRequest:
    """Dataclass for matching a key to the store instance"""

    store: ObjectStore
    """The ObjectStore instance to use for making the request."""
    key: str
    """The key within the store to request."""


def get_store_prefix(url: str) -> str:
    """
    Get a logical prefix to use for a url in an ObjectStoreRegistry
    """
    scheme, netloc, *_ = urlparse(url)
    return "" if scheme in {"", "file"} else f"{scheme}://{netloc}"


def get_zarr_metadata(manifest_group: ManifestGroup, key: str) -> Buffer:
    """
    Generate the expected Zarr V3 metadata from a virtual dataset.

    Group metadata is returned for all Datasets and Array metadata
    is returned for all DataArrays.

    Combines the ManifestArray metadata with the attrs from the DataArray
    and adds `dimension_names` for all arrays if not already provided.

    Parameters
    ----------
    manifest_group : ManifestGroup
    key : str

    Returns
    -------
    Buffer
    """
    # If requesting the root metadata, return the standard group metadata with additional dataset specific attributes

    if key == "zarr.json":
        metadata = manifest_group.metadata.to_dict()
        return dict_to_buffer(metadata, prototype=default_buffer_prototype())
    else:
        var, _ = key.split("/")
        metadata = manifest_group.arrays[var].metadata.to_dict()
        return dict_to_buffer(metadata, prototype=default_buffer_prototype())


def parse_manifest_index(key: str, chunk_key_encoding: str = ".") -> tuple[int, ...]:
    """
    Splits `key` provided to a zarr store into the variable indicated
    by the first part and the chunk index from the 3rd through last parts,
    which can be used to index into the ndarrays containing paths, offsets,
    and lengths in ManifestArrays.

    Parameters
    ----------
    key
        The key in the Zarr store to parse.
    chunk_key_encoding
        The chunk key separator used in the Zarr store.

    Returns
    -------
    tuple containing chunk indexes.

    Raises
    ------
    NotImplementedError
        Raised if the key ends with "c", indicating a scalar array, which is not yet supported.

    """
    if key.endswith("c"):
        # Scalar arrays hold the data in the "c" key
        raise NotImplementedError(
            "Scalar arrays are not yet supported by ManifestStore"
        )
    parts = key.split(
        "c/"
    )  # TODO: Open an issue upstream about the Zarr spec indicating this should be f"c{chunk_key_encoding}" rather than always "c/"
    return tuple(int(ind) for ind in parts[1].split(chunk_key_encoding))


class ObjectStoreRegistry:
    """
    Registry of [ObjectStore][obstore.store.ObjectStore] instances and their associated URI prefixes.

    ObjectStoreRegistry maps the URI scheme and netloc to [ObjectStore][obstore.store.ObjectStore] instances. Used by [ManifestStore][virtualizarr.manifests.ManifestStore] to read both metadata and data referenced by virtual chunk references, via the associated [ObjectStore][obstore.store.ObjectStore].
    """

    _stores: dict[str, ObjectStore]

    @classmethod
    def __init__(self, stores: dict[str, ObjectStore] | None = None):
        stores = stores or {}
        for store in stores.values():
            if not store.__class__.__module__.startswith("obstore"):
                raise TypeError(f"expected ObjectStore class, got {store!r}")
        self._stores = stores

    def register_store(self, prefix: str, store: ObjectStore):
        """
        Register a store using the given prefix

        If a store with the same key existed before, it is replaced

        Parameters
        ----------
        prefix
            A url to identify the appropriate  [ObjectStore][obstore.store.ObjectStore] instance. If the url is contained in the
            prefix of multiple stores in the registry, the store with the longer prefix is chosen.
        """
        self._stores[prefix] = store

    def get_store(self, url: str) -> ObjectStore:
        """
        Get a registered store for the provided URL.

        Parameters
        ----------
        url
            A url to identify the appropriate  [ObjectStore][obstore.store.ObjectStore] instance. If the url is contained in the
            prefix of multiple stores in the registry, the store with the longest prefix is chosen.

        Returns
        -------
        ObjectStore

        Raises
        ------
        ValueError
            If no store is registered for the provided URL or its prefixes.
        """
        prefixes = filter(url.startswith, self._stores)

        if (longest_prefix := max(prefixes, default=None, key=len)) is None:
            raise ValueError(f"No store registered for any prefix of {url!r}")

        return self._stores[longest_prefix]


class ManifestStore(Store):
    """
    A read-only Zarr store that uses obstore to read data from inside arbitrary files on AWS, GCP, Azure, or a local filesystem.

    The requests from the Zarr API are redirected using the [ManifestGroup][virtualizarr.manifests.ManifestGroup] containing
    multiple [ManifestArray][virtualizarr.manifests.ManifestArray], allowing for virtually interfacing with underlying data in other file formats.

    Parameters
    ----------
    group
        Root group of the store.
        Contains group metadata, [ManifestArrays][virtualizarr.manifests.ManifestArray], and any subgroups.
    store_registry : ObjectStoreRegistry
        [ObjectStoreRegistry][virtualizarr.manifests.ObjectStoreRegistry] that maps the URL scheme and netloc to  [ObjectStore][obstore.store.ObjectStore]instances,
        allowing ManifestStores to read from different ObjectStore instances.

    Warnings
    --------
    ManifestStore is experimental and subject to API changes without notice. Please
    raise an issue with any comments/concerns about the store.
    """

    #  Modified from https://github.com/zarr-developers/zarr-python/pull/1661

    _group: ManifestGroup
    _store_registry: ObjectStoreRegistry

    def __eq__(self, value: object):
        NotImplementedError

    def __init__(
        self, group: ManifestGroup, *, store_registry: ObjectStoreRegistry | None = None
    ) -> None:
        """Instantiate a new ManifestStore.

        Parameters
        ----------
        group
            [ManifestGroup][virtualizarr.manifests.ManifestGroup] containing Group metadata and mapping variable names to ManifestArrays
        store_registry
            A registry mapping the URL scheme and netloc to  [ObjectStore][obstore.store.ObjectStore] instances,
            allowing [ManifestStores][virtualizarr.manifests.ManifestStore] to read from different  [ObjectStore][obstore.store.ObjectStore] instances.
        """

        # TODO: Don't allow stores with prefix
        if not isinstance(group, ManifestGroup):
            raise TypeError

        super().__init__(read_only=True)
        if store_registry is None:
            store_registry = ObjectStoreRegistry()
        self._store_registry = store_registry
        self._group = group

    def __str__(self) -> str:
        return f"ManifestStore(group={self._group}, stores={self._store_registry})"

    async def get(
        self,
        key: str,
        prototype: BufferPrototype,
        byte_range: ByteRequest | None = None,
    ) -> Buffer | None:
        # docstring inherited
        if key.endswith("zarr.json"):
            return get_zarr_metadata(self._group, key)
        var = key.split("/")[0]
        marr = self._group.arrays[var]
        manifest = marr.manifest

        chunk_indexes = parse_manifest_index(
            key, marr.metadata.chunk_key_encoding.separator
        )
<<<<<<< HEAD
        path = manifest._paths[*chunk_indexes]
        if path == "":
            return None
        offset = manifest._offsets[*chunk_indexes]
        length = manifest._lengths[*chunk_indexes]
=======
        path = manifest._paths[chunk_indexes]
        offset = manifest._offsets[chunk_indexes]
        length = manifest._lengths[chunk_indexes]
>>>>>>> 7dabefeb
        # Get the configured object store instance that matches the path
        store = self._store_registry.get_store(path)
        if not store:
            raise ValueError(
                f"Could not find a store to use for {path} in the store registry"
            )
        # Truncate path to match Obstore expectations
        key = urlparse(path).path
        if hasattr(store, "prefix") and store.prefix:
            # strip the prefix from key
            key = key.removeprefix(str(store.prefix))
        # Transform the input byte range to account for the chunk location in the file
        chunk_end_exclusive = offset + length
        byte_range = _transform_byte_range(
            byte_range, chunk_start=offset, chunk_end_exclusive=chunk_end_exclusive
        )
        # Actually get the bytes
        try:
            bytes = await store.get_range_async(
                key,
                start=byte_range.start,
                end=byte_range.end,
            )
            return prototype.buffer.from_bytes(bytes)  # type: ignore[arg-type]
        except _ALLOWED_EXCEPTIONS:
            return None

    async def get_partial_values(
        self,
        prototype: BufferPrototype,
        key_ranges: Iterable[tuple[str, ByteRequest | None]],
    ) -> list[Buffer | None]:
        # docstring inherited
        # TODO: Implement using private functions from the upstream Zarr obstore integration
        raise NotImplementedError

    async def exists(self, key: str) -> bool:
        # docstring inherited
        raise NotImplementedError

    @property
    def supports_writes(self) -> bool:
        # docstring inherited
        return False

    async def set(self, key: str, value: Buffer) -> None:
        # docstring inherited
        raise NotImplementedError

    async def set_if_not_exists(self, key: str, value: Buffer) -> None:
        # docstring inherited
        raise NotImplementedError

    @property
    def supports_deletes(self) -> bool:
        # docstring inherited
        return False

    async def delete(self, key: str) -> None:
        raise NotImplementedError

    @property
    def supports_partial_writes(self) -> bool:
        # docstring inherited
        return False

    async def set_partial_values(
        self, key_start_values: Iterable[tuple[str, int, BytesLike]]
    ) -> None:
        # docstring inherited
        raise NotImplementedError

    @property
    def supports_listing(self) -> bool:
        # docstring inherited
        return True

    def list(self) -> AsyncGenerator[str, None]:
        # docstring inherited
        raise NotImplementedError

    def list_prefix(self, prefix: str) -> AsyncGenerator[str, None]:
        # docstring inherited
        raise NotImplementedError

    async def list_dir(self, prefix: str) -> AsyncGenerator[str, None]:
        # docstring inherited
        yield "zarr.json"
        for k in self._group.arrays.keys():
            yield k

    def to_virtual_dataset(
        self,
        group="",
        loadable_variables: Iterable[str] | None = None,
        decode_times: bool | None = None,
        indexes: Mapping[str, xr.Index] | None = None,
    ) -> "xr.Dataset":
        """
        Create a "virtual" [xarray.Dataset][] containing the contents of one zarr group.

        Will ignore the contents of any other groups in the store.

        Requires xarray.

        Parameters
        ----------
        group : str
        loadable_variables : Iterable[str], optional

        Returns
        -------
        vds : xarray.Dataset
        """

        from virtualizarr.xarray import construct_virtual_dataset

        if loadable_variables and self._store_registry._stores is None:
            raise ValueError(
                f"ManifestStore contains an empty store registry, but {loadable_variables} were provided as loadable variables. Must provide an ObjectStore instance in order to load variables."
            )

        return construct_virtual_dataset(
            manifest_store=self,
            group=group,
            loadable_variables=loadable_variables,
            indexes=indexes,
            decode_times=decode_times,
        )


def _transform_byte_range(
    byte_range: ByteRequest | None, *, chunk_start: int, chunk_end_exclusive: int
) -> RangeByteRequest:
    """
    Convert an incoming byte_range which assumes one chunk per file to a
    virtual byte range that accounts for the location of a chunk within a file.
    """
    if byte_range is None:
        byte_range = RangeByteRequest(chunk_start, chunk_end_exclusive)
    elif isinstance(byte_range, RangeByteRequest):
        if byte_range.end > chunk_end_exclusive:
            raise ValueError(
                f"Chunk ends before byte {chunk_end_exclusive} but request end was {byte_range.end}"
            )
        byte_range = RangeByteRequest(
            chunk_start + byte_range.start, chunk_start + byte_range.end
        )
    elif isinstance(byte_range, OffsetByteRequest):
        byte_range = RangeByteRequest(
            chunk_start + byte_range.offset, chunk_end_exclusive
        )  # type: ignore[arg-type]
    elif isinstance(byte_range, SuffixByteRequest):
        byte_range = RangeByteRequest(
            chunk_end_exclusive - byte_range.suffix, chunk_end_exclusive
        )  # type: ignore[arg-type]
    else:
        raise ValueError(f"Unexpected byte_range, got {byte_range}")
    return byte_range<|MERGE_RESOLUTION|>--- conflicted
+++ resolved
@@ -252,17 +252,12 @@
         chunk_indexes = parse_manifest_index(
             key, marr.metadata.chunk_key_encoding.separator
         )
-<<<<<<< HEAD
-        path = manifest._paths[*chunk_indexes]
+
+        path = manifest._paths[chunk_indexes]
         if path == "":
             return None
-        offset = manifest._offsets[*chunk_indexes]
-        length = manifest._lengths[*chunk_indexes]
-=======
-        path = manifest._paths[chunk_indexes]
         offset = manifest._offsets[chunk_indexes]
         length = manifest._lengths[chunk_indexes]
->>>>>>> 7dabefeb
         # Get the configured object store instance that matches the path
         store = self._store_registry.get_store(path)
         if not store:

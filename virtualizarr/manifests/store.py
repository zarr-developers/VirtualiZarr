from __future__ import annotations

import pickle
<<<<<<< HEAD
from collections.abc import Iterable
from typing import TYPE_CHECKING, Any, Mapping, Optional
=======
from collections.abc import AsyncGenerator, Iterable
from dataclasses import dataclass
from typing import TYPE_CHECKING, Any
>>>>>>> 259ddebf
from urllib.parse import urlparse

from zarr.abc.store import (
    ByteRequest,
    OffsetByteRequest,
    RangeByteRequest,
    Store,
    SuffixByteRequest,
)
from zarr.core.buffer import Buffer, default_buffer_prototype
from zarr.core.buffer.core import BufferPrototype

from virtualizarr.manifests.array import ManifestArray
from virtualizarr.manifests.group import ManifestGroup
from virtualizarr.vendor.zarr.metadata import dict_to_buffer

if TYPE_CHECKING:
    from collections.abc import AsyncGenerator, Iterable, Mapping
    from typing import Any

<<<<<<< HEAD
    from obstore.store import S3Config
=======
    import xarray as xr
    from obstore.store import (
        ObjectStore,  # type: ignore[import-not-found]
    )
>>>>>>> 259ddebf
    from zarr.core.buffer import BufferPrototype
    from zarr.core.common import BytesLike

__all__ = ["ManifestStore"]


_ALLOWED_EXCEPTIONS: tuple[type[Exception], ...] = (
    FileNotFoundError,
    IsADirectoryError,
    NotADirectoryError,
)

<<<<<<< HEAD
from collections.abc import AsyncGenerator
from dataclasses import dataclass
from typing import TYPE_CHECKING, Any, TypeAlias

from zarr.core.buffer import default_buffer_prototype

from virtualizarr.vendor.zarr.metadata import dict_to_buffer

if TYPE_CHECKING:
    from obstore.store import (
        ObjectStore,  # type: ignore[import-not-found]
    )

    StoreDict: TypeAlias = dict[str, ObjectStore]

    import xarray as xr

=======
>>>>>>> 259ddebf

@dataclass
class StoreRequest:
    """Dataclass for matching a key to the store instance"""

    store: ObjectStore
    """The ObjectStore instance to use for making the request."""
    key: str
    """The key within the store to request."""


async def list_dir_from_manifest_arrays(
    arrays: Mapping[str, ManifestArray], prefix: str
) -> AsyncGenerator[str]:
    """Create the expected results for Zarr's `store.list_dir()` from an Xarray DataArrray or Dataset

    Parameters
    ----------
    arrays : Mapping[str, ManifestArrays]
    prefix : str

    Returns
    -------
    AsyncIterator[str]
    """
    # TODO shouldn't this just accept a ManifestGroup instead?
    # Start with expected group level metadata
    raise NotImplementedError


def get_zarr_metadata(manifest_group: ManifestGroup, key: str) -> Buffer:
    """
    Generate the expected Zarr V3 metadata from a virtual dataset.

    Group metadata is returned for all Datasets and Array metadata
    is returned for all DataArrays.

    Combines the ManifestArray metadata with the attrs from the DataArray
    and adds `dimension_names` for all arrays if not already provided.

    Parameters
    ----------
    manifest_group : ManifestGroup
    key : str

    Returns
    -------
    Buffer
    """
    # If requesting the root metadata, return the standard group metadata with additional dataset specific attributes

    if key == "zarr.json":
        metadata = manifest_group.metadata.to_dict()
        return dict_to_buffer(metadata, prototype=default_buffer_prototype())
    else:
        var, _ = key.split("/")
        metadata = manifest_group.arrays[var].metadata.to_dict()
        return dict_to_buffer(metadata, prototype=default_buffer_prototype())


def parse_manifest_index(key: str, chunk_key_encoding: str = ".") -> tuple[int, ...]:
    """
    Splits `key` provided to a zarr store into the variable indicated
    by the first part and the chunk index from the 3rd through last parts,
    which can be used to index into the ndarrays containing paths, offsets,
    and lengths in ManifestArrays.

    Parameters
    ----------
    key : str
    chunk_key_encoding : str

    Returns
    -------
    tuple containing chunk indexes
    """
    if key.endswith("c"):
        # Scalar arrays hold the data in the "c" key
        raise NotImplementedError(
            "Scalar arrays are not yet supported by ManifestStore"
        )
    parts = key.split(
        "c/"
    )  # TODO: Open an issue upstream about the Zarr spec indicating this should be f"c{chunk_key_encoding}" rather than always "c/"
    return tuple(int(ind) for ind in parts[1].split(chunk_key_encoding))


<<<<<<< HEAD
def _default_object_store(
    filepath: str, config: Optional[S3Config] = {}
) -> tuple[str, ObjectStore]:
    import obstore as obs

    parsed = urlparse(filepath)
    if parsed.scheme == "s3":
        if not config:
            config["skip_signature"] = True
        config["virtual_hosted_style_request"] = True
        config["client_options"] = {"allow_http": True}
        config["virtual_hosted_style_request"] = False
        bucket = parsed.netloc
        return f"s3://{bucket}", obs.store.S3Store(
            bucket=bucket,
            **config,
        )
    elif parsed.scheme == "":
        return "file://", obs.store.LocalStore()
    else:
        raise NotImplementedError(f"{parsed.scheme} is not yet supported")


def _sort_stores_by_prefix_length(input_dict):
    sorted_items = sorted(input_dict.items(), key=lambda x: len(x[0]), reverse=True)
    return dict(sorted_items)
=======
def _find_bucket_region(bucket_name: str) -> str:
    import requests

    resp = requests.head(f"https://{bucket_name}.s3.amazonaws.com")
    return resp.headers["x-amz-bucket-region"]


def default_object_store(filepath: str) -> ObjectStore:
    import obstore as obs

    parsed = urlparse(filepath)

    if parsed.scheme in ["", "file"]:
        return obs.store.LocalStore()
    if parsed.scheme == "s3":
        bucket = parsed.netloc
        return obs.store.S3Store(
            bucket=bucket,
            client_options={"allow_http": True},
            skip_signature=True,
            virtual_hosted_style_request=False,
            region=_find_bucket_region(bucket),
        )

    raise NotImplementedError(f"{parsed.scheme} is not yet supported")


class ObjectStoreRegistry:
    """
    ObjectStoreRegistry maps the URL scheme and netloc to ObjectStore instances. This register allows
    Zarr Store implementations (e.g., ManifestStore) to read from different ObjectStore instances.
    """

    _stores: dict[str, ObjectStore]

    @classmethod
    def __init__(self, stores: dict[str, ObjectStore] | None = None):
        stores = stores or {}
        for store in stores.values():
            if not store.__class__.__module__.startswith("obstore"):
                raise TypeError(f"expected ObjectStore class, got {store!r}")
        self._stores = stores

    def register_store(self, url: str, store: ObjectStore):
        """
        Register a store using the given url

        If a store with the same key existed before, it is replaced
        """
        parsed = urlparse(url)
        scheme = parsed.scheme or "file"
        self._stores[f"{scheme}://{parsed.netloc}"] = store

    def get_store(self, url: str) -> ObjectStore:
        """
        Get a suitable store for the provided URL. For example:

            - URL with scheme file:/// or no scheme will return the default LocalFS store
            - URL with scheme s3://bucket/ will return the S3 store

        If no `ObjectStore` is found for the `url`, ad-hoc discovery may be executed depending on the
        `url`. An `ObjectStore` may be lazily created and registered.

        Parameters:
        -----------
        url : str
            A url to identify the appropriate object_store instance based on the URL scheme and netloc.
        Returns:
        --------
        StoreRequest
        """
        parsed = urlparse(url)
        store = self._stores.get(f"{parsed.scheme}://{parsed.netloc}")
        if not store:
            store = default_object_store(url)
            self.register_store(url, store)
        return store
>>>>>>> 259ddebf


class ManifestStore(Store):
    """
    A read-only Zarr store that uses obstore to access data on AWS, GCP, Azure. The requests
    from the Zarr API are redirected using the :class:`virtualizarr.manifests.ManifestGroup` containing
    multiple :class:`virtualizarr.manifests.ManifestArray`,
    allowing for virtually interfacing with underlying data in other file format.

    Parameters
    ----------
    group : ManifestGroup
        Root group of the store.
        Contains group metadata, ManifestArrays, and any subgroups.
    store_registry : ObjectStoreRegistry
        ObjectStoreRegistry that maps the URL scheme and netloc to ObjectStore instances,
        allowing ManifestStores to read from different ObjectStore instances.

    Warnings
    --------
    ManifestStore is experimental and subject to API changes without notice. Please
    raise an issue with any comments/concerns about the store.

    Notes
    -----
    Modified from https://github.com/zarr-developers/zarr-python/pull/1661
    """

    _group: ManifestGroup
    _store_registry: ObjectStoreRegistry

    def __eq__(self, value: object):
        NotImplementedError

    def __init__(
<<<<<<< HEAD
        self,
        group: ManifestGroup,
        *,
        stores: StoreDict = {},
=======
        self, group: ManifestGroup, *, store_registry: ObjectStoreRegistry | None = None
>>>>>>> 259ddebf
    ) -> None:
        """Instantiate a new ManifestStore.

        Parameters
        ----------
        manifest_group : ManifestGroup
            Manifest Group containing Group metadata and mapping variable names to ManifestArrays
        store_registry : ObjectStoreRegistry
            A registry mapping the URL scheme and netloc to ObjectStore instances,
            allowing ManifestStores to read from different ObjectStore instances.
        """

        # TODO: Don't allow stores with prefix
        if not isinstance(group, ManifestGroup):
            raise TypeError

        super().__init__(read_only=True)
<<<<<<< HEAD
        self._stores = _sort_stores_by_prefix_length(stores)
=======
        if store_registry is None:
            store_registry = ObjectStoreRegistry()
        self._store_registry = store_registry
>>>>>>> 259ddebf
        self._group = group

    def __str__(self) -> str:
        return f"ManifestStore(group={self._group}, stores={self._store_registry})"

    def __getstate__(self) -> dict[Any, Any]:
        state = self.__dict__.copy()
        stores = state["_store_registry"]._stores.copy()
        for k, v in stores.items():
            stores[k] = pickle.dumps(v)
        state["_store_registry"] = stores
        return state

    def __setstate__(self, state: dict[Any, Any]) -> None:
        stores = state["_store_registry"].copy()
        for k, v in stores.items():
            stores[k] = pickle.loads(v)
        state["_store_registry"] = ObjectStoreRegistry(stores)
        self.__dict__.update(state)

    async def get(
        self,
        key: str,
        prototype: BufferPrototype,
        byte_range: ByteRequest | None = None,
    ) -> Buffer | None:
        # docstring inherited
        import obstore as obs

        if key.endswith("zarr.json"):
            return get_zarr_metadata(self._group, key)
        var = key.split("/")[0]
        marr = self._group.arrays[var]
        manifest = marr.manifest

        chunk_indexes = parse_manifest_index(
            key, marr.metadata.chunk_key_encoding.separator
        )
        path = manifest._paths[*chunk_indexes]
        offset = manifest._offsets[*chunk_indexes]
        length = manifest._lengths[*chunk_indexes]
<<<<<<< HEAD
        # Get the  configured object store instance that matches the path
        store_request = self._find_matching_store(request_key=path)
=======
        # Get the configured object store instance that matches the path
        store = self._store_registry.get_store(path)
        # Truncate path to match Obstore expectations
        key = urlparse(path).path
>>>>>>> 259ddebf
        # Transform the input byte range to account for the chunk location in the file
        chunk_end_exclusive = offset + length
        byte_range = _transform_byte_range(
            byte_range, chunk_start=offset, chunk_end_exclusive=chunk_end_exclusive
        )
        # Actually get the bytes
        try:
            bytes = await obs.get_range_async(
                store,
                key,
                start=byte_range.start,
                end=byte_range.end,
            )
            return prototype.buffer.from_bytes(bytes)  # type: ignore[arg-type]
        except _ALLOWED_EXCEPTIONS:
            return None

    async def get_partial_values(
        self,
        prototype: BufferPrototype,
        key_ranges: Iterable[tuple[str, ByteRequest | None]],
    ) -> list[Buffer | None]:
        # docstring inherited
        # TODO: Implement using private functions from the upstream Zarr obstore integration
        raise NotImplementedError

    async def exists(self, key: str) -> bool:
        # docstring inherited
        raise NotImplementedError

    @property
    def supports_writes(self) -> bool:
        # docstring inherited
        return False

    async def set(self, key: str, value: Buffer) -> None:
        # docstring inherited
        raise NotImplementedError

    async def set_if_not_exists(self, key: str, value: Buffer) -> None:
        # docstring inherited
        raise NotImplementedError

    @property
    def supports_deletes(self) -> bool:
        # docstring inherited
        return False

    async def delete(self, key: str) -> None:
        raise NotImplementedError

    @property
    def supports_partial_writes(self) -> bool:
        # docstring inherited
        return False

    async def set_partial_values(
        self, key_start_values: Iterable[tuple[str, int, BytesLike]]
    ) -> None:
        # docstring inherited
        raise NotImplementedError

    @property
    def supports_listing(self) -> bool:
        # docstring inherited
        return True

    def list(self) -> AsyncGenerator[str, None]:
        # docstring inherited
        raise NotImplementedError

    def list_prefix(self, prefix: str) -> AsyncGenerator[str, None]:
        # docstring inherited
        raise NotImplementedError

    async def list_dir(self, prefix: str) -> AsyncGenerator[str, None]:
        # docstring inherited
        yield "zarr.json"
        for k in self._group.arrays.keys():
            yield k

    def to_virtual_dataset(
        self,
        group="",
        loadable_variables: Iterable[str] | None = None,
        decode_times: bool | None = None,
        indexes: Mapping[str, xr.Index] | None = None,
    ) -> "xr.Dataset":
        """
        Create a "virtual" xarray dataset containing the contents of one zarr group.

        Will ignore the contents of any other groups in the store.

        Requires xarray.

        Parameters
        ----------
        group : str
        loadable_variables : Iterable[str], optional

        Returns
        -------
        vds : xarray.Dataset
        """

        from virtualizarr.xarray import construct_virtual_dataset

        return construct_virtual_dataset(
            manifest_store=self,
            group=group,
            loadable_variables=loadable_variables,
            indexes=indexes,
            decode_times=decode_times,
        )

    def _find_matching_store(self, request_key: str) -> StoreRequest:
        """
        Find the matching store based on the store keys and the beginning of the URI strings,
        to fetch data from the appropriately configured ObjectStore.

        Parameters:
        -----------
        stores : StoreDict
            A dictionary with URI prefixes for different stores as keys
        request_key : str
            A string to match against the dictionary keys

        Returns:
        --------
        StoreRequest
        """

        # Check each key to see if it's a prefix of the uri_string
        parsed_request_key = urlparse(request_key)
        for prefix in self._stores.keys():
            if request_key.startswith(prefix):
                # Return an existing configured store and parsed request path
                return StoreRequest(
                    store=self._stores[prefix], key=parsed_request_key.path
                )
        # Use anonymous default store if not in pre-configured stores
        prefix, store = _default_object_store(request_key)
        # Add to stores for future use
        self._stores[prefix] = store
        self._stores = _sort_stores_by_prefix_length(self._stores)
        # Return the new store and and parsed request path
        return StoreRequest(store=store, key=parsed_request_key.path)


def _transform_byte_range(
    byte_range: ByteRequest | None, *, chunk_start: int, chunk_end_exclusive: int
) -> RangeByteRequest:
    """
    Convert an incoming byte_range which assumes one chunk per file to a
    virtual byte range that accounts for the location of a chunk within a file.
    """
    if byte_range is None:
        byte_range = RangeByteRequest(chunk_start, chunk_end_exclusive)
    elif isinstance(byte_range, RangeByteRequest):
        if byte_range.end > chunk_end_exclusive:
            raise ValueError(
                f"Chunk ends before byte {chunk_end_exclusive} but request end was {byte_range.end}"
            )
        byte_range = RangeByteRequest(
            chunk_start + byte_range.start, chunk_start + byte_range.end
        )
    elif isinstance(byte_range, OffsetByteRequest):
        byte_range = RangeByteRequest(
            chunk_start + byte_range.offset, chunk_end_exclusive
        )  # type: ignore[arg-type]
    elif isinstance(byte_range, SuffixByteRequest):
        byte_range = RangeByteRequest(
            chunk_end_exclusive - byte_range.suffix, chunk_end_exclusive
        )  # type: ignore[arg-type]
    else:
        raise ValueError(f"Unexpected byte_range, got {byte_range}")
    return byte_range<|MERGE_RESOLUTION|>--- conflicted
+++ resolved
@@ -1,14 +1,9 @@
 from __future__ import annotations
 
 import pickle
-<<<<<<< HEAD
-from collections.abc import Iterable
-from typing import TYPE_CHECKING, Any, Mapping, Optional
-=======
 from collections.abc import AsyncGenerator, Iterable
 from dataclasses import dataclass
 from typing import TYPE_CHECKING, Any
->>>>>>> 259ddebf
 from urllib.parse import urlparse
 
 from zarr.abc.store import (
@@ -29,14 +24,10 @@
     from collections.abc import AsyncGenerator, Iterable, Mapping
     from typing import Any
 
-<<<<<<< HEAD
-    from obstore.store import S3Config
-=======
     import xarray as xr
     from obstore.store import (
         ObjectStore,  # type: ignore[import-not-found]
     )
->>>>>>> 259ddebf
     from zarr.core.buffer import BufferPrototype
     from zarr.core.common import BytesLike
 
@@ -49,26 +40,6 @@
     NotADirectoryError,
 )
 
-<<<<<<< HEAD
-from collections.abc import AsyncGenerator
-from dataclasses import dataclass
-from typing import TYPE_CHECKING, Any, TypeAlias
-
-from zarr.core.buffer import default_buffer_prototype
-
-from virtualizarr.vendor.zarr.metadata import dict_to_buffer
-
-if TYPE_CHECKING:
-    from obstore.store import (
-        ObjectStore,  # type: ignore[import-not-found]
-    )
-
-    StoreDict: TypeAlias = dict[str, ObjectStore]
-
-    import xarray as xr
-
-=======
->>>>>>> 259ddebf
 
 @dataclass
 class StoreRequest:
@@ -156,34 +127,6 @@
     return tuple(int(ind) for ind in parts[1].split(chunk_key_encoding))
 
 
-<<<<<<< HEAD
-def _default_object_store(
-    filepath: str, config: Optional[S3Config] = {}
-) -> tuple[str, ObjectStore]:
-    import obstore as obs
-
-    parsed = urlparse(filepath)
-    if parsed.scheme == "s3":
-        if not config:
-            config["skip_signature"] = True
-        config["virtual_hosted_style_request"] = True
-        config["client_options"] = {"allow_http": True}
-        config["virtual_hosted_style_request"] = False
-        bucket = parsed.netloc
-        return f"s3://{bucket}", obs.store.S3Store(
-            bucket=bucket,
-            **config,
-        )
-    elif parsed.scheme == "":
-        return "file://", obs.store.LocalStore()
-    else:
-        raise NotImplementedError(f"{parsed.scheme} is not yet supported")
-
-
-def _sort_stores_by_prefix_length(input_dict):
-    sorted_items = sorted(input_dict.items(), key=lambda x: len(x[0]), reverse=True)
-    return dict(sorted_items)
-=======
 def _find_bucket_region(bucket_name: str) -> str:
     import requests
 
@@ -261,7 +204,6 @@
             store = default_object_store(url)
             self.register_store(url, store)
         return store
->>>>>>> 259ddebf
 
 
 class ManifestStore(Store):
@@ -297,14 +239,7 @@
         NotImplementedError
 
     def __init__(
-<<<<<<< HEAD
-        self,
-        group: ManifestGroup,
-        *,
-        stores: StoreDict = {},
-=======
         self, group: ManifestGroup, *, store_registry: ObjectStoreRegistry | None = None
->>>>>>> 259ddebf
     ) -> None:
         """Instantiate a new ManifestStore.
 
@@ -322,13 +257,9 @@
             raise TypeError
 
         super().__init__(read_only=True)
-<<<<<<< HEAD
-        self._stores = _sort_stores_by_prefix_length(stores)
-=======
         if store_registry is None:
             store_registry = ObjectStoreRegistry()
         self._store_registry = store_registry
->>>>>>> 259ddebf
         self._group = group
 
     def __str__(self) -> str:
@@ -370,15 +301,10 @@
         path = manifest._paths[*chunk_indexes]
         offset = manifest._offsets[*chunk_indexes]
         length = manifest._lengths[*chunk_indexes]
-<<<<<<< HEAD
-        # Get the  configured object store instance that matches the path
-        store_request = self._find_matching_store(request_key=path)
-=======
         # Get the configured object store instance that matches the path
         store = self._store_registry.get_store(path)
         # Truncate path to match Obstore expectations
         key = urlparse(path).path
->>>>>>> 259ddebf
         # Transform the input byte range to account for the chunk location in the file
         chunk_end_exclusive = offset + length
         byte_range = _transform_byte_range(
@@ -494,39 +420,6 @@
             decode_times=decode_times,
         )
 
-    def _find_matching_store(self, request_key: str) -> StoreRequest:
-        """
-        Find the matching store based on the store keys and the beginning of the URI strings,
-        to fetch data from the appropriately configured ObjectStore.
-
-        Parameters:
-        -----------
-        stores : StoreDict
-            A dictionary with URI prefixes for different stores as keys
-        request_key : str
-            A string to match against the dictionary keys
-
-        Returns:
-        --------
-        StoreRequest
-        """
-
-        # Check each key to see if it's a prefix of the uri_string
-        parsed_request_key = urlparse(request_key)
-        for prefix in self._stores.keys():
-            if request_key.startswith(prefix):
-                # Return an existing configured store and parsed request path
-                return StoreRequest(
-                    store=self._stores[prefix], key=parsed_request_key.path
-                )
-        # Use anonymous default store if not in pre-configured stores
-        prefix, store = _default_object_store(request_key)
-        # Add to stores for future use
-        self._stores[prefix] = store
-        self._stores = _sort_stores_by_prefix_length(self._stores)
-        # Return the new store and and parsed request path
-        return StoreRequest(store=store, key=parsed_request_key.path)
-
 
 def _transform_byte_range(
     byte_range: ByteRequest | None, *, chunk_start: int, chunk_end_exclusive: int

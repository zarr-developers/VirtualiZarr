--- conflicted
+++ resolved
@@ -255,10 +255,9 @@
         import obstore as obs
 
         if key.endswith("zarr.json"):
-<<<<<<< HEAD
-            return get_zarr_metadata(self._manifest_group, key)
+            return get_zarr_metadata(self._group, key)
         var = key.split("/")[0]
-        marr = self._manifest_group._manifest_arrays[var]
+        marr = self._group.arrays[var]
         manifest = marr._manifest
         chunk_indexes = parse_manifest_index(
             key, marr.metadata.chunk_key_encoding.separator
@@ -266,16 +265,6 @@
         path = manifest._paths[*chunk_indexes]
         offset = manifest._offsets[*chunk_indexes]
         length = manifest._lengths[*chunk_indexes]
-=======
-            return get_zarr_metadata(self._group, key)
-        var, chunk_key = parse_manifest_index(key)
-        marr = self._group.arrays[var]
-        manifest = marr.manifest
-
-        path = manifest._paths[*chunk_key]
-        offset = manifest._offsets[*chunk_key]
-        length = manifest._lengths[*chunk_key]
->>>>>>> 25c0b388
         # Get the  configured object store instance that matches the path
         store_request = find_matching_store(stores=self._stores, request_key=path)
         # Transform the input byte range to account for the chunk location in the file

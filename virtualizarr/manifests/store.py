from __future__ import annotations

import re
from collections.abc import AsyncGenerator, Iterable, Mapping
from dataclasses import dataclass
from typing import TYPE_CHECKING, TypeAlias
from urllib.parse import urlparse

from zarr.abc.store import (
    ByteRequest,
    OffsetByteRequest,
    RangeByteRequest,
    Store,
    SuffixByteRequest,
)
from zarr.core.buffer import Buffer, BufferPrototype, default_buffer_prototype
from zarr.core.common import BytesLike

from virtualizarr.manifests.group import ManifestGroup
<<<<<<< HEAD
from virtualizarr.manifests.utils import construct_chunk_pattern
from virtualizarr.vendor.zarr.core.metadata import dict_to_buffer
=======
>>>>>>> 8128451e

if TYPE_CHECKING:
    from obstore.store import (
        ObjectStore,
    )

    StoreDict: TypeAlias = dict[str, ObjectStore]

    import xarray as xr


__all__ = ["ManifestStore"]


_ALLOWED_EXCEPTIONS: tuple[type[Exception], ...] = (
    FileNotFoundError,
    IsADirectoryError,
    NotADirectoryError,
)


@dataclass
class StoreRequest:
    """Dataclass for matching a key to the store instance"""

    store: ObjectStore
    """The ObjectStore instance to use for making the request."""
    key: str
    """The key within the store to request."""


def get_store_prefix(url: str) -> str:
    """
    Get a logical prefix to use for a url in an ObjectStoreRegistry
    """
    scheme, netloc, *_ = urlparse(url)
    return "" if scheme in {"", "file"} else f"{scheme}://{netloc}"


def parse_manifest_index(key: str, chunk_key_encoding: str = ".") -> tuple[int, ...]:
    """
    Extracts the chunk index from a `key` (a.k.a `node`) that represents a chunk of
    data in a Zarr hierarchy. The returned tuple can be used to index the ndarrays
    containing paths, offsets, and lengths in ManifestArrays.

    Parameters
    ----------
    key
        The key in the Zarr store to parse.
    chunk_key_encoding
        The chunk key separator used in the Zarr store.

    Returns
    -------
    tuple containing chunk indexes.

    Raises
    ------
    ValueError
        Raised if the key does not match the expected node structure for a chunk according the
        [Zarr V3 specification][https://zarr-specs.readthedocs.io/en/latest/v3/chunk-key-encodings/index.html].

    """
    # Keys ending in `/c` are scalar arrays. The paths, offsets, and lengths in a chunk manifest
    # of a scalar array should also be scalar arrays that can be indexed with an empty tuple.
    if key.endswith("/c"):
        return ()

    pattern = construct_chunk_pattern(chunk_key_encoding)
    # Expand pattern to include `/c` to protect against group structures that look like chunk structures
    pattern = rf"(?:^|/)c{chunk_key_encoding}{pattern}"
    # Look for f"/c{chunk_key_encoding"}" followed by digits and more /digits
    match = re.search(pattern, key)
    if not match:
        raise ValueError(
            f"Key {key} with chunk_key_encoding {chunk_key_encoding} did not match the expected pattern for nodes in the Zarr hierarchy."
        )
    chunk_component = (
        match.group().removeprefix("/").removeprefix(f"c{chunk_key_encoding}")
    )
    return tuple(int(ind) for ind in chunk_component.split(chunk_key_encoding))


class ObjectStoreRegistry:
    """
    Registry of [ObjectStore][obstore.store.ObjectStore] instances and their associated URI prefixes.

    ObjectStoreRegistry maps the URI scheme and netloc to [ObjectStore][obstore.store.ObjectStore] instances. Used by [ManifestStore][virtualizarr.manifests.ManifestStore] to read both metadata and data referenced by virtual chunk references, via the associated [ObjectStore][obstore.store.ObjectStore].
    """

    _stores: dict[str, ObjectStore]

    @classmethod
    def __init__(self, stores: dict[str, ObjectStore] | None = None):
        stores = stores or {}
        for store in stores.values():
            if not store.__class__.__module__.startswith("obstore"):
                raise TypeError(f"expected ObjectStore class, got {store!r}")
        self._stores = stores

    def register_store(self, prefix: str, store: ObjectStore):
        """
        Register a store using the given prefix

        If a store with the same key existed before, it is replaced

        Parameters
        ----------
        prefix
            A url to identify the appropriate  [ObjectStore][obstore.store.ObjectStore] instance. If the url is contained in the
            prefix of multiple stores in the registry, the store with the longer prefix is chosen.
        """
        self._stores[prefix] = store

    def get_store(self, url: str) -> ObjectStore:
        """
        Get a registered store for the provided URL.

        Parameters
        ----------
        url
            A url to identify the appropriate  [ObjectStore][obstore.store.ObjectStore] instance. If the url is contained in the
            prefix of multiple stores in the registry, the store with the longest prefix is chosen.

        Returns
        -------
        ObjectStore

        Raises
        ------
        ValueError
            If no store is registered for the provided URL or its prefixes.
        """
        prefixes = filter(url.startswith, self._stores)

        if (longest_prefix := max(prefixes, default=None, key=len)) is None:
            raise ValueError(f"No store registered for any prefix of {url!r}")

        return self._stores[longest_prefix]


class ManifestStore(Store):
    """
    A read-only Zarr store that uses obstore to read data from inside arbitrary files on AWS, GCP, Azure, or a local filesystem.

    The requests from the Zarr API are redirected using the [ManifestGroup][virtualizarr.manifests.ManifestGroup] containing
    multiple [ManifestArray][virtualizarr.manifests.ManifestArray], allowing for virtually interfacing with underlying data in other file formats.

    Parameters
    ----------
    group
        Root group of the store.
        Contains group metadata, [ManifestArrays][virtualizarr.manifests.ManifestArray], and any subgroups.
    store_registry : ObjectStoreRegistry
        [ObjectStoreRegistry][virtualizarr.manifests.ObjectStoreRegistry] that maps the URL scheme and netloc to  [ObjectStore][obstore.store.ObjectStore] instances,
        allowing ManifestStores to read from different ObjectStore instances.

    Warnings
    --------
    ManifestStore is experimental and subject to API changes without notice. Please
    raise an issue with any comments/concerns about the store.
    """

    #  Modified from https://github.com/zarr-developers/zarr-python/pull/1661

    _group: ManifestGroup
    _store_registry: ObjectStoreRegistry

    def __eq__(self, value: object):
        NotImplementedError

    def __init__(
        self, group: ManifestGroup, *, store_registry: ObjectStoreRegistry | None = None
    ) -> None:
        """Instantiate a new ManifestStore.

        Parameters
        ----------
        group
            [ManifestGroup][virtualizarr.manifests.ManifestGroup] containing Group metadata and mapping variable names to ManifestArrays
        store_registry
            A registry mapping the URL scheme and netloc to  [ObjectStore][obstore.store.ObjectStore] instances,
            allowing [ManifestStores][virtualizarr.manifests.ManifestStore] to read from different  [ObjectStore][obstore.store.ObjectStore] instances.
        """

        # TODO: Don't allow stores with prefix
        if not isinstance(group, ManifestGroup):
            raise TypeError

        super().__init__(read_only=True)
        if store_registry is None:
            store_registry = ObjectStoreRegistry()
        self._store_registry = store_registry
        self._group = group

    def __str__(self) -> str:
        return f"ManifestStore(group={self._group}, stores={self._store_registry})"

    async def get(
        self,
        key: str,
        prototype: BufferPrototype,
        byte_range: ByteRequest | None = None,
    ) -> Buffer | None:
        # docstring inherited

        if key == "zarr.json":
            # Return group metadata
            return self._group.metadata.to_buffer_dict(
                prototype=default_buffer_prototype()
            )["zarr.json"]
        elif key.endswith("zarr.json"):
            # Return array metadata
            # TODO: Handle nested groups
            var, _ = key.split("/")
            return self._group.arrays[var].metadata.to_buffer_dict(
                prototype=default_buffer_prototype()
            )["zarr.json"]
        var = key.split("/")[0]
        marr = self._group.arrays[var]
        manifest = marr.manifest

        chunk_indexes = parse_manifest_index(
            key, marr.metadata.chunk_key_encoding.separator
        )

        path = manifest._paths[chunk_indexes]
        if path == "":
            return None
        offset = manifest._offsets[chunk_indexes]
        length = manifest._lengths[chunk_indexes]

        # Get the configured object store instance that matches the path
        store = self._store_registry.get_store(path)
        if not store:
            raise ValueError(
                f"Could not find a store to use for {path} in the store registry"
            )

        # Truncate path to match Obstore expectations
        key = urlparse(path).path
        if hasattr(store, "prefix") and store.prefix:
            # strip the prefix from key
            key = key.removeprefix(str(store.prefix))

        # Transform the input byte range to account for the chunk location in the file
        chunk_end_exclusive = offset + length
        byte_range = _transform_byte_range(
            byte_range, chunk_start=offset, chunk_end_exclusive=chunk_end_exclusive
        )

        # Actually get the bytes
        try:
            bytes = await store.get_range_async(
                key,
                start=byte_range.start,
                end=byte_range.end,
            )
            return prototype.buffer.from_bytes(bytes)  # type: ignore[arg-type]
        except _ALLOWED_EXCEPTIONS:
            return None

    async def get_partial_values(
        self,
        prototype: BufferPrototype,
        key_ranges: Iterable[tuple[str, ByteRequest | None]],
    ) -> list[Buffer | None]:
        # docstring inherited
        # TODO: Implement using private functions from the upstream Zarr obstore integration
        raise NotImplementedError

    async def exists(self, key: str) -> bool:
        # docstring inherited
        raise NotImplementedError

    @property
    def supports_writes(self) -> bool:
        # docstring inherited
        return False

    async def set(self, key: str, value: Buffer) -> None:
        # docstring inherited
        raise NotImplementedError

    async def set_if_not_exists(self, key: str, value: Buffer) -> None:
        # docstring inherited
        raise NotImplementedError

    @property
    def supports_deletes(self) -> bool:
        # docstring inherited
        return False

    async def delete(self, key: str) -> None:
        raise NotImplementedError

    @property
    def supports_partial_writes(self) -> bool:
        # docstring inherited
        return False

    async def set_partial_values(
        self, key_start_values: Iterable[tuple[str, int, BytesLike]]
    ) -> None:
        # docstring inherited
        raise NotImplementedError

    @property
    def supports_listing(self) -> bool:
        # docstring inherited
        return True

    def list(self) -> AsyncGenerator[str, None]:
        # docstring inherited
        raise NotImplementedError

    def list_prefix(self, prefix: str) -> AsyncGenerator[str, None]:
        # docstring inherited
        raise NotImplementedError

    async def list_dir(self, prefix: str) -> AsyncGenerator[str, None]:
        # docstring inherited
        yield "zarr.json"
        for k in self._group.arrays.keys():
            yield k

    def to_virtual_dataset(
        self,
        group="",
        loadable_variables: Iterable[str] | None = None,
        decode_times: bool | None = None,
        indexes: Mapping[str, xr.Index] | None = None,
    ) -> "xr.Dataset":
        """
        Create a "virtual" [xarray.Dataset][] containing the contents of one zarr group.

        Will ignore the contents of any other groups in the store.

        Requires xarray.

        Parameters
        ----------
        group : str
        loadable_variables : Iterable[str], optional

        Returns
        -------
        vds : xarray.Dataset
        """

        from virtualizarr.xarray import construct_virtual_dataset

        if loadable_variables and self._store_registry._stores is None:
            raise ValueError(
                f"ManifestStore contains an empty store registry, but {loadable_variables} were provided as loadable variables. Must provide an ObjectStore instance in order to load variables."
            )

        return construct_virtual_dataset(
            manifest_store=self,
            group=group,
            loadable_variables=loadable_variables,
            indexes=indexes,
            decode_times=decode_times,
        )


def _transform_byte_range(
    byte_range: ByteRequest | None, *, chunk_start: int, chunk_end_exclusive: int
) -> RangeByteRequest:
    """
    Convert an incoming byte_range which assumes one chunk per file to a
    virtual byte range that accounts for the location of a chunk within a file.
    """
    if byte_range is None:
        byte_range = RangeByteRequest(chunk_start, chunk_end_exclusive)
    elif isinstance(byte_range, RangeByteRequest):
        if byte_range.end > chunk_end_exclusive:
            raise ValueError(
                f"Chunk ends before byte {chunk_end_exclusive} but request end was {byte_range.end}"
            )
        byte_range = RangeByteRequest(
            chunk_start + byte_range.start, chunk_start + byte_range.end
        )
    elif isinstance(byte_range, OffsetByteRequest):
        byte_range = RangeByteRequest(
            chunk_start + byte_range.offset, chunk_end_exclusive
        )  # type: ignore[arg-type]
    elif isinstance(byte_range, SuffixByteRequest):
        byte_range = RangeByteRequest(
            chunk_end_exclusive - byte_range.suffix, chunk_end_exclusive
        )  # type: ignore[arg-type]
    else:
        raise ValueError(f"Unexpected byte_range, got {byte_range}")
    return byte_range<|MERGE_RESOLUTION|>--- conflicted
+++ resolved
@@ -17,11 +17,7 @@
 from zarr.core.common import BytesLike
 
 from virtualizarr.manifests.group import ManifestGroup
-<<<<<<< HEAD
 from virtualizarr.manifests.utils import construct_chunk_pattern
-from virtualizarr.vendor.zarr.core.metadata import dict_to_buffer
-=======
->>>>>>> 8128451e
 
 if TYPE_CHECKING:
     from obstore.store import (

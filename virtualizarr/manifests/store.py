from __future__ import annotations

import pickle
from collections.abc import Iterable
from typing import TYPE_CHECKING, Any, Mapping
from urllib.parse import urlparse

import xarray as xr
from zarr.abc.store import (
    ByteRequest,
    OffsetByteRequest,
    RangeByteRequest,
    Store,
    SuffixByteRequest,
)
from zarr.core.buffer import Buffer
from zarr.core.buffer.core import BufferPrototype

from virtualizarr.manifests.array import ManifestArray
from virtualizarr.manifests.group import ManifestGroup

if TYPE_CHECKING:
    from collections.abc import AsyncGenerator, Iterable
    from typing import Any

    from zarr.core.buffer import BufferPrototype
    from zarr.core.common import BytesLike


__all__ = ["ManifestStore"]


_ALLOWED_EXCEPTIONS: tuple[type[Exception], ...] = (
    FileNotFoundError,
    IsADirectoryError,
    NotADirectoryError,
)

from collections.abc import AsyncGenerator
from dataclasses import dataclass
from typing import TYPE_CHECKING, Any, TypeAlias

from zarr.core.buffer import default_buffer_prototype

from virtualizarr.vendor.zarr.metadata import dict_to_buffer

if TYPE_CHECKING:
    from obstore.store import ObjectStore  # type: ignore[import-not-found]

    StoreDict: TypeAlias = dict[str, ObjectStore]


@dataclass
class StoreRequest:
    """Dataclass for matching a key to the store instance"""

    store: ObjectStore
    """The ObjectStore instance to use for making the request."""
    key: str
    """The key within the store to request."""


async def list_dir_from_manifest_arrays(
    arrays: Mapping[str, ManifestArray], prefix: str
) -> AsyncGenerator[str]:
    """Create the expected results for Zarr's `store.list_dir()` from an Xarray DataArrray or Dataset

    Parameters
    ----------
    arrays : Mapping[str, ManifestArrays]
    prefix : str

    Returns
    -------
    AsyncIterator[str]
    """
    # TODO shouldn't this just accept a ManifestGroup instead?
    # Start with expected group level metadata
    raise NotImplementedError


def get_zarr_metadata(manifest_group: ManifestGroup, key: str) -> Buffer:
    """
    Generate the expected Zarr V3 metadata from a virtual dataset.

    Group metadata is returned for all Datasets and Array metadata
    is returned for all DataArrays.

    Combines the ManifestArray metadata with the attrs from the DataArray
    and adds `dimension_names` for all arrays if not already provided.

    Parameters
    ----------
    manifest_group : ManifestGroup
    key : str

    Returns
    -------
    Buffer
    """
    # If requesting the root metadata, return the standard group metadata with additional dataset specific attributes

    if key == "zarr.json":
        metadata = manifest_group.metadata.to_dict()
        return dict_to_buffer(metadata, prototype=default_buffer_prototype())
    else:
        var, _ = key.split("/")
        metadata = manifest_group.arrays[var].metadata.to_dict()
        return dict_to_buffer(metadata, prototype=default_buffer_prototype())


def parse_manifest_index(key: str, chunk_key_encoding: str = ".") -> tuple[int, ...]:
    """
    Splits `key` provided to a zarr store into the variable indicated
    by the first part and the chunk index from the 3rd through last parts,
    which can be used to index into the ndarrays containing paths, offsets,
    and lengths in ManifestArrays.

    Parameters
    ----------
    key : str
    chunk_key_encoding : str

    Returns
    -------
    tuple containing chunk indexes
    """
    if key.endswith("c"):
        # Scalar arrays hold the data in the "c" key
<<<<<<< HEAD
        return (0,)
=======
        raise NotImplementedError(
            "Scalar arrays are not yet supported by ManifestStore"
        )
>>>>>>> e7073750
    parts = key.split(
        "c/"
    )  # TODO: Open an issue upstream about the Zarr spec indicating this should be f"c{chunk_key_encoding}" rather than always "c/"
    return tuple(int(ind) for ind in parts[1].split(chunk_key_encoding))


def find_matching_store(stores: StoreDict, request_key: str) -> StoreRequest:
    """
    Find the matching store based on the store keys and the beginning of the URI strings,
    to fetch data from the appropriately configured ObjectStore.

    Parameters:
    -----------
    stores : StoreDict
        A dictionary with URI prefixes for different stores as keys
    request_key : str
        A string to match against the dictionary keys

    Returns:
    --------
    StoreRequest
    """
    # Sort keys by length in descending order to ensure longer, more specific matches take precedence
    sorted_keys = sorted(stores.keys(), key=len, reverse=True)

    # Check each key to see if it's a prefix of the uri_string
    for key in sorted_keys:
        if request_key.startswith(key):
            parsed_key = urlparse(request_key)
            return StoreRequest(store=stores[key], key=parsed_key.path)
    # if no match is found, raise an error
    raise ValueError(
        f"Expected the one of stores.keys() to match the data prefix, got {stores.keys()} and {request_key}"
    )


class ManifestStore(Store):
    """
    A read-only Zarr store that uses obstore to access data on AWS, GCP, Azure. The requests
    from the Zarr API are redirected using the :class:`virtualizarr.manifests.ManifestGroup` containing
    multiple :class:`virtualizarr.manifests.ManifestArray`,
    allowing for virtually interfacing with underlying data in other file format.

    Parameters
    ----------
    group : ManifestGroup
        Root group of the store.
        Contains group metadata, ManifestArrays, and any subgroups.
    stores : dict[prefix, :class:`obstore.store.ObjectStore`]
        A mapping of url prefixes to obstore Store instances set up with the proper credentials.

        The prefixes are matched to the URIs in the ManifestArrays to determine which store to
        use for making requests.

    Warnings
    --------
    ManifestStore is experimental and subject to API changes without notice. Please
    raise an issue with any comments/concerns about the store.

    Notes
    -----
    Modified from https://github.com/zarr-developers/zarr-python/pull/1661
    """

    _group: ManifestGroup
    _stores: StoreDict

    def __eq__(self, value: object):
        NotImplementedError

    def __init__(
        self,
        group: ManifestGroup,
        *,
        stores: StoreDict,  # TODO: Consider using a sequence of tuples rather than a dict (see https://github.com/zarr-developers/VirtualiZarr/pull/490#discussion_r2010717898).
    ) -> None:
        """Instantiate a new ManifestStore

        Parameters
        ----------
        manifest_group : ManifestGroup
            Manifest Group containing Group metadata and mapping variable names to ManifestArrays
        stores : dict[prefix, :class:`obstore.store.ObjectStore`]
            A mapping of url prefixes to obstore Store instances set up with the proper credentials.

            The prefixes are matched to the URIs in the ManifestArrays to determine which store to
            use for making requests.
        """
        for store in stores.values():
            if not store.__class__.__module__.startswith("obstore"):
                raise TypeError(f"expected ObjectStore class, got {store!r}")

        # TODO: Don't allow stores with prefix
        if not isinstance(group, ManifestGroup):
            raise TypeError

        super().__init__(read_only=True)
        self._stores = stores
        self._group = group

    def __str__(self) -> str:
        return f"ManifestStore(group={self._group}, stores={self._stores})"

    def __getstate__(self) -> dict[Any, Any]:
        state = self.__dict__.copy()
        stores = state["_stores"].copy()
        for k, v in stores.items():
            stores[k] = pickle.dumps(v)
        state["_stores"] = stores
        return state

    def __setstate__(self, state: dict[Any, Any]) -> None:
        stores = state["_stores"].copy()
        for k, v in stores.items():
            stores[k] = pickle.loads(v)
        state["_stores"] = stores
        self.__dict__.update(state)

    async def get(
        self,
        key: str,
        prototype: BufferPrototype,
        byte_range: ByteRequest | None = None,
    ) -> Buffer | None:
        # docstring inherited
        import obstore as obs

        if key.endswith("zarr.json"):
            return get_zarr_metadata(self._group, key)
        var = key.split("/")[0]
        marr = self._group.arrays[var]
        manifest = marr.manifest

        chunk_indexes = parse_manifest_index(
            key, marr.metadata.chunk_key_encoding.separator
        )
        path = manifest._paths[*chunk_indexes]
        offset = manifest._offsets[*chunk_indexes]
        length = manifest._lengths[*chunk_indexes]
        # Get the  configured object store instance that matches the path
        store_request = find_matching_store(stores=self._stores, request_key=path)
        # Transform the input byte range to account for the chunk location in the file
        chunk_end_exclusive = offset + length
        byte_range = _transform_byte_range(
            byte_range, chunk_start=offset, chunk_end_exclusive=chunk_end_exclusive
        )
        # Actually get the bytes
        try:
            bytes = await obs.get_range_async(
                store_request.store,
                store_request.key,
                start=byte_range.start,
                end=byte_range.end,
            )
            return prototype.buffer.from_bytes(bytes)  # type: ignore[arg-type]
        except _ALLOWED_EXCEPTIONS:
            return None

    async def get_partial_values(
        self,
        prototype: BufferPrototype,
        key_ranges: Iterable[tuple[str, ByteRequest | None]],
    ) -> list[Buffer | None]:
        # docstring inherited
        # TODO: Implement using private functions from the upstream Zarr obstore integration
        raise NotImplementedError

    async def exists(self, key: str) -> bool:
        # docstring inherited
        raise NotImplementedError

    @property
    def supports_writes(self) -> bool:
        # docstring inherited
        return False

    async def set(self, key: str, value: Buffer) -> None:
        # docstring inherited
        raise NotImplementedError

    async def set_if_not_exists(self, key: str, value: Buffer) -> None:
        # docstring inherited
        raise NotImplementedError

    @property
    def supports_deletes(self) -> bool:
        # docstring inherited
        return False

    async def delete(self, key: str) -> None:
        raise NotImplementedError

    @property
    def supports_partial_writes(self) -> bool:
        # docstring inherited
        return False

    async def set_partial_values(
        self, key_start_values: Iterable[tuple[str, int, BytesLike]]
    ) -> None:
        # docstring inherited
        raise NotImplementedError

    @property
    def supports_listing(self) -> bool:
        # docstring inherited
        return True

    def list(self) -> AsyncGenerator[str, None]:
        # docstring inherited
        raise NotImplementedError

    def list_prefix(self, prefix: str) -> AsyncGenerator[str, None]:
        # docstring inherited
        raise NotImplementedError

    async def list_dir(self, prefix: str) -> AsyncGenerator[str, None]:
        # docstring inherited
        yield "zarr.json"
        for k in self._group.arrays.keys():
            yield k

    def to_virtual_dataset(self, group="") -> xr.Dataset:
        """
        Create a "virtual" xarray dataset containing the contents of one zarr group.

        All variables in the returned Dataset will be "virtual", i.e. they will wrap ManifestArray objects.

        Will ignore the contents of any other groups in the store.

        Parameters
        ----------
        group : str

        Returns
        -------
        vds : xarray.Dataset
        """

        if group:
            raise NotImplementedError(
                "ManifestStore does not yet support nested groups"
            )
        else:
            manifestgroup = self._group

        return manifestgroup.to_virtual_dataset()


def _transform_byte_range(
    byte_range: ByteRequest | None, *, chunk_start: int, chunk_end_exclusive: int
) -> RangeByteRequest:
    """
    Convert an incoming byte_range which assumes one chunk per file to a
    virtual byte range that accounts for the location of a chunk within a file.
    """
    if byte_range is None:
        byte_range = RangeByteRequest(chunk_start, chunk_end_exclusive)
    elif isinstance(byte_range, RangeByteRequest):
        if byte_range.end > chunk_end_exclusive:
            raise ValueError(
                f"Chunk ends before byte {chunk_end_exclusive} but request end was {byte_range.end}"
            )
        byte_range = RangeByteRequest(
            chunk_start + byte_range.start, chunk_start + byte_range.end
        )
    elif isinstance(byte_range, OffsetByteRequest):
        byte_range = RangeByteRequest(
            chunk_start + byte_range.offset, chunk_end_exclusive
        )  # type: ignore[arg-type]
    elif isinstance(byte_range, SuffixByteRequest):
        byte_range = RangeByteRequest(
            chunk_end_exclusive - byte_range.suffix, chunk_end_exclusive
        )  # type: ignore[arg-type]
    else:
        raise ValueError(f"Unexpected byte_range, got {byte_range}")
    return byte_range<|MERGE_RESOLUTION|>--- conflicted
+++ resolved
@@ -127,13 +127,9 @@
     """
     if key.endswith("c"):
         # Scalar arrays hold the data in the "c" key
-<<<<<<< HEAD
-        return (0,)
-=======
         raise NotImplementedError(
             "Scalar arrays are not yet supported by ManifestStore"
         )
->>>>>>> e7073750
     parts = key.split(
         "c/"
     )  # TODO: Open an issue upstream about the Zarr spec indicating this should be f"c{chunk_key_encoding}" rather than always "c/"

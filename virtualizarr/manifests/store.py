from __future__ import annotations

import pickle
from collections.abc import AsyncGenerator, Iterable, Mapping
from dataclasses import dataclass
from typing import TYPE_CHECKING, Any, TypeAlias
from urllib.parse import urlparse

from zarr.abc.store import (
    ByteRequest,
    OffsetByteRequest,
    RangeByteRequest,
    Store,
    SuffixByteRequest,
)
from zarr.core.buffer import Buffer, BufferPrototype, default_buffer_prototype
from zarr.core.common import BytesLike

from virtualizarr.manifests.group import ManifestGroup
from virtualizarr.vendor.zarr.core.metadata import dict_to_buffer

if TYPE_CHECKING:
    from obstore.store import (
        ObjectStore,  # type: ignore[import-not-found]
    )

    StoreDict: TypeAlias = dict[str, ObjectStore]

    import xarray as xr


__all__ = ["ManifestStore"]


_ALLOWED_EXCEPTIONS: tuple[type[Exception], ...] = (
    FileNotFoundError,
    IsADirectoryError,
    NotADirectoryError,
)


@dataclass
class StoreRequest:
    """Dataclass for matching a key to the store instance"""

    store: ObjectStore
    """The ObjectStore instance to use for making the request."""
    key: str
    """The key within the store to request."""


def get_store_prefix(url: str) -> str:
    """
    Get a logical prefix to use for a url in an ObjectStoreRegistry
    """
    scheme, netloc, *_ = urlparse(url)
    return "" if scheme in {"", "file"} else f"{scheme}://{netloc}"


def get_zarr_metadata(manifest_group: ManifestGroup, key: str) -> Buffer:
    """
    Generate the expected Zarr V3 metadata from a virtual dataset.

    Group metadata is returned for all Datasets and Array metadata
    is returned for all DataArrays.

    Combines the ManifestArray metadata with the attrs from the DataArray
    and adds `dimension_names` for all arrays if not already provided.

    Parameters
    ----------
    manifest_group : ManifestGroup
    key : str

    Returns
    -------
    Buffer
    """
    # If requesting the root metadata, return the standard group metadata with additional dataset specific attributes

    if key == "zarr.json":
        metadata = manifest_group.metadata.to_dict()
        return dict_to_buffer(metadata, prototype=default_buffer_prototype())
    else:
        var, _ = key.split("/")
        metadata = manifest_group.arrays[var].metadata.to_dict()
        return dict_to_buffer(metadata, prototype=default_buffer_prototype())


def parse_manifest_index(key: str, chunk_key_encoding: str = ".") -> tuple[int, ...]:
    """
    Splits `key` provided to a zarr store into the variable indicated
    by the first part and the chunk index from the 3rd through last parts,
    which can be used to index into the ndarrays containing paths, offsets,
    and lengths in ManifestArrays.

    Parameters
    ----------
    key
        The key in the Zarr store to parse.
    chunk_key_encoding
        The chunk key separator used in the Zarr store.
    Returns
    -------
    tuple containing chunk indexes.

    Raises

    NotImplementedError
        Raised if the key ends with "c", indicating a scalar array, which is not yet supported.

    """
    if key.endswith("c"):
        # Scalar arrays hold the data in the "c" key
        raise NotImplementedError(
            "Scalar arrays are not yet supported by ManifestStore"
        )
    parts = key.split(
        "c/"
    )  # TODO: Open an issue upstream about the Zarr spec indicating this should be f"c{chunk_key_encoding}" rather than always "c/"
    return tuple(int(ind) for ind in parts[1].split(chunk_key_encoding))


class ObjectStoreRegistry:
    """
    ObjectStoreRegistry maps the URL scheme and netloc to ObjectStore instances. This register allows
    Zarr Store implementations (e.g., ManifestStore) to read from different ObjectStore instances.
    """

    _stores: dict[str, ObjectStore]

    @classmethod
    def __init__(self, stores: dict[str, ObjectStore] | None = None):
        stores = stores or {}
        for store in stores.values():
            if not store.__class__.__module__.startswith("obstore"):
                raise TypeError(f"expected ObjectStore class, got {store!r}")
        self._stores = stores

    def register_store(self, prefix: str, store: ObjectStore):
        """
        Register a store using the given prefix

        If a store with the same key existed before, it is replaced

        Parameters
        ----------
        prefix
            A url to identify the appropriate object_store instance. If the url is contained in the
            prefix of multiple stores in the registry, the store with the longer prefix is chosen.
        """
        self._stores[prefix] = store

    def get_store(self, url: str) -> ObjectStore:
        """
        Get a registered store for the provided URL.

        Parameters
        ----------
        url
            A url to identify the appropriate object_store instance. If the url is contained in the
            prefix of multiple stores in the registry, the store with the longest prefix is chosen.

        Returns
        -------
        ObjectStore

<<<<<<< HEAD
        Raises
        ------
        ValueError
            If no store is registered for the provided URL or its prefixes.
=======
        Parameters
        ----------
        url
            A url to identify the appropriate object_store instance based on the URL scheme and netloc.

        Returns
        -------
        ObjectStore
>>>>>>> 76ff25b2
        """
        prefixes = filter(url.startswith, self._stores)

        if (longest_prefix := max(prefixes, default=None, key=len)) is None:
            raise ValueError(f"No store registered for any prefix of {url!r}")

        return self._stores[longest_prefix]


class ManifestStore(Store):
    """
    A read-only Zarr store that uses obstore to access data on AWS, GCP, Azure.

    The requests from the Zarr API are redirected using the :class:`virtualizarr.manifests.ManifestGroup` containing
    multiple :class:`virtualizarr.manifests.ManifestArray`, allowing for virtually interfacing with underlying data in other file formats.

    Parameters
    ----------
    group : ManifestGroup
        Root group of the store.
        Contains group metadata, ManifestArrays, and any subgroups.
    store_registry : ObjectStoreRegistry
        ObjectStoreRegistry that maps the URL scheme and netloc to ObjectStore instances,
        allowing ManifestStores to read from different ObjectStore instances.

    Warnings
    --------
    ManifestStore is experimental and subject to API changes without notice. Please
    raise an issue with any comments/concerns about the store.

    Notes
    -----
    Modified from https://github.com/zarr-developers/zarr-python/pull/1661
    """

    _group: ManifestGroup
    _store_registry: ObjectStoreRegistry

    def __eq__(self, value: object):
        NotImplementedError

    def __init__(
        self, group: ManifestGroup, *, store_registry: ObjectStoreRegistry | None = None
    ) -> None:
        """Instantiate a new ManifestStore.

        Parameters
        ----------
        group
            Manifest Group containing Group metadata and mapping variable names to ManifestArrays
        store_registry
            A registry mapping the URL scheme and netloc to ObjectStore instances,
            allowing ManifestStores to read from different ObjectStore instances.
        """

        # TODO: Don't allow stores with prefix
        if not isinstance(group, ManifestGroup):
            raise TypeError

        super().__init__(read_only=True)
        if store_registry is None:
            store_registry = ObjectStoreRegistry()
        self._store_registry = store_registry
        self._group = group

    def __str__(self) -> str:
        return f"ManifestStore(group={self._group}, stores={self._store_registry})"

    def __getstate__(self) -> dict[Any, Any]:
        state = self.__dict__.copy()
        stores = state["_store_registry"]._stores.copy()
        for k, v in stores.items():
            stores[k] = pickle.dumps(v)
        state["_store_registry"] = stores
        return state

    def __setstate__(self, state: dict[Any, Any]) -> None:
        stores = state["_store_registry"].copy()
        for k, v in stores.items():
            stores[k] = pickle.loads(v)
        state["_store_registry"] = ObjectStoreRegistry(stores)
        self.__dict__.update(state)

    async def get(
        self,
        key: str,
        prototype: BufferPrototype,
        byte_range: ByteRequest | None = None,
    ) -> Buffer | None:
        # docstring inherited
        import obstore as obs

        if key.endswith("zarr.json"):
            return get_zarr_metadata(self._group, key)
        var = key.split("/")[0]
        marr = self._group.arrays[var]
        manifest = marr.manifest

        chunk_indexes = parse_manifest_index(
            key, marr.metadata.chunk_key_encoding.separator
        )
        path = manifest._paths[*chunk_indexes]
        offset = manifest._offsets[*chunk_indexes]
        length = manifest._lengths[*chunk_indexes]
        # Get the configured object store instance that matches the path
        store = self._store_registry.get_store(path)
        if not store:
            raise ValueError(
                f"Could not find a store to use for {path} in the store registry"
            )
        # Truncate path to match Obstore expectations
        key = urlparse(path).path
        if (
            not isinstance(store, (obs.store.HTTPStore, obs.store.MemoryStore))
            and store.prefix
        ):
            # strip the prefix from key
            key = key.removeprefix(str(store.prefix))
        # Transform the input byte range to account for the chunk location in the file
        chunk_end_exclusive = offset + length
        byte_range = _transform_byte_range(
            byte_range, chunk_start=offset, chunk_end_exclusive=chunk_end_exclusive
        )
        # Actually get the bytes
        try:
            bytes = await obs.get_range_async(
                store,
                key,
                start=byte_range.start,
                end=byte_range.end,
            )
            return prototype.buffer.from_bytes(bytes)  # type: ignore[arg-type]
        except _ALLOWED_EXCEPTIONS:
            return None

    async def get_partial_values(
        self,
        prototype: BufferPrototype,
        key_ranges: Iterable[tuple[str, ByteRequest | None]],
    ) -> list[Buffer | None]:
        # docstring inherited
        # TODO: Implement using private functions from the upstream Zarr obstore integration
        raise NotImplementedError

    async def exists(self, key: str) -> bool:
        # docstring inherited
        raise NotImplementedError

    @property
    def supports_writes(self) -> bool:
        # docstring inherited
        return False

    async def set(self, key: str, value: Buffer) -> None:
        # docstring inherited
        raise NotImplementedError

    async def set_if_not_exists(self, key: str, value: Buffer) -> None:
        # docstring inherited
        raise NotImplementedError

    @property
    def supports_deletes(self) -> bool:
        # docstring inherited
        return False

    async def delete(self, key: str) -> None:
        raise NotImplementedError

    @property
    def supports_partial_writes(self) -> bool:
        # docstring inherited
        return False

    async def set_partial_values(
        self, key_start_values: Iterable[tuple[str, int, BytesLike]]
    ) -> None:
        # docstring inherited
        raise NotImplementedError

    @property
    def supports_listing(self) -> bool:
        # docstring inherited
        return True

    def list(self) -> AsyncGenerator[str, None]:
        # docstring inherited
        raise NotImplementedError

    def list_prefix(self, prefix: str) -> AsyncGenerator[str, None]:
        # docstring inherited
        raise NotImplementedError

    async def list_dir(self, prefix: str) -> AsyncGenerator[str, None]:
        # docstring inherited
        yield "zarr.json"
        for k in self._group.arrays.keys():
            yield k

    def to_virtual_dataset(
        self,
        group="",
        loadable_variables: Iterable[str] | None = None,
        decode_times: bool | None = None,
        indexes: Mapping[str, xr.Index] | None = None,
    ) -> "xr.Dataset":
        """
        Create a "virtual" xarray dataset containing the contents of one zarr group.

        Will ignore the contents of any other groups in the store.

        Requires xarray.

        Parameters
        ----------
        group : str
        loadable_variables : Iterable[str], optional

        Returns
        -------
        vds : xarray.Dataset
        """

        from virtualizarr.xarray import construct_virtual_dataset

        if loadable_variables and self._store_registry._stores is None:
            raise ValueError(
                f"ManifestStore contains an empty store registry, but {loadable_variables} were provided as loadable variables. Must provide an ObjectStore instance in order to load variables."
            )

        return construct_virtual_dataset(
            manifest_store=self,
            group=group,
            loadable_variables=loadable_variables,
            indexes=indexes,
            decode_times=decode_times,
        )


def _transform_byte_range(
    byte_range: ByteRequest | None, *, chunk_start: int, chunk_end_exclusive: int
) -> RangeByteRequest:
    """
    Convert an incoming byte_range which assumes one chunk per file to a
    virtual byte range that accounts for the location of a chunk within a file.
    """
    if byte_range is None:
        byte_range = RangeByteRequest(chunk_start, chunk_end_exclusive)
    elif isinstance(byte_range, RangeByteRequest):
        if byte_range.end > chunk_end_exclusive:
            raise ValueError(
                f"Chunk ends before byte {chunk_end_exclusive} but request end was {byte_range.end}"
            )
        byte_range = RangeByteRequest(
            chunk_start + byte_range.start, chunk_start + byte_range.end
        )
    elif isinstance(byte_range, OffsetByteRequest):
        byte_range = RangeByteRequest(
            chunk_start + byte_range.offset, chunk_end_exclusive
        )  # type: ignore[arg-type]
    elif isinstance(byte_range, SuffixByteRequest):
        byte_range = RangeByteRequest(
            chunk_end_exclusive - byte_range.suffix, chunk_end_exclusive
        )  # type: ignore[arg-type]
    else:
        raise ValueError(f"Unexpected byte_range, got {byte_range}")
    return byte_range<|MERGE_RESOLUTION|>--- conflicted
+++ resolved
@@ -100,12 +100,13 @@
         The key in the Zarr store to parse.
     chunk_key_encoding
         The chunk key separator used in the Zarr store.
+
     Returns
     -------
     tuple containing chunk indexes.
 
     Raises
-
+    ------
     NotImplementedError
         Raised if the key ends with "c", indicating a scalar array, which is not yet supported.
 
@@ -165,21 +166,10 @@
         -------
         ObjectStore
 
-<<<<<<< HEAD
         Raises
         ------
         ValueError
             If no store is registered for the provided URL or its prefixes.
-=======
-        Parameters
-        ----------
-        url
-            A url to identify the appropriate object_store instance based on the URL scheme and netloc.
-
-        Returns
-        -------
-        ObjectStore
->>>>>>> 76ff25b2
         """
         prefixes = filter(url.startswith, self._stores)
 

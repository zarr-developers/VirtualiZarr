--- conflicted
+++ resolved
@@ -40,7 +40,6 @@
     NotADirectoryError,
 )
 
-<<<<<<< HEAD
 from collections.abc import AsyncGenerator
 from dataclasses import dataclass
 from typing import TYPE_CHECKING, Any, TypeAlias
@@ -56,8 +55,6 @@
 
     import xarray as xr
 
-=======
->>>>>>> 259ddebf
 
 @dataclass
 class StoreRequest:

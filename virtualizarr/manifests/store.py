from __future__ import annotations

import pickle
from collections.abc import AsyncGenerator, Iterable
from dataclasses import dataclass
<<<<<<< HEAD
from typing import TYPE_CHECKING, Any, Mapping, TypeAlias
=======
from typing import TYPE_CHECKING, Any
>>>>>>> 259ddebf
from urllib.parse import urlparse

from zarr.abc.store import (
    ByteRequest,
    OffsetByteRequest,
    RangeByteRequest,
    Store,
    SuffixByteRequest,
)
<<<<<<< HEAD
from zarr.core.buffer import Buffer, BufferPrototype, default_buffer_prototype
from zarr.core.common import BytesLike
=======
from zarr.core.buffer import Buffer, default_buffer_prototype
from zarr.core.buffer.core import BufferPrototype
>>>>>>> 259ddebf

from virtualizarr.manifests.array import ManifestArray
from virtualizarr.manifests.group import ManifestGroup
from virtualizarr.vendor.zarr.metadata import dict_to_buffer

if TYPE_CHECKING:
<<<<<<< HEAD
    from obstore.store import ObjectStore  # type: ignore[import-not-found]

    StoreDict: TypeAlias = dict[str, ObjectStore]

    import xarray as xr

    from virtualizarr.translators.kerchunk import KerchunkStoreRefs
=======
    from collections.abc import AsyncGenerator, Iterable, Mapping
    from typing import Any

    import xarray as xr
    from obstore.store import (
        ObjectStore,  # type: ignore[import-not-found]
    )
    from zarr.core.buffer import BufferPrototype
    from zarr.core.common import BytesLike
>>>>>>> 259ddebf

__all__ = ["ManifestStore"]


_ALLOWED_EXCEPTIONS: tuple[type[Exception], ...] = (
    FileNotFoundError,
    IsADirectoryError,
    NotADirectoryError,
)


@dataclass
class StoreRequest:
    """Dataclass for matching a key to the store instance"""

    store: ObjectStore
    """The ObjectStore instance to use for making the request."""
    key: str
    """The key within the store to request."""


async def list_dir_from_manifest_arrays(
    arrays: Mapping[str, ManifestArray], prefix: str
) -> AsyncGenerator[str]:
    """Create the expected results for Zarr's `store.list_dir()` from an Xarray DataArrray or Dataset

    Parameters
    ----------
    arrays : Mapping[str, ManifestArrays]
    prefix : str

    Returns
    -------
    AsyncIterator[str]
    """
    # TODO shouldn't this just accept a ManifestGroup instead?
    # Start with expected group level metadata
    raise NotImplementedError


def get_zarr_metadata(manifest_group: ManifestGroup, key: str) -> Buffer:
    """
    Generate the expected Zarr V3 metadata from a virtual dataset.

    Group metadata is returned for all Datasets and Array metadata
    is returned for all DataArrays.

    Combines the ManifestArray metadata with the attrs from the DataArray
    and adds `dimension_names` for all arrays if not already provided.

    Parameters
    ----------
    manifest_group : ManifestGroup
    key : str

    Returns
    -------
    Buffer
    """
    # If requesting the root metadata, return the standard group metadata with additional dataset specific attributes

    if key == "zarr.json":
        metadata = manifest_group.metadata.to_dict()
        return dict_to_buffer(metadata, prototype=default_buffer_prototype())
    else:
        var, _ = key.split("/")
        metadata = manifest_group.arrays[var].metadata.to_dict()
        return dict_to_buffer(metadata, prototype=default_buffer_prototype())


def parse_manifest_index(key: str, chunk_key_encoding: str = ".") -> tuple[int, ...]:
    """
    Splits `key` provided to a zarr store into the variable indicated
    by the first part and the chunk index from the 3rd through last parts,
    which can be used to index into the ndarrays containing paths, offsets,
    and lengths in ManifestArrays.

    Parameters
    ----------
    key : str
    chunk_key_encoding : str

    Returns
    -------
    tuple containing chunk indexes
    """
    if key.endswith("c"):
        # Scalar arrays hold the data in the "c" key
        raise NotImplementedError(
            "Scalar arrays are not yet supported by ManifestStore"
        )
    parts = key.split(
        "c/"
    )  # TODO: Open an issue upstream about the Zarr spec indicating this should be f"c{chunk_key_encoding}" rather than always "c/"
    return tuple(int(ind) for ind in parts[1].split(chunk_key_encoding))


def _find_bucket_region(bucket_name: str) -> str:
    import requests

    resp = requests.head(f"https://{bucket_name}.s3.amazonaws.com")
    return resp.headers["x-amz-bucket-region"]


def default_object_store(filepath: str) -> ObjectStore:
    import obstore as obs

    parsed = urlparse(filepath)

    if parsed.scheme in ["", "file"]:
        return obs.store.LocalStore()
    if parsed.scheme == "s3":
        bucket = parsed.netloc
        return obs.store.S3Store(
            bucket=bucket,
            client_options={"allow_http": True},
            skip_signature=True,
            virtual_hosted_style_request=False,
            region=_find_bucket_region(bucket),
        )

    raise NotImplementedError(f"{parsed.scheme} is not yet supported")


class ObjectStoreRegistry:
    """
    ObjectStoreRegistry maps the URL scheme and netloc to ObjectStore instances. This register allows
    Zarr Store implementations (e.g., ManifestStore) to read from different ObjectStore instances.
    """

    _stores: dict[str, ObjectStore]

    @classmethod
    def __init__(self, stores: dict[str, ObjectStore] | None = None):
        stores = stores or {}
        for store in stores.values():
            if not store.__class__.__module__.startswith("obstore"):
                raise TypeError(f"expected ObjectStore class, got {store!r}")
        self._stores = stores

    def register_store(self, url: str, store: ObjectStore):
        """
        Register a store using the given url

        If a store with the same key existed before, it is replaced
        """
        parsed = urlparse(url)
        scheme = parsed.scheme or "file"
        self._stores[f"{scheme}://{parsed.netloc}"] = store

    def get_store(self, url: str) -> ObjectStore:
        """
        Get a suitable store for the provided URL. For example:

            - URL with scheme file:/// or no scheme will return the default LocalFS store
            - URL with scheme s3://bucket/ will return the S3 store

        If no `ObjectStore` is found for the `url`, ad-hoc discovery may be executed depending on the
        `url`. An `ObjectStore` may be lazily created and registered.

        Parameters:
        -----------
        url : str
            A url to identify the appropriate object_store instance based on the URL scheme and netloc.
        Returns:
        --------
        StoreRequest
        """
        parsed = urlparse(url)
        store = self._stores.get(f"{parsed.scheme}://{parsed.netloc}")
        if not store:
            store = default_object_store(url)
            self.register_store(url, store)
        return store


class ManifestStore(Store):
    """
    A read-only Zarr store that uses obstore to access data on AWS, GCP, Azure. The requests
    from the Zarr API are redirected using the :class:`virtualizarr.manifests.ManifestGroup` containing
    multiple :class:`virtualizarr.manifests.ManifestArray`,
    allowing for virtually interfacing with underlying data in other file format.

    Parameters
    ----------
    group : ManifestGroup
        Root group of the store.
        Contains group metadata, ManifestArrays, and any subgroups.
    store_registry : ObjectStoreRegistry
        ObjectStoreRegistry that maps the URL scheme and netloc to ObjectStore instances,
        allowing ManifestStores to read from different ObjectStore instances.

    Warnings
    --------
    ManifestStore is experimental and subject to API changes without notice. Please
    raise an issue with any comments/concerns about the store.

    Notes
    -----
    Modified from https://github.com/zarr-developers/zarr-python/pull/1661
    """

    _group: ManifestGroup
    _store_registry: ObjectStoreRegistry

    def __eq__(self, value: object):
        NotImplementedError

    def __init__(
        self, group: ManifestGroup, *, store_registry: ObjectStoreRegistry | None = None
    ) -> None:
        """Instantiate a new ManifestStore.

        Parameters
        ----------
        manifest_group : ManifestGroup
            Manifest Group containing Group metadata and mapping variable names to ManifestArrays
        store_registry : ObjectStoreRegistry
            A registry mapping the URL scheme and netloc to ObjectStore instances,
            allowing ManifestStores to read from different ObjectStore instances.
        """

        # TODO: Don't allow stores with prefix
        if not isinstance(group, ManifestGroup):
            raise TypeError

        super().__init__(read_only=True)
        if store_registry is None:
            store_registry = ObjectStoreRegistry()
        self._store_registry = store_registry
        self._group = group

    def __str__(self) -> str:
        return f"ManifestStore(group={self._group}, stores={self._store_registry})"

    def __getstate__(self) -> dict[Any, Any]:
        state = self.__dict__.copy()
        stores = state["_store_registry"]._stores.copy()
        for k, v in stores.items():
            stores[k] = pickle.dumps(v)
        state["_store_registry"] = stores
        return state

    def __setstate__(self, state: dict[Any, Any]) -> None:
        stores = state["_store_registry"].copy()
        for k, v in stores.items():
            stores[k] = pickle.loads(v)
        state["_store_registry"] = ObjectStoreRegistry(stores)
        self.__dict__.update(state)

    async def get(
        self,
        key: str,
        prototype: BufferPrototype,
        byte_range: ByteRequest | None = None,
    ) -> Buffer | None:
        # docstring inherited
        import obstore as obs

        if key.endswith("zarr.json"):
            return get_zarr_metadata(self._group, key)
        var = key.split("/")[0]
        marr = self._group.arrays[var]
        manifest = marr.manifest

        chunk_indexes = parse_manifest_index(
            key, marr.metadata.chunk_key_encoding.separator
        )
        path = manifest._paths[*chunk_indexes]
        offset = manifest._offsets[*chunk_indexes]
        length = manifest._lengths[*chunk_indexes]
        # Get the configured object store instance that matches the path
        store = self._store_registry.get_store(path)
        # Truncate path to match Obstore expectations
        key = urlparse(path).path
        # Transform the input byte range to account for the chunk location in the file
        chunk_end_exclusive = offset + length
        byte_range = _transform_byte_range(
            byte_range, chunk_start=offset, chunk_end_exclusive=chunk_end_exclusive
        )
        # Actually get the bytes
        try:
            bytes = await obs.get_range_async(
                store,
                key,
                start=byte_range.start,
                end=byte_range.end,
            )
            return prototype.buffer.from_bytes(bytes)  # type: ignore[arg-type]
        except _ALLOWED_EXCEPTIONS:
            return None

    async def get_partial_values(
        self,
        prototype: BufferPrototype,
        key_ranges: Iterable[tuple[str, ByteRequest | None]],
    ) -> list[Buffer | None]:
        # docstring inherited
        # TODO: Implement using private functions from the upstream Zarr obstore integration
        raise NotImplementedError

    async def exists(self, key: str) -> bool:
        # docstring inherited
        raise NotImplementedError

    @property
    def supports_writes(self) -> bool:
        # docstring inherited
        return False

    async def set(self, key: str, value: Buffer) -> None:
        # docstring inherited
        raise NotImplementedError

    async def set_if_not_exists(self, key: str, value: Buffer) -> None:
        # docstring inherited
        raise NotImplementedError

    @property
    def supports_deletes(self) -> bool:
        # docstring inherited
        return False

    async def delete(self, key: str) -> None:
        raise NotImplementedError

    @property
    def supports_partial_writes(self) -> bool:
        # docstring inherited
        return False

    async def set_partial_values(
        self, key_start_values: Iterable[tuple[str, int, BytesLike]]
    ) -> None:
        # docstring inherited
        raise NotImplementedError

    @property
    def supports_listing(self) -> bool:
        # docstring inherited
        return True

    def list(self) -> AsyncGenerator[str, None]:
        # docstring inherited
        raise NotImplementedError

    def list_prefix(self, prefix: str) -> AsyncGenerator[str, None]:
        # docstring inherited
        raise NotImplementedError

    async def list_dir(self, prefix: str) -> AsyncGenerator[str, None]:
        # docstring inherited
        yield "zarr.json"
        for k in self._group.arrays.keys():
            yield k

    @classmethod
    def from_kerchunk_refs(
        cls,
        refs: KerchunkStoreRefs,
        group: str | None = None,
        fs_root: str | None = None,
    ) -> ManifestStore:
        """
        Construct a ManifestStore from a dictionary of kerchunk references.

        Parameters
        ----------
        refs: dict
            The Kerchunk references, as a dictionary.
        group: string, optional
        fs_root: string, optional
            The root of the fsspec filesystem on which these references were generated.
            Required if any paths are relative in order to turn them into absolute paths (which virtualizarr requires).
        """
        # TODO teach this method to understand kerchunk json/parquet filepaths too?

        from virtualizarr.translators.kerchunk import manifeststore_from_kerchunk_refs

        return manifeststore_from_kerchunk_refs(
            refs,
            group=group,
            fs_root=fs_root,
        )

    def to_virtual_dataset(
        self,
        group="",
        loadable_variables: Iterable[str] | None = None,
        decode_times: bool | None = None,
        indexes: Mapping[str, xr.Index] | None = None,
    ) -> "xr.Dataset":
        """
        Create a "virtual" xarray dataset containing the contents of one zarr group.

        Will ignore the contents of any other groups in the store.

        Requires xarray.

        Parameters
        ----------
        group : str
        loadable_variables : Iterable[str], optional

        Returns
        -------
        vds : xarray.Dataset
        """

        from virtualizarr.xarray import construct_virtual_dataset

        return construct_virtual_dataset(
            manifest_store=self,
            group=group,
            loadable_variables=loadable_variables,
            indexes=indexes,
            decode_times=decode_times,
        )


def _transform_byte_range(
    byte_range: ByteRequest | None, *, chunk_start: int, chunk_end_exclusive: int
) -> RangeByteRequest:
    """
    Convert an incoming byte_range which assumes one chunk per file to a
    virtual byte range that accounts for the location of a chunk within a file.
    """
    if byte_range is None:
        byte_range = RangeByteRequest(chunk_start, chunk_end_exclusive)
    elif isinstance(byte_range, RangeByteRequest):
        if byte_range.end > chunk_end_exclusive:
            raise ValueError(
                f"Chunk ends before byte {chunk_end_exclusive} but request end was {byte_range.end}"
            )
        byte_range = RangeByteRequest(
            chunk_start + byte_range.start, chunk_start + byte_range.end
        )
    elif isinstance(byte_range, OffsetByteRequest):
        byte_range = RangeByteRequest(
            chunk_start + byte_range.offset, chunk_end_exclusive
        )  # type: ignore[arg-type]
    elif isinstance(byte_range, SuffixByteRequest):
        byte_range = RangeByteRequest(
            chunk_end_exclusive - byte_range.suffix, chunk_end_exclusive
        )  # type: ignore[arg-type]
    else:
        raise ValueError(f"Unexpected byte_range, got {byte_range}")
    return byte_range<|MERGE_RESOLUTION|>--- conflicted
+++ resolved
@@ -1,13 +1,9 @@
 from __future__ import annotations
 
 import pickle
-from collections.abc import AsyncGenerator, Iterable
+from collections.abc import AsyncGenerator, Iterable, Mapping
 from dataclasses import dataclass
-<<<<<<< HEAD
-from typing import TYPE_CHECKING, Any, Mapping, TypeAlias
-=======
-from typing import TYPE_CHECKING, Any
->>>>>>> 259ddebf
+from typing import TYPE_CHECKING, Any, TypeAlias
 from urllib.parse import urlparse
 
 from zarr.abc.store import (
@@ -17,38 +13,24 @@
     Store,
     SuffixByteRequest,
 )
-<<<<<<< HEAD
 from zarr.core.buffer import Buffer, BufferPrototype, default_buffer_prototype
 from zarr.core.common import BytesLike
-=======
-from zarr.core.buffer import Buffer, default_buffer_prototype
-from zarr.core.buffer.core import BufferPrototype
->>>>>>> 259ddebf
 
 from virtualizarr.manifests.array import ManifestArray
 from virtualizarr.manifests.group import ManifestGroup
 from virtualizarr.vendor.zarr.metadata import dict_to_buffer
 
 if TYPE_CHECKING:
-<<<<<<< HEAD
-    from obstore.store import ObjectStore  # type: ignore[import-not-found]
-
-    StoreDict: TypeAlias = dict[str, ObjectStore]
-
-    import xarray as xr
-
-    from virtualizarr.translators.kerchunk import KerchunkStoreRefs
-=======
-    from collections.abc import AsyncGenerator, Iterable, Mapping
-    from typing import Any
-
-    import xarray as xr
     from obstore.store import (
         ObjectStore,  # type: ignore[import-not-found]
     )
-    from zarr.core.buffer import BufferPrototype
-    from zarr.core.common import BytesLike
->>>>>>> 259ddebf
+
+    StoreDict: TypeAlias = dict[str, ObjectStore]
+
+    import xarray as xr
+
+    from virtualizarr.translators.kerchunk import KerchunkStoreRefs
+
 
 __all__ = ["ManifestStore"]
 

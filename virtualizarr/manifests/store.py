--- conflicted
+++ resolved
@@ -194,8 +194,6 @@
                 f"Could not find a store to use for {path} in the store registry"
             )
 
-<<<<<<< HEAD
-=======
         path_in_store = urlparse(path).path
         if hasattr(store, "prefix") and store.prefix:
             prefix = str(store.prefix).lstrip("/")
@@ -203,7 +201,6 @@
         elif hasattr(store, "url"):
             prefix = urlparse(store.url).path.lstrip("/")
             path_in_store = path_in_store.lstrip("/").removeprefix(prefix).lstrip("/")
->>>>>>> 88cf1f4d
         # Transform the input byte range to account for the chunk location in the file
         chunk_end_exclusive = offset + length
         byte_range = _transform_byte_range(
@@ -211,24 +208,12 @@
         )
 
         # Actually get the bytes
-<<<<<<< HEAD
-        try:
-            bytes = await store.get_range_async(
-                path_after_prefix,
-                start=byte_range.start,
-                end=byte_range.end,
-            )
-            return prototype.buffer.from_bytes(bytes)  # type: ignore[arg-type]
-        except _ALLOWED_EXCEPTIONS:
-            return None
-=======
         bytes = await store.get_range_async(
             path_in_store,
             start=byte_range.start,
             end=byte_range.end,
         )
         return prototype.buffer.from_bytes(bytes)  # type: ignore[arg-type]
->>>>>>> 88cf1f4d
 
     async def get_partial_values(
         self,

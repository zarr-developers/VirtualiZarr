--- conflicted
+++ resolved
@@ -71,49 +71,6 @@
         - The deepest node reached (ManifestGroup or ManifestArray)
         - String with remaining unmatched key portion
     """
-<<<<<<< HEAD
-    # Keys ending in `/c` are scalar arrays. The paths, offsets, and lengths in a chunk manifest
-    # of a scalar array should also be scalar arrays that can be indexed with an empty tuple.
-    if key.endswith("/c") or key == "c":
-        return ()
-
-    pattern = construct_chunk_pattern(chunk_key_encoding)
-    # Expand pattern to include `/c` to protect against group structures that look like chunk structures
-    pattern = rf"(?:^|/)c{chunk_key_encoding}{pattern}"
-    # Look for f"/c{chunk_key_encoding"}" followed by digits and more /digits
-    match = re.search(pattern, key)
-    if not match:
-        raise ValueError(
-            f"Key {key} with chunk_key_encoding {chunk_key_encoding} did not match the expected pattern for nodes in the Zarr hierarchy."
-        )
-    chunk_component = (
-        match.group().removeprefix("/").removeprefix(f"c{chunk_key_encoding}")
-    )
-    return tuple(int(ind) for ind in chunk_component.split(chunk_key_encoding))
-
-
-def _get_deepest_group_or_array(
-    node: ManifestGroup, key: str
-) -> tuple[ManifestGroup | ManifestArray, str]:
-    """
-    Traverse the manifest hierarchy as deeply as possible following the given key path.
-
-    Traversal stops when:
-    - A key part doesn't match any array or group in the current node
-    - A ManifestArray is reached (arrays cannot be traversed further)
-    - All key parts have been successfully matched
-
-    Args:
-        node: The starting ManifestGroup to begin traversal from
-        key: The key to use to traverse through groups and arrays
-
-    Returns:
-        A tuple containing:
-        - The deepest node reached (ManifestGroup or ManifestArray)
-        - String with remaining unmatched key portion
-    """
-=======
->>>>>>> 38ef649c
     var, suffix = key.split("/", 1) if "/" in key else (key, "")
     if var in node.arrays:
         return node.arrays[var], suffix
@@ -205,11 +162,7 @@
         separator: Literal[".", "/"] = getattr(
             node.metadata.chunk_key_encoding, "separator", "."
         )
-<<<<<<< HEAD
-        chunk_indexes = parse_manifest_index(suffix, separator)
-=======
         chunk_indexes = parse_manifest_index(key, separator, expand_pattern=True)
->>>>>>> 38ef649c
 
         path = manifest._paths[chunk_indexes]
         if path == "":

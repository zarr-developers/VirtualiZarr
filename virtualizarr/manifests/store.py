from __future__ import annotations

import re
from collections.abc import AsyncGenerator, Iterable, Mapping
from dataclasses import dataclass
from typing import TYPE_CHECKING, Literal, TypeAlias
from urllib.parse import urlparse

from zarr.abc.store import (
    ByteRequest,
    OffsetByteRequest,
    RangeByteRequest,
    Store,
    SuffixByteRequest,
)
from zarr.core.buffer import Buffer, BufferPrototype, default_buffer_prototype
from zarr.core.common import BytesLike

from virtualizarr.manifests.group import ManifestGroup
<<<<<<< HEAD
from virtualizarr.registry import ObjectStoreRegistry
from virtualizarr.vendor.zarr.core.metadata import dict_to_buffer
=======
from virtualizarr.manifests.utils import construct_chunk_pattern
>>>>>>> 5092e485

if TYPE_CHECKING:
    from obstore.store import (
        ObjectStore,
    )

    StoreDict: TypeAlias = dict[str, ObjectStore]

    import xarray as xr


__all__ = ["ManifestStore"]


_ALLOWED_EXCEPTIONS: tuple[type[Exception], ...] = (
    FileNotFoundError,
    IsADirectoryError,
    NotADirectoryError,
)


@dataclass
class StoreRequest:
    """Dataclass for matching a key to the store instance"""

    store: ObjectStore
    """The ObjectStore instance to use for making the request."""
    key: str
    """The key within the store to request."""


def get_store_prefix(url: str) -> str:
    """
    Get a logical prefix to use for a url in an ObjectStoreRegistry
    """
    scheme, netloc, *_ = urlparse(url)
    return "" if scheme in {"", "file"} else f"{scheme}://{netloc}"


def parse_manifest_index(
    key: str, chunk_key_encoding: Literal[".", "/"] = "."
) -> tuple[int, ...]:
    """
    Extracts the chunk index from a `key` (a.k.a `node`) that represents a chunk of
    data in a Zarr hierarchy. The returned tuple can be used to index the ndarrays
    containing paths, offsets, and lengths in ManifestArrays.

    Parameters
    ----------
    key
        The key in the Zarr store to parse.
    chunk_key_encoding
        The chunk key separator used in the Zarr store.

    Returns
    -------
    tuple containing chunk indexes.

    Raises
    ------
    ValueError
        Raised if the key does not match the expected node structure for a chunk according the
        [Zarr V3 specification][https://zarr-specs.readthedocs.io/en/latest/v3/chunk-key-encodings/index.html].

    """
    # Keys ending in `/c` are scalar arrays. The paths, offsets, and lengths in a chunk manifest
    # of a scalar array should also be scalar arrays that can be indexed with an empty tuple.
    if key.endswith("/c"):
        return ()

    pattern = construct_chunk_pattern(chunk_key_encoding)
    # Expand pattern to include `/c` to protect against group structures that look like chunk structures
    pattern = rf"(?:^|/)c{chunk_key_encoding}{pattern}"
    # Look for f"/c{chunk_key_encoding"}" followed by digits and more /digits
    match = re.search(pattern, key)
    if not match:
        raise ValueError(
            f"Key {key} with chunk_key_encoding {chunk_key_encoding} did not match the expected pattern for nodes in the Zarr hierarchy."
        )
    chunk_component = (
        match.group().removeprefix("/").removeprefix(f"c{chunk_key_encoding}")
    )
    return tuple(int(ind) for ind in chunk_component.split(chunk_key_encoding))


class ManifestStore(Store):
    """
    A read-only Zarr store that uses obstore to read data from inside arbitrary files on AWS, GCP, Azure, or a local filesystem.

    The requests from the Zarr API are redirected using the [ManifestGroup][virtualizarr.manifests.ManifestGroup] containing
    multiple [ManifestArray][virtualizarr.manifests.ManifestArray], allowing for virtually interfacing with underlying data in other file formats.

    Parameters
    ----------
    group
        Root group of the store.
        Contains group metadata, [ManifestArrays][virtualizarr.manifests.ManifestArray], and any subgroups.
    store_registry : ObjectStoreRegistry
<<<<<<< HEAD
        [ObjectStoreRegistry][virtualizarr.registry.ObjectStoreRegistry] that maps the URL scheme and netloc to  [ObjectStore][obstore.store.ObjectStore]instances,
=======
        [ObjectStoreRegistry][virtualizarr.manifests.ObjectStoreRegistry] that maps the URL scheme and netloc to  [ObjectStore][obstore.store.ObjectStore] instances,
>>>>>>> 5092e485
        allowing ManifestStores to read from different ObjectStore instances.

    Warnings
    --------
    ManifestStore is experimental and subject to API changes without notice. Please
    raise an issue with any comments/concerns about the store.
    """

    #  Modified from https://github.com/zarr-developers/zarr-python/pull/1661

    _group: ManifestGroup
    _store_registry: ObjectStoreRegistry

    def __eq__(self, value: object):
        NotImplementedError

    def __init__(
        self, group: ManifestGroup, *, store_registry: ObjectStoreRegistry | None = None
    ) -> None:
        """Instantiate a new ManifestStore.

        Parameters
        ----------
        group
            [ManifestGroup][virtualizarr.manifests.ManifestGroup] containing Group metadata and mapping variable names to ManifestArrays
        store_registry
            A registry mapping the URL scheme and netloc to  [ObjectStore][obstore.store.ObjectStore] instances,
            allowing [ManifestStores][virtualizarr.manifests.ManifestStore] to read from different  [ObjectStore][obstore.store.ObjectStore] instances.
        """

        if not isinstance(group, ManifestGroup):
            raise TypeError

        super().__init__(read_only=True)
        if store_registry is None:
            store_registry = ObjectStoreRegistry()
        self._store_registry = store_registry
        self._group = group

    def __str__(self) -> str:
        return f"ManifestStore(group={self._group}, stores={self._store_registry})"

    async def get(
        self,
        key: str,
        prototype: BufferPrototype,
        byte_range: ByteRequest | None = None,
    ) -> Buffer | None:
        # docstring inherited

        if key == "zarr.json":
            # Return group metadata
            return self._group.metadata.to_buffer_dict(
                prototype=default_buffer_prototype()
            )["zarr.json"]
        elif key.endswith("zarr.json"):
            # Return array metadata
            # TODO: Handle nested groups
            var, _ = key.split("/")
            return self._group.arrays[var].metadata.to_buffer_dict(
                prototype=default_buffer_prototype()
            )["zarr.json"]
        var = key.split("/")[0]
        marr = self._group.arrays[var]
        manifest = marr.manifest

        chunk_indexes = parse_manifest_index(
            key, marr.metadata.chunk_key_encoding.separator
        )

        path = manifest._paths[chunk_indexes]
        if path == "":
            return None
        offset = manifest._offsets[chunk_indexes]
        length = manifest._lengths[chunk_indexes]

        # Get the configured object store instance that matches the path
<<<<<<< HEAD
        store, _ = self._store_registry.resolve(path)
=======
        store = self._store_registry.get_store(path)
        if not store:
            raise ValueError(
                f"Could not find a store to use for {path} in the store registry"
            )

>>>>>>> 5092e485
        # Truncate path to match Obstore expectations
        key = urlparse(path).path
        if hasattr(store, "prefix") and store.prefix:
            # strip the prefix from key
            key = key.removeprefix(str(store.prefix))

        # Transform the input byte range to account for the chunk location in the file
        chunk_end_exclusive = offset + length
        byte_range = _transform_byte_range(
            byte_range, chunk_start=offset, chunk_end_exclusive=chunk_end_exclusive
        )

        # Actually get the bytes
        try:
            bytes = await store.get_range_async(
                key,
                start=byte_range.start,
                end=byte_range.end,
            )
            return prototype.buffer.from_bytes(bytes)  # type: ignore[arg-type]
        except _ALLOWED_EXCEPTIONS:
            return None

    async def get_partial_values(
        self,
        prototype: BufferPrototype,
        key_ranges: Iterable[tuple[str, ByteRequest | None]],
    ) -> list[Buffer | None]:
        # docstring inherited
        # TODO: Implement using private functions from the upstream Zarr obstore integration
        raise NotImplementedError

    async def exists(self, key: str) -> bool:
        # docstring inherited
        raise NotImplementedError

    @property
    def supports_writes(self) -> bool:
        # docstring inherited
        return False

    async def set(self, key: str, value: Buffer) -> None:
        # docstring inherited
        raise NotImplementedError

    async def set_if_not_exists(self, key: str, value: Buffer) -> None:
        # docstring inherited
        raise NotImplementedError

    @property
    def supports_deletes(self) -> bool:
        # docstring inherited
        return False

    async def delete(self, key: str) -> None:
        raise NotImplementedError

    @property
    def supports_partial_writes(self) -> bool:
        # docstring inherited
        return False

    async def set_partial_values(
        self, key_start_values: Iterable[tuple[str, int, BytesLike]]
    ) -> None:
        # docstring inherited
        raise NotImplementedError

    @property
    def supports_listing(self) -> bool:
        # docstring inherited
        return True

    def list(self) -> AsyncGenerator[str, None]:
        # docstring inherited
        raise NotImplementedError

    def list_prefix(self, prefix: str) -> AsyncGenerator[str, None]:
        # docstring inherited
        raise NotImplementedError

    async def list_dir(self, prefix: str) -> AsyncGenerator[str, None]:
        # docstring inherited
        yield "zarr.json"
        for k in self._group.arrays.keys():
            yield k

    def to_virtual_dataset(
        self,
        group="",
        loadable_variables: Iterable[str] | None = None,
        decode_times: bool | None = None,
        indexes: Mapping[str, xr.Index] | None = None,
    ) -> "xr.Dataset":
        """
        Create a "virtual" [xarray.Dataset][] containing the contents of one zarr group.

        Will ignore the contents of any other groups in the store.

        Requires xarray.

        Parameters
        ----------
        group : str
        loadable_variables : Iterable[str], optional

        Returns
        -------
        vds : xarray.Dataset
        """

        from virtualizarr.xarray import construct_virtual_dataset

        if loadable_variables and self._store_registry.map is None:
            raise ValueError(
                f"ManifestStore contains an empty store registry, but {loadable_variables} were provided as loadable variables. Must provide an ObjectStore instance in order to load variables."
            )

        return construct_virtual_dataset(
            manifest_store=self,
            group=group,
            loadable_variables=loadable_variables,
            indexes=indexes,
            decode_times=decode_times,
        )


def _transform_byte_range(
    byte_range: ByteRequest | None, *, chunk_start: int, chunk_end_exclusive: int
) -> RangeByteRequest:
    """
    Convert an incoming byte_range which assumes one chunk per file to a
    virtual byte range that accounts for the location of a chunk within a file.
    """
    if byte_range is None:
        byte_range = RangeByteRequest(chunk_start, chunk_end_exclusive)
    elif isinstance(byte_range, RangeByteRequest):
        if byte_range.end > chunk_end_exclusive:
            raise ValueError(
                f"Chunk ends before byte {chunk_end_exclusive} but request end was {byte_range.end}"
            )
        byte_range = RangeByteRequest(
            chunk_start + byte_range.start, chunk_start + byte_range.end
        )
    elif isinstance(byte_range, OffsetByteRequest):
        byte_range = RangeByteRequest(
            chunk_start + byte_range.offset, chunk_end_exclusive
        )  # type: ignore[arg-type]
    elif isinstance(byte_range, SuffixByteRequest):
        byte_range = RangeByteRequest(
            chunk_end_exclusive - byte_range.suffix, chunk_end_exclusive
        )  # type: ignore[arg-type]
    else:
        raise ValueError(f"Unexpected byte_range, got {byte_range}")
    return byte_range<|MERGE_RESOLUTION|>--- conflicted
+++ resolved
@@ -17,12 +17,8 @@
 from zarr.core.common import BytesLike
 
 from virtualizarr.manifests.group import ManifestGroup
-<<<<<<< HEAD
+from virtualizarr.manifests.utils import construct_chunk_pattern
 from virtualizarr.registry import ObjectStoreRegistry
-from virtualizarr.vendor.zarr.core.metadata import dict_to_buffer
-=======
-from virtualizarr.manifests.utils import construct_chunk_pattern
->>>>>>> 5092e485
 
 if TYPE_CHECKING:
     from obstore.store import (
@@ -121,11 +117,7 @@
         Root group of the store.
         Contains group metadata, [ManifestArrays][virtualizarr.manifests.ManifestArray], and any subgroups.
     store_registry : ObjectStoreRegistry
-<<<<<<< HEAD
-        [ObjectStoreRegistry][virtualizarr.registry.ObjectStoreRegistry] that maps the URL scheme and netloc to  [ObjectStore][obstore.store.ObjectStore]instances,
-=======
-        [ObjectStoreRegistry][virtualizarr.manifests.ObjectStoreRegistry] that maps the URL scheme and netloc to  [ObjectStore][obstore.store.ObjectStore] instances,
->>>>>>> 5092e485
+        [ObjectStoreRegistry][virtualizarr.registry.ObjectStoreRegistry] that maps the URL scheme and netloc to  [ObjectStore][obstore.store.ObjectStore] instances,
         allowing ManifestStores to read from different ObjectStore instances.
 
     Warnings
@@ -203,16 +195,11 @@
         length = manifest._lengths[chunk_indexes]
 
         # Get the configured object store instance that matches the path
-<<<<<<< HEAD
         store, _ = self._store_registry.resolve(path)
-=======
-        store = self._store_registry.get_store(path)
         if not store:
             raise ValueError(
                 f"Could not find a store to use for {path} in the store registry"
             )
-
->>>>>>> 5092e485
         # Truncate path to match Obstore expectations
         key = urlparse(path).path
         if hasattr(store, "prefix") and store.prefix:

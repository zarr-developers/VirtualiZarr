from __future__ import annotations

import pickle
from collections.abc import Iterable
from typing import TYPE_CHECKING, Any, Mapping
from urllib.parse import urlparse

from zarr.abc.store import (
    ByteRequest,
    OffsetByteRequest,
    RangeByteRequest,
    Store,
    SuffixByteRequest,
)
from zarr.core.buffer import Buffer
from zarr.core.buffer.core import BufferPrototype

from virtualizarr.manifests.array import ManifestArray
from virtualizarr.manifests.group import ManifestGroup

if TYPE_CHECKING:
    from collections.abc import AsyncGenerator, Iterable
    from typing import Any

    from zarr.core.buffer import BufferPrototype
    from zarr.core.common import BytesLike


__all__ = ["ManifestStore"]


_ALLOWED_EXCEPTIONS: tuple[type[Exception], ...] = (
    FileNotFoundError,
    IsADirectoryError,
    NotADirectoryError,
)

from collections.abc import AsyncGenerator
from dataclasses import dataclass
from typing import TYPE_CHECKING, Any, TypeAlias

from zarr.core.buffer import default_buffer_prototype

from virtualizarr.vendor.zarr.metadata import dict_to_buffer

if TYPE_CHECKING:
    from obstore.store import ObjectStore  # type: ignore[import-not-found]

    StoreDict: TypeAlias = dict[str, ObjectStore]


@dataclass
class StoreRequest:
    """Dataclass for matching a key to the store instance"""

    store: ObjectStore
    """The ObjectStore instance to use for making the request."""
    key: str
    """The key within the store to request."""


async def list_dir_from_manifest_arrays(
    arrays: Mapping[str, ManifestArray], prefix: str
) -> AsyncGenerator[str]:
    """Create the expected results for Zarr's `store.list_dir()` from an Xarray DataArrray or Dataset

    Parameters
    ----------
    arrays : Mapping[str, ManifestArrays]
    prefix : str

    Returns
    -------
    AsyncIterator[str]
    """
    # TODO shouldn't this just accept a ManifestGroup instead?
    # Start with expected group level metadata
    raise NotImplementedError


def get_zarr_metadata(manifest_group: ManifestGroup, key: str) -> Buffer:
    """
    Generate the expected Zarr V3 metadata from a virtual dataset.

    Group metadata is returned for all Datasets and Array metadata
    is returned for all DataArrays.

    Combines the ManifestArray metadata with the attrs from the DataArray
    and adds `dimension_names` for all arrays if not already provided.

    Parameters
    ----------
    manifest_group : ManifestGroup
    key : str

    Returns
    -------
    Buffer
    """
    # If requesting the root metadata, return the standard group metadata with additional dataset specific attributes

    if key == "zarr.json":
        metadata = manifest_group.metadata.to_dict()
        return dict_to_buffer(metadata, prototype=default_buffer_prototype())
    else:
        var, _ = key.split("/")
        metadata = manifest_group.arrays[var].metadata.to_dict()
        return dict_to_buffer(metadata, prototype=default_buffer_prototype())


def parse_manifest_index(key: str, chunk_key_encoding: str = ".") -> tuple[int, ...]:
    """
    Splits `key` provided to a zarr store into the variable indicated
    by the first part and the chunk index from the 3rd through last parts,
    which can be used to index into the ndarrays containing paths, offsets,
    and lengths in ManifestArrays.

    Parameters
    ----------
    key : str
    chunk_key_encoding : str

    Returns
    -------
    tuple containing chunk indexes
    """
    if key.endswith("c"):
        # Scalar arrays hold the data in the "c" key
<<<<<<< HEAD
        return (0,)
=======
        raise NotImplementedError(
            "Scalar arrays are not yet supported by ManifestStore"
        )
>>>>>>> 8b67060c
    parts = key.split(
        "c/"
    )  # TODO: Open an issue upstream about the Zarr spec indicating this should be f"c{chunk_key_encoding}" rather than always "c/"
    return tuple(int(ind) for ind in parts[1].split(chunk_key_encoding))


def find_matching_store(stores: StoreDict, request_key: str) -> StoreRequest:
    """
    Find the matching store based on the store keys and the beginning of the URI strings,
    to fetch data from the appropriately configured ObjectStore.

    Parameters:
    -----------
    stores : StoreDict
        A dictionary with URI prefixes for different stores as keys
    request_key : str
        A string to match against the dictionary keys

    Returns:
    --------
    StoreRequest
    """
    # Sort keys by length in descending order to ensure longer, more specific matches take precedence
    sorted_keys = sorted(stores.keys(), key=len, reverse=True)

    # Check each key to see if it's a prefix of the uri_string
    for key in sorted_keys:
        if request_key.startswith(key):
            parsed_key = urlparse(request_key)
            return StoreRequest(store=stores[key], key=parsed_key.path)
    # if no match is found, raise an error
    raise ValueError(
        f"Expected the one of stores.keys() to match the data prefix, got {stores.keys()} and {request_key}"
    )


class ManifestStore(Store):
    """
    A read-only Zarr store that uses obstore to access data on AWS, GCP, Azure. The requests
    from the Zarr API are redirected using the :class:`virtualizarr.manifests.ManifestGroup` containing
    multiple :class:`virtualizarr.manifests.ManifestArray`,
    allowing for virtually interfacing with underlying data in other file format.

    Parameters
    ----------
    group : ManifestGroup
        Root group of the store.
        Contains group metadata, ManifestArrays, and any subgroups.
    stores : dict[prefix, :class:`obstore.store.ObjectStore`]
        A mapping of url prefixes to obstore Store instances set up with the proper credentials.

        The prefixes are matched to the URIs in the ManifestArrays to determine which store to
        use for making requests.

    Warnings
    --------
    ManifestStore is experimental and subject to API changes without notice. Please
    raise an issue with any comments/concerns about the store.

    Notes
    -----
    Modified from https://github.com/zarr-developers/zarr-python/pull/1661
    """

    _group: ManifestGroup
    _stores: StoreDict

    def __eq__(self, value: object):
        NotImplementedError

    def __init__(
        self,
        group: ManifestGroup,
        *,
        stores: StoreDict,  # TODO: Consider using a sequence of tuples rather than a dict (see https://github.com/zarr-developers/VirtualiZarr/pull/490#discussion_r2010717898).
    ) -> None:
        """Instantiate a new ManifestStore

        Parameters
        ----------
        manifest_group : ManifestGroup
            Manifest Group containing Group metadata and mapping variable names to ManifestArrays
        stores : dict[prefix, :class:`obstore.store.ObjectStore`]
            A mapping of url prefixes to obstore Store instances set up with the proper credentials.

            The prefixes are matched to the URIs in the ManifestArrays to determine which store to
            use for making requests.
        """
        for store in stores.values():
            if not store.__class__.__module__.startswith("obstore"):
                raise TypeError(f"expected ObjectStore class, got {store!r}")

        # TODO: Don't allow stores with prefix
        if not isinstance(group, ManifestGroup):
            raise TypeError

        super().__init__(read_only=True)
        self._stores = stores
        self._group = group

    def __str__(self) -> str:
        return f"ManifestStore(group={self._group}, stores={self._stores})"

    def __getstate__(self) -> dict[Any, Any]:
        state = self.__dict__.copy()
        stores = state["_stores"].copy()
        for k, v in stores.items():
            stores[k] = pickle.dumps(v)
        state["_stores"] = stores
        return state

    def __setstate__(self, state: dict[Any, Any]) -> None:
        stores = state["_stores"].copy()
        for k, v in stores.items():
            stores[k] = pickle.loads(v)
        state["_stores"] = stores
        self.__dict__.update(state)

    async def get(
        self,
        key: str,
        prototype: BufferPrototype,
        byte_range: ByteRequest | None = None,
    ) -> Buffer | None:
        # docstring inherited
        import obstore as obs

        if key.endswith("zarr.json"):
            return get_zarr_metadata(self._group, key)
        var = key.split("/")[0]
        marr = self._group.arrays[var]
<<<<<<< HEAD
        manifest = marr._manifest
=======
        manifest = marr.manifest

>>>>>>> 8b67060c
        chunk_indexes = parse_manifest_index(
            key, marr.metadata.chunk_key_encoding.separator
        )
        path = manifest._paths[*chunk_indexes]
        offset = manifest._offsets[*chunk_indexes]
        length = manifest._lengths[*chunk_indexes]
        # Get the  configured object store instance that matches the path
        store_request = find_matching_store(stores=self._stores, request_key=path)
        # Transform the input byte range to account for the chunk location in the file
        chunk_end_exclusive = offset + length
        byte_range = _transform_byte_range(
            byte_range, chunk_start=offset, chunk_end_exclusive=chunk_end_exclusive
        )
        # Actually get the bytes
        try:
            bytes = await obs.get_range_async(
                store_request.store,
                store_request.key,
                start=byte_range.start,
                end=byte_range.end,
            )
            return prototype.buffer.from_bytes(bytes)  # type: ignore[arg-type]
        except _ALLOWED_EXCEPTIONS:
            return None

    async def get_partial_values(
        self,
        prototype: BufferPrototype,
        key_ranges: Iterable[tuple[str, ByteRequest | None]],
    ) -> list[Buffer | None]:
        # docstring inherited
        # TODO: Implement using private functions from the upstream Zarr obstore integration
        raise NotImplementedError

    async def exists(self, key: str) -> bool:
        # docstring inherited
        raise NotImplementedError

    @property
    def supports_writes(self) -> bool:
        # docstring inherited
        return False

    async def set(self, key: str, value: Buffer) -> None:
        # docstring inherited
        raise NotImplementedError

    async def set_if_not_exists(self, key: str, value: Buffer) -> None:
        # docstring inherited
        raise NotImplementedError

    @property
    def supports_deletes(self) -> bool:
        # docstring inherited
        return False

    async def delete(self, key: str) -> None:
        raise NotImplementedError

    @property
    def supports_partial_writes(self) -> bool:
        # docstring inherited
        return False

    async def set_partial_values(
        self, key_start_values: Iterable[tuple[str, int, BytesLike]]
    ) -> None:
        # docstring inherited
        raise NotImplementedError

    @property
    def supports_listing(self) -> bool:
        # docstring inherited
        return True

    def list(self) -> AsyncGenerator[str, None]:
        # docstring inherited
        raise NotImplementedError

    def list_prefix(self, prefix: str) -> AsyncGenerator[str, None]:
        # docstring inherited
        raise NotImplementedError

    async def list_dir(self, prefix: str) -> AsyncGenerator[str, None]:
        # docstring inherited
        yield "zarr.json"
        for k in self._group.arrays.keys():
            yield k


def _transform_byte_range(
    byte_range: ByteRequest | None, *, chunk_start: int, chunk_end_exclusive: int
) -> RangeByteRequest:
    """
    Convert an incoming byte_range which assumes one chunk per file to a
    virtual byte range that accounts for the location of a chunk within a file.
    """
    if byte_range is None:
        byte_range = RangeByteRequest(chunk_start, chunk_end_exclusive)
    elif isinstance(byte_range, RangeByteRequest):
        if byte_range.end > chunk_end_exclusive:
            raise ValueError(
                f"Chunk ends before byte {chunk_end_exclusive} but request end was {byte_range.end}"
            )
        byte_range = RangeByteRequest(
            chunk_start + byte_range.start, chunk_start + byte_range.end
        )
    elif isinstance(byte_range, OffsetByteRequest):
        byte_range = RangeByteRequest(
            chunk_start + byte_range.offset, chunk_end_exclusive
        )  # type: ignore[arg-type]
    elif isinstance(byte_range, SuffixByteRequest):
        byte_range = RangeByteRequest(
            chunk_end_exclusive - byte_range.suffix, chunk_end_exclusive
        )  # type: ignore[arg-type]
    else:
        raise ValueError(f"Unexpected byte_range, got {byte_range}")
    return byte_range<|MERGE_RESOLUTION|>--- conflicted
+++ resolved
@@ -126,13 +126,9 @@
     """
     if key.endswith("c"):
         # Scalar arrays hold the data in the "c" key
-<<<<<<< HEAD
-        return (0,)
-=======
         raise NotImplementedError(
             "Scalar arrays are not yet supported by ManifestStore"
         )
->>>>>>> 8b67060c
     parts = key.split(
         "c/"
     )  # TODO: Open an issue upstream about the Zarr spec indicating this should be f"c{chunk_key_encoding}" rather than always "c/"
@@ -264,12 +260,8 @@
             return get_zarr_metadata(self._group, key)
         var = key.split("/")[0]
         marr = self._group.arrays[var]
-<<<<<<< HEAD
-        manifest = marr._manifest
-=======
         manifest = marr.manifest
 
->>>>>>> 8b67060c
         chunk_indexes = parse_manifest_index(
             key, marr.metadata.chunk_key_encoding.separator
         )

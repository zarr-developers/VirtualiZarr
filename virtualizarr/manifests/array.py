--- conflicted
+++ resolved
@@ -159,54 +159,22 @@
         if self.zarray != other.zarray:
             return np.full(shape=self.shape, fill_value=False, dtype=np.dtype(bool))
         else:
-            # do full element-wise comparison
-
             # do chunk-wise comparison
-            boolean_chunk_dict = {
-                key: entry1 == entry2
-                for key, entry1, entry2 in zip(
-                    self.manifest.entries.keys(),
-                    self.manifest.entries.values(),
-                    other.manifest.entries.values(),
+            equal_chunk_paths = self.manifest._paths == other.manifest._paths
+            equal_chunk_offsets = self.manifest._offsets == other.manifest._offsets
+            equal_chunk_lengths = self.manifest._lengths == other.manifest._lengths
+
+            equal_chunks = (
+                equal_chunk_paths & equal_chunk_offsets & equal_chunk_lengths
+            )
+
+            if not equal_chunks.all():
+                # TODO expand chunk-wise comparison into an element-wise result instead of just returning all False
+                return np.full(
+                    shape=self.shape, fill_value=False, dtype=np.dtype(bool)
                 )
-            }
-
-<<<<<<< HEAD
-            # replace per-chunk booleans with numpy arrays of booleans of the shape of each chunk
-            array_boolean_chunk_dict = {
-                key: np.full(
-                    shape=self.chunks, fill_value=bool_val, dtype=np.dtype(bool)
-                )
-                for key, bool_val in boolean_chunk_dict
-            }
-
-            # assemble chunk-wise boolean blocks into an n-dimensional nested list
-            nested_list = _nested_list_from_chunk_keys(array_boolean_chunk_dict)
-
-            # assemble into the full result
-            result = np.block(nested_list)
-
-            # trim off any extra elements due to the final zarr chunk potentially having a different size
-            indexer = tuple([slice(None, length) for length in self.shape])
-            return result[indexer]
-=======
-                # do chunk-wise comparison
-                equal_chunk_paths = self.manifest._paths == other.manifest._paths
-                equal_chunk_offsets = self.manifest._offsets == other.manifest._offsets
-                equal_chunk_lengths = self.manifest._lengths == other.manifest._lengths
-
-                equal_chunks = (
-                    equal_chunk_paths & equal_chunk_offsets & equal_chunk_lengths
-                )
-
-                if not equal_chunks.all():
-                    # TODO expand chunk-wise comparison into an element-wise result instead of just returning all False
-                    return np.full(
-                        shape=self.shape, fill_value=False, dtype=np.dtype(bool)
-                    )
-                else:
-                    raise RuntimeWarning("Should not be possible to get here")
->>>>>>> 179bb2ab
+            else:
+                raise RuntimeWarning("Should not be possible to get here")
 
     def astype(self, dtype: np.dtype, /, *, copy: bool = True) -> "ManifestArray":
         """Cannot change the dtype, but needed because xarray will call this even when it's a no-op."""

--- conflicted
+++ resolved
@@ -1,8 +1,4 @@
-<<<<<<< HEAD
-=======
-import itertools
 import json
->>>>>>> 79d69693
 import re
 from typing import Any, Iterable, Iterator, List, NewType, Tuple, Union, cast
 
@@ -138,18 +134,13 @@
         return f"ChunkManifest<shape={self.shape_chunk_grid}>"
 
     def __getitem__(self, key: ChunkKey) -> ChunkEntry:
-<<<<<<< HEAD
         indices = split(key)
         return ChunkEntry(self.entries[indices])
-=======
-        return self.entries[key]
->>>>>>> 79d69693
 
     def __iter__(self) -> Iterator[ChunkKey]:
         return iter(self.entries.keys())
 
     def __len__(self) -> int:
-<<<<<<< HEAD
         return self.entries.size
 
     def dict(self) -> ChunkDict:
@@ -163,9 +154,6 @@
             "0.1.1": {"path": "s3://bucket/foo.nc", "offset": 400, "length": 100},
         }
         """
-=======
-        return len(self.entries)
->>>>>>> 79d69693
 
         def _entry_to_dict(entry: Tuple[str, int, int]) -> dict[str, Union[str, int]]:
             return {

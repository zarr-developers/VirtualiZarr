--- conflicted
+++ resolved
@@ -27,11 +27,7 @@
     np.dtype("int").kind: 0,
     np.dtype("float").kind: 0.0,
     np.dtype("complex").kind: [0.0, 0.0],
-<<<<<<< HEAD
-    np.dtype("datetime64").kind: np.datetime64("NaT").view("i8").item(),
-=======
     np.dtype("datetime64").kind: 0,
->>>>>>> fdab54cc
 }
 """
 The value and format of the fill_value depend on the `data_type` of the array.
@@ -55,13 +51,9 @@
     shape: tuple[int, ...]
     chunks: tuple[int, ...]
     dtype: np.dtype
-<<<<<<< HEAD
-    fill_value: FillValueT = Field(None, validate_default=True)
-=======
     fill_value: FillValueT = dataclasses.field(default=None)
     order: Literal["C", "F"] = "C"
     compressor: dict | None = None
->>>>>>> fdab54cc
     filters: list[dict] | None = None
     zarr_format: Literal[2, 3] = 2
 
@@ -78,10 +70,7 @@
 
         if self.fill_value is None:
             self.fill_value = ZARR_DEFAULT_FILL_VALUE.get(self.dtype.kind, 0.0)
-<<<<<<< HEAD
-        return self
-=======
->>>>>>> fdab54cc
+
 
     @property
     def codec(self) -> Codec:

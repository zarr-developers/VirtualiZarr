import dataclasses
from typing import TYPE_CHECKING, Any, Literal, NewType, cast

import numcodecs
import numpy as np
import ujson  # type: ignore

if TYPE_CHECKING:
    pass

# TODO replace these with classes imported directly from Zarr? (i.e. Zarr Object Models)
ZAttrs = NewType(
    "ZAttrs", dict[str, Any]
)  # just the .zattrs (for one array or for the whole store/group)
FillValueT = bool | str | float | int | list | None
ZARR_FORMAT = Literal[2, 3]

ZARR_DEFAULT_FILL_VALUE: dict[str, FillValueT] = {
    # numpy dtypes's hierarchy lets us avoid checking for all the widths
    # https://numpy.org/doc/stable/reference/arrays.scalars.html
    np.dtype("bool").kind: False,
    np.dtype("int").kind: 0,
    np.dtype("float").kind: 0.0,
    np.dtype("complex").kind: [0.0, 0.0],
    np.dtype("datetime64").kind: 0,
}
"""
The value and format of the fill_value depend on the `data_type` of the array.
See here for spec:
https://zarr-specs.readthedocs.io/en/latest/v3/core/v3.0.html#fill-value
"""


@dataclasses.dataclass
class Codec:
    compressor: dict | None = None
    filters: list[dict] | None = None


@dataclasses.dataclass
class ZArray:
    """Just the .zarray information"""

    # TODO will this work for V3?

    shape: tuple[int, ...]
    chunks: tuple[int, ...]
    dtype: np.dtype
    fill_value: FillValueT = dataclasses.field(default=None)
    order: Literal["C", "F"] = "C"
    compressor: dict | None = None
    filters: list[dict] | None = None
    zarr_format: Literal[2, 3] = 2

    def __post_init__(self) -> None:
        if len(self.shape) != len(self.chunks):
            raise ValueError(
                "Dimension mismatch between array shape and chunk shape. "
                f"Array shape {self.shape} has ndim={self.shape} but chunk shape {self.chunks} has ndim={len(self.chunks)}"
            )

        if isinstance(self.dtype, str):
            # Convert dtype string to numpy.dtype
            self.dtype = np.dtype(self.dtype)

        if self.fill_value is None:
            self.fill_value = ZARR_DEFAULT_FILL_VALUE.get(self.dtype.kind, 0.0)

    @property
    def codec(self) -> Codec:
        """For comparison against other arrays."""
        return Codec(compressor=self.compressor, filters=self.filters)

    @classmethod
    def from_kerchunk_refs(cls, decoded_arr_refs_zarray) -> "ZArray":
        # coerce type of fill_value as kerchunk can be inconsistent with this
        fill_value = decoded_arr_refs_zarray["fill_value"]
        if fill_value is None or fill_value == "NaN" or fill_value == "nan":
            fill_value = np.nan

        compressor = decoded_arr_refs_zarray["compressor"]
        zarr_format = int(decoded_arr_refs_zarray["zarr_format"])
        if zarr_format not in (2, 3):
            raise ValueError(f"Zarr format must be 2 or 3, but got {zarr_format}")

        return ZArray(
            chunks=tuple(decoded_arr_refs_zarray["chunks"]),
            compressor=compressor,
            dtype=np.dtype(decoded_arr_refs_zarray["dtype"]),
            fill_value=fill_value,
            filters=decoded_arr_refs_zarray["filters"],
            order=decoded_arr_refs_zarray["order"],
            shape=tuple(decoded_arr_refs_zarray["shape"]),
            zarr_format=cast(ZARR_FORMAT, zarr_format),
        )

    def dict(self) -> dict[str, Any]:
        zarray_dict = dataclasses.asdict(self)
        zarray_dict["dtype"] = encode_dtype(zarray_dict["dtype"])
        return zarray_dict

    def to_kerchunk_json(self) -> str:
        zarray_dict = self.dict()
        if zarray_dict["fill_value"] is np.nan:
            zarray_dict["fill_value"] = None
        return ujson.dumps(zarray_dict)

    # ZArray.dict seems to shadow "dict", so we need the type ignore in
    # the signature below.
    def replace(
        self,
<<<<<<< HEAD
        chunks: Optional[tuple[int, ...]] = None,
        compressor: Optional[dict] = None,  # type: ignore[valid-type]
        dtype: Optional[np.dtype] = None,
        fill_value: Optional[float] = None,  # float or int?
        filters: Optional[list[dict]] = None,  # type: ignore[valid-type]
        order: Optional[Literal["C"] | Literal["F"]] = None,
        shape: Optional[tuple[int, ...]] = None,
        zarr_format: Optional[Literal[2] | Literal[3]] = None,
=======
        shape: tuple[int, ...] | None = None,
        chunks: tuple[int, ...] | None = None,
        dtype: np.dtype | str | None = None,
        fill_value: FillValueT = None,
        order: Literal["C", "F"] | None = None,
        compressor: "dict | None" = None,  # type: ignore[valid-type]
        filters: list[dict] | None = None,  # type: ignore[valid-type]
        zarr_format: Literal[2, 3] | None = None,
>>>>>>> 515d157b
    ) -> "ZArray":
        """
        Convenience method to create a new ZArray from an existing one by altering only certain attributes.
        """
        replacements: dict[str, Any] = {}
        if shape is not None:
            replacements["shape"] = shape
        if chunks is not None:
            replacements["chunks"] = chunks
        if dtype is not None:
            replacements["dtype"] = dtype
        if fill_value is not None:
            replacements["fill_value"] = fill_value
        if order is not None:
            replacements["order"] = order
        if compressor is not None:
            replacements["compressor"] = compressor
        if filters is not None:
            replacements["filters"] = filters
        if zarr_format is not None:
            replacements["zarr_format"] = zarr_format
        return dataclasses.replace(self, **replacements)

    def _v3_codec_pipeline(self) -> list:
        """
        VirtualiZarr internally uses the `filters`, `compressor`, and `order` attributes
        from zarr v2, but to create conformant zarr v3 metadata those 3 must be turned into `codecs` objects.
        Not all codecs are created equal though: https://github.com/zarr-developers/zarr-python/issues/1943
        An array _must_ declare a single ArrayBytes codec, and 0 or more ArrayArray, BytesBytes codecs.
        Roughly, this is the mapping:
        ```
            filters: Iterable[ArrayArrayCodec] #optional
            compressor: ArrayBytesCodec #mandatory
            post_compressor: Iterable[BytesBytesCodec] #optional
        ```
        """
        if self.filters:
            filter_codecs_configs = [
                numcodecs.get_codec(filter).get_config() for filter in self.filters
            ]
            filters = [
                dict(name=codec.pop("id"), configuration=codec)
                for codec in filter_codecs_configs
            ]
        else:
            filters = []

        # Noting here that zarr v3 has very few codecs specificed in the official spec,
        # and that there are far more codecs in `numcodecs`. We take a gamble and assume
        # that the codec names and configuration are simply mapped into zarrv3 "configurables".
        if self.compressor:
            compressor = [_num_codec_config_to_configurable(self.compressor)]
        else:
            compressor = []

        # https://zarr-specs.readthedocs.io/en/latest/v3/codecs/transpose/v1.0.html#transpose-codec-v1
        # Either "C" or "F", defining the layout of bytes within each chunk of the array.
        # "C" means row-major order, i.e., the last dimension varies fastest;
        # "F" means column-major order, i.e., the first dimension varies fastest.
        if self.order == "C":
            order = tuple(range(len(self.shape)))
        elif self.order == "F":
            order = tuple(reversed(range(len(self.shape))))

        transpose = dict(name="transpose", configuration=dict(order=order))
        # https://github.com/zarr-developers/zarr-python/pull/1944#issuecomment-2151994097
        # "If no ArrayBytesCodec is supplied, we can auto-add a BytesCodec"
        bytes = dict(
            name="bytes", configuration={}
        )  # TODO need to handle endianess configuration

        # The order here is significant!
        # [ArrayArray] -> ArrayBytes -> [BytesBytes]
        codec_pipeline = [transpose, bytes] + compressor + filters
        return codec_pipeline


def encode_dtype(dtype: np.dtype) -> str:
    # TODO not sure if there is a better way to get the '<i4' style representation of the dtype out
    return dtype.descr[0][1]


def ceildiv(a: int, b: int) -> int:
    """
    Ceiling division operator for integers.

    See https://stackoverflow.com/questions/14822184/is-there-a-ceiling-equivalent-of-operator-in-python
    """
    return -(a // -b)


def _num_codec_config_to_configurable(num_codec: dict) -> dict:
    """
    Convert a numcodecs codec into a zarr v3 configurable.
    """
    num_codec_copy = num_codec.copy()
    return {"name": num_codec_copy.pop("id"), "configuration": num_codec_copy}<|MERGE_RESOLUTION|>--- conflicted
+++ resolved
@@ -109,16 +109,6 @@
     # the signature below.
     def replace(
         self,
-<<<<<<< HEAD
-        chunks: Optional[tuple[int, ...]] = None,
-        compressor: Optional[dict] = None,  # type: ignore[valid-type]
-        dtype: Optional[np.dtype] = None,
-        fill_value: Optional[float] = None,  # float or int?
-        filters: Optional[list[dict]] = None,  # type: ignore[valid-type]
-        order: Optional[Literal["C"] | Literal["F"]] = None,
-        shape: Optional[tuple[int, ...]] = None,
-        zarr_format: Optional[Literal[2] | Literal[3]] = None,
-=======
         shape: tuple[int, ...] | None = None,
         chunks: tuple[int, ...] | None = None,
         dtype: np.dtype | str | None = None,
@@ -127,7 +117,6 @@
         compressor: "dict | None" = None,  # type: ignore[valid-type]
         filters: list[dict] | None = None,  # type: ignore[valid-type]
         zarr_format: Literal[2, 3] | None = None,
->>>>>>> 515d157b
     ) -> "ZArray":
         """
         Convenience method to create a new ZArray from an existing one by altering only certain attributes.

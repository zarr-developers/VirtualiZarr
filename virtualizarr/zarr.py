import dataclasses
import json
from pathlib import Path
from typing import (
    TYPE_CHECKING,
    Any,
    Literal,
    NewType,
    Optional,
)

import numcodecs
import numpy as np
import ujson  # type: ignore
import xarray as xr

from virtualizarr.vendor.zarr.utils import json_dumps

if TYPE_CHECKING:
    pass

# TODO replace these with classes imported directly from Zarr? (i.e. Zarr Object Models)
ZAttrs = NewType(
    "ZAttrs", dict[str, Any]
)  # just the .zattrs (for one array or for the whole store/group)
FillValueT = bool | str | float | int | list | None

ZARR_DEFAULT_FILL_VALUE: dict[str, FillValueT] = {
    # numpy dtypes's hierarchy lets us avoid checking for all the widths
    # https://numpy.org/doc/stable/reference/arrays.scalars.html
    np.dtype("bool").kind: False,
    np.dtype("int").kind: 0,
    np.dtype("float").kind: 0.0,
    np.dtype("complex").kind: [0.0, 0.0],
    np.dtype("datetime64").kind: 0,
}
"""
The value and format of the fill_value depend on the `data_type` of the array.
See here for spec:
https://zarr-specs.readthedocs.io/en/latest/v3/core/v3.0.html#fill-value
"""


@dataclasses.dataclass
class Codec:
    compressor: dict | None = None
    filters: list[dict] | None = None


@dataclasses.dataclass
class ZArray:
    """Just the .zarray information"""

    # TODO will this work for V3?

    shape: tuple[int, ...]
    chunks: tuple[int, ...]
    dtype: np.dtype
<<<<<<< HEAD
    fill_value: FillValueT = dataclasses.field(default=0.0)
    order: Literal["C", "F"] = "C"
    compressor: dict | None = None
=======
    fill_value: FillValueT = Field(None, validate_default=True)
>>>>>>> 04a566ca
    filters: list[dict] | None = None
    zarr_format: Literal[2, 3] = 2

    def __post_init__(self) -> None:
        if len(self.shape) != len(self.chunks):
            raise ValueError(
                "Dimension mismatch between array shape and chunk shape. "
                f"Array shape {self.shape} has ndim={self.shape} but chunk shape {self.chunks} has ndim={len(self.chunks)}"
            )

        if isinstance(self.dtype, str):
            # Convert dtype string to numpy.dtype
            self.dtype = np.dtype(self.dtype)

        if self.fill_value is None:
<<<<<<< HEAD
            self.fill_value = ZARR_DEFAULT_FILL_VALUE.get(self.dtype, 0.0)
=======
            self.fill_value = ZARR_DEFAULT_FILL_VALUE.get(self.dtype.kind, 0.0)
        return self
>>>>>>> 04a566ca

    @property
    def codec(self) -> Codec:
        """For comparison against other arrays."""
        return Codec(compressor=self.compressor, filters=self.filters)

    @classmethod
    def from_kerchunk_refs(cls, decoded_arr_refs_zarray) -> "ZArray":
        # coerce type of fill_value as kerchunk can be inconsistent with this
        fill_value = decoded_arr_refs_zarray["fill_value"]
        if fill_value is None or fill_value == "NaN" or fill_value == "nan":
            fill_value = np.nan

        compressor = decoded_arr_refs_zarray["compressor"]
        return ZArray(
            chunks=tuple(decoded_arr_refs_zarray["chunks"]),
            compressor=compressor,
            dtype=np.dtype(decoded_arr_refs_zarray["dtype"]),
            fill_value=fill_value,
            filters=decoded_arr_refs_zarray["filters"],
            order=decoded_arr_refs_zarray["order"],
            shape=tuple(decoded_arr_refs_zarray["shape"]),
            zarr_format=int(decoded_arr_refs_zarray["zarr_format"]),
        )

    def dict(self) -> dict[str, Any]:
        zarray_dict = dataclasses.asdict(self)
        zarray_dict["dtype"] = encode_dtype(zarray_dict["dtype"])
        return zarray_dict

    def to_kerchunk_json(self) -> str:
        zarray_dict = self.dict()
        if zarray_dict["fill_value"] is np.nan:
            zarray_dict["fill_value"] = None
        return ujson.dumps(zarray_dict)

    def replace(
        self,
        **kwargs: Any,
    ) -> "ZArray":
        """
        Convenience method to create a new ZArray from an existing one by altering only certain attributes.
        """
        return dataclasses.replace(self, **kwargs)

    def _v3_codec_pipeline(self) -> list:
        """
        VirtualiZarr internally uses the `filters`, `compressor`, and `order` attributes
        from zarr v2, but to create conformant zarr v3 metadata those 3 must be turned into `codecs` objects.
        Not all codecs are created equal though: https://github.com/zarr-developers/zarr-python/issues/1943
        An array _must_ declare a single ArrayBytes codec, and 0 or more ArrayArray, BytesBytes codecs.
        Roughly, this is the mapping:
        ```
            filters: Iterable[ArrayArrayCodec] #optional
            compressor: ArrayBytesCodec #mandatory
            post_compressor: Iterable[BytesBytesCodec] #optional
        ```
        """
        if self.filters:
            filter_codecs_configs = [
                numcodecs.get_codec(filter).get_config() for filter in self.filters
            ]
            filters = [
                dict(name=codec.pop("id"), configuration=codec)
                for codec in filter_codecs_configs
            ]
        else:
            filters = []

        # Noting here that zarr v3 has very few codecs specificed in the official spec,
        # and that there are far more codecs in `numcodecs`. We take a gamble and assume
        # that the codec names and configuration are simply mapped into zarrv3 "configurables".
        if self.compressor:
            compressor = [_num_codec_config_to_configurable(self.compressor)]
        else:
            compressor = []

        # https://zarr-specs.readthedocs.io/en/latest/v3/codecs/transpose/v1.0.html#transpose-codec-v1
        # Either "C" or "F", defining the layout of bytes within each chunk of the array.
        # "C" means row-major order, i.e., the last dimension varies fastest;
        # "F" means column-major order, i.e., the first dimension varies fastest.
        if self.order == "C":
            order = tuple(range(len(self.shape)))
        elif self.order == "F":
            order = tuple(reversed(range(len(self.shape))))

        transpose = dict(name="transpose", configuration=dict(order=order))
        # https://github.com/zarr-developers/zarr-python/pull/1944#issuecomment-2151994097
        # "If no ArrayBytesCodec is supplied, we can auto-add a BytesCodec"
        bytes = dict(
            name="bytes", configuration={}
        )  # TODO need to handle endianess configuration

        # The order here is significant!
        # [ArrayArray] -> ArrayBytes -> [BytesBytes]
        codec_pipeline = [transpose, bytes] + compressor + filters
        return codec_pipeline


def encode_dtype(dtype: np.dtype) -> str:
    # TODO not sure if there is a better way to get the '<i4' style representation of the dtype out
    return dtype.descr[0][1]


def ceildiv(a: int, b: int) -> int:
    """
    Ceiling division operator for integers.

    See https://stackoverflow.com/questions/14822184/is-there-a-ceiling-equivalent-of-operator-in-python
    """
    return -(a // -b)


def dataset_to_zarr(ds: xr.Dataset, storepath: str) -> None:
    """
    Write an xarray dataset whose variables wrap ManifestArrays to a v3 Zarr store, writing chunk references into manifest.json files.

    Currently requires all variables to be backed by ManifestArray objects.

    Not very useful until some implementation of a Zarr reader can actually read these manifest.json files.
    See https://github.com/zarr-developers/zarr-specs/issues/287

    Parameters
    ----------
    ds: xr.Dataset
    storepath: str
    """

    from virtualizarr.manifests import ManifestArray

    _storepath = Path(storepath)
    Path.mkdir(_storepath, exist_ok=False)

    # should techically loop over groups in a tree but a dataset corresponds to only one group
    group_metadata = {"zarr_format": 3, "node_type": "group", "attributes": ds.attrs}
    with open(_storepath / "zarr.json", "wb") as group_metadata_file:
        group_metadata_file.write(json_dumps(group_metadata))

    for name, var in ds.variables.items():
        array_dir = _storepath / name
        marr = var.data

        # TODO move this check outside the writing loop so we don't write an incomplete store on failure?
        # TODO at some point this should be generalized to also write in-memory arrays as normal zarr chunks, see GH isse #62.
        if not isinstance(marr, ManifestArray):
            raise TypeError(
                "Only xarray objects wrapping ManifestArrays can be written to zarr using this method, "
                f"but variable {name} wraps an array of type {type(marr)}"
            )

        Path.mkdir(array_dir, exist_ok=False)

        # write the chunk references into a manifest.json file
        # and the array metadata into a zarr.json file
        to_zarr_json(var, array_dir)


def to_zarr_json(var: xr.Variable, array_dir: Path) -> None:
    """
    Write out both the zarr.json and manifest.json file into the given zarr array directory.

    Follows the Zarr v3 manifest storage transformer ZEP (see https://github.com/zarr-developers/zarr-specs/issues/287).

    Parameters
    ----------
    var : xr.Variable
        Must be wrapping a ManifestArray
    dirpath : str
        Zarr store array directory into which to write files.
    """

    marr = var.data

    marr.manifest.to_zarr_json(array_dir / "manifest.json")

    metadata = zarr_v3_array_metadata(marr.zarray, list(var.dims), var.attrs)
    with open(array_dir / "zarr.json", "wb") as metadata_file:
        metadata_file.write(json_dumps(metadata))


def zarr_v3_array_metadata(zarray: ZArray, dim_names: list[str], attrs: dict) -> dict:
    """Construct a v3-compliant metadata dict from v2 zarray + information stored on the xarray variable."""
    # TODO it would be nice if we could use the zarr-python metadata.ArrayMetadata classes to do this conversion for us

    metadata = zarray.dict()

    # adjust to match v3 spec
    metadata["zarr_format"] = 3
    metadata["node_type"] = "array"
    metadata["data_type"] = str(np.dtype(metadata.pop("dtype")))
    metadata["chunk_grid"] = {
        "name": "regular",
        "configuration": {"chunk_shape": metadata.pop("chunks")},
    }
    metadata["chunk_key_encoding"] = {
        "name": "default",
        "configuration": {"separator": "/"},
    }
    metadata["codecs"] = zarray._v3_codec_pipeline()
    metadata.pop("filters")
    metadata.pop("compressor")
    metadata.pop("order")

    # indicate that we're using the manifest storage transformer ZEP
    metadata["storage_transformers"] = [
        {
            "name": "chunk-manifest-json",
            "configuration": {"manifest": "./manifest.json"},
        }
    ]

    # add information from xarray object
    metadata["dimension_names"] = dim_names
    metadata["attributes"] = attrs

    return metadata


def attrs_from_zarr_group_json(filepath: Path) -> dict:
    with open(filepath) as metadata_file:
        attrs = json.load(metadata_file)
    return attrs["attributes"]


def metadata_from_zarr_json(filepath: Path) -> tuple[ZArray, list[str], dict]:
    with open(filepath) as metadata_file:
        metadata = json.load(metadata_file)

    if {
        "name": "chunk-manifest-json",
        "configuration": {
            "manifest": "./manifest.json",
        },
    } not in metadata.get("storage_transformers", []):
        raise ValueError(
            "Can only read byte ranges from Zarr v3 stores which implement the manifest storage transformer ZEP."
        )

    attrs = metadata.pop("attributes")
    dim_names = metadata.pop("dimension_names")

    chunk_shape = tuple(metadata["chunk_grid"]["configuration"]["chunk_shape"])
    shape = tuple(metadata["shape"])
    zarr_format = metadata["zarr_format"]

    if metadata["fill_value"] is None:
        raise ValueError(
            "fill_value must be specified https://zarr-specs.readthedocs.io/en/latest/v3/core/v3.0.html#fill-value"
        )
    else:
        fill_value = metadata["fill_value"]

    all_codecs = [
        codec
        for codec in metadata["codecs"]
        if codec["name"] not in ("transpose", "bytes")
    ]
    compressor, *filters = [
        _configurable_to_num_codec_config(_filter) for _filter in all_codecs
    ]
    zarray = ZArray(
        chunks=chunk_shape,
        compressor=compressor,
        dtype=np.dtype(metadata["data_type"]),
        fill_value=fill_value,
        filters=filters or None,
        order="C",
        shape=shape,
        zarr_format=zarr_format,
    )

    return zarray, dim_names, attrs


def _configurable_to_num_codec_config(configurable: dict) -> dict:
    """
    Convert a zarr v3 configurable into a numcodecs codec.
    """
    configurable_copy = configurable.copy()
    codec_id = configurable_copy.pop("name")
    configuration = configurable_copy.pop("configuration")
    return numcodecs.get_codec({"id": codec_id, **configuration}).get_config()


def _num_codec_config_to_configurable(num_codec: dict) -> dict:
    """
    Convert a numcodecs codec into a zarr v3 configurable.
    """
    num_codec_copy = num_codec.copy()
    return {"name": num_codec_copy.pop("id"), "configuration": num_codec_copy}<|MERGE_RESOLUTION|>--- conflicted
+++ resolved
@@ -56,13 +56,9 @@
     shape: tuple[int, ...]
     chunks: tuple[int, ...]
     dtype: np.dtype
-<<<<<<< HEAD
-    fill_value: FillValueT = dataclasses.field(default=0.0)
+    fill_value: FillValueT = dataclasses.field(default=None)
     order: Literal["C", "F"] = "C"
     compressor: dict | None = None
-=======
-    fill_value: FillValueT = Field(None, validate_default=True)
->>>>>>> 04a566ca
     filters: list[dict] | None = None
     zarr_format: Literal[2, 3] = 2
 
@@ -78,12 +74,7 @@
             self.dtype = np.dtype(self.dtype)
 
         if self.fill_value is None:
-<<<<<<< HEAD
-            self.fill_value = ZARR_DEFAULT_FILL_VALUE.get(self.dtype, 0.0)
-=======
             self.fill_value = ZARR_DEFAULT_FILL_VALUE.get(self.dtype.kind, 0.0)
-        return self
->>>>>>> 04a566ca
 
     @property
     def codec(self) -> Codec:

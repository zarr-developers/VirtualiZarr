--- conflicted
+++ resolved
@@ -43,19 +43,11 @@
     chunks: tuple[int, ...]
     compressor: str | None = None
     dtype: np.dtype
-<<<<<<< HEAD
-    fill_value: Union[float, int] = np.NaN  # float or int?
-    filters: Optional[List[Dict]] = None
-    order: Union[Literal["C"], Literal["F"]]
-    shape: Tuple[int, ...]
-    zarr_format: Union[Literal[2], Literal[3]] = 2
-=======
-    fill_value: float | None = None  # float or int?
+    fill_value: float | int | None = np.NaN  # float or int?
     filters: list[dict] | None = None
     order: Literal["C", "F"]
     shape: tuple[int, ...]
     zarr_format: Literal[2, 3] = 2
->>>>>>> 8923b8c6
 
     @field_validator("dtype")
     @classmethod

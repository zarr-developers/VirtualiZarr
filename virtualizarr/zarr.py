--- conflicted
+++ resolved
@@ -113,19 +113,17 @@
                 f"Array shape {self.shape} has ndim={self.shape} but chunk shape {self.chunks} has ndim={len(self.chunks)}"
             )
 
-<<<<<<< HEAD
         for chunk_length, axis_length in zip(self.chunks, self.shape):
             if not chunk_length <= axis_length:
                 raise ValueError(
                     f"Chunks must be smaller than axis length for all axes, but got chunks={self.chunks} and shape={self.shape}"
                 )
-=======
+
     @model_validator(mode="after")
     def _check_fill_value(self) -> Self:
         if self.fill_value is None:
             self.fill_value = ZARR_DEFAULT_FILL_VALUE.get(self.dtype, 0.0)
         return self
->>>>>>> 179bb2ab
 
     @property
     def codec(self) -> Codec:

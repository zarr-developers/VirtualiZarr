from __future__ import annotations

from collections.abc import Iterable
from typing import cast

import numpy as np
from numcodecs.abc import Codec
from zarr.core.common import JSON
from zarr.core.metadata import ArrayV3Metadata
from zarr.core.metadata.v2 import ArrayV2Metadata

from virtualizarr.codecs import (
    numcodec_config_to_configurable,
)
from virtualizarr.manifests import (
    ChunkManifest,
    ManifestArray,
    ManifestGroup,
)
from virtualizarr.manifests.manifest import ChunkEntry, ChunkKey
from virtualizarr.manifests.utils import create_v3_array_metadata
from virtualizarr.types.kerchunk import (
    KerchunkArrRefs,
    KerchunkStoreRefs,
)
from virtualizarr.utils import determine_chunk_grid_shape


def to_kerchunk_json(v2_metadata: ArrayV2Metadata) -> str:
    """Convert V2 metadata to kerchunk JSON format."""
    import json

    from virtualizarr.writers.kerchunk import NumpyEncoder

    zarray_dict: dict[str, JSON] = v2_metadata.to_dict()
    if v2_metadata.filters:
        zarray_dict["filters"] = [
            # we could also cast to json, but get_config is intended for serialization
            codec.get_config()
            for codec in v2_metadata.filters
            if codec is not None
        ]  # type: ignore[assignment]
    if isinstance(compressor := v2_metadata.compressor, Codec):
        zarray_dict["compressor"] = compressor.get_config()

    return json.dumps(zarray_dict, separators=(",", ":"), cls=NumpyEncoder)


def from_kerchunk_refs(decoded_arr_refs_zarray, zattrs) -> "ArrayV3Metadata":
    """
    Convert a decoded zarr array (.zarray) reference to an ArrayV3Metadata object.
    This function processes the given decoded Zarr array reference dictionary,
    to construct and return an ArrayV3Metadata object based on the provided information.

    Parameters
    ----------
    decoded_arr_refs_zarray
        A dictionary containing the decoded Zarr array reference information.
        Expected keys include "dtype", "fill_value", "zarr_format", "filters",
        "compressor", "chunks", and "shape".

    Returns
    -------
    ArrayV3Metadata

    Raises
    ------
    ValueError
        If the Zarr format specified in the input dictionary is not 2 or 3.
    """
    # coerce type of fill_value as kerchunk can be inconsistent with this
    dtype = np.dtype(decoded_arr_refs_zarray["dtype"])
    fill_value = decoded_arr_refs_zarray["fill_value"]
    if np.issubdtype(dtype, np.floating) and (
        fill_value is None or fill_value == "NaN" or fill_value == "nan"
    ):
        fill_value = np.nan

    zarr_format = int(decoded_arr_refs_zarray["zarr_format"])
    if zarr_format not in (2, 3):
        raise ValueError(f"Zarr format must be 2 or 3, but got {zarr_format}")
    filters = (
        decoded_arr_refs_zarray.get("filters", []) or []
    )  # Ensure filters is a list
    compressor = decoded_arr_refs_zarray.get("compressor")  # Might be None

    # Ensure compressor is a list before unpacking
    codec_configs = [*filters, *(compressor if compressor is not None else [])]
    numcodec_configs = [
        numcodec_config_to_configurable(config) for config in codec_configs
    ]
    dimension_names = decoded_arr_refs_zarray["dimension_names"]
    return create_v3_array_metadata(
        chunk_shape=tuple(decoded_arr_refs_zarray["chunks"]),
        data_type=dtype,
        codecs=numcodec_configs,
        fill_value=fill_value,
        shape=tuple(decoded_arr_refs_zarray["shape"]),
        dimension_names=dimension_names,
        attributes=zattrs,
    )


def manifestgroup_from_kerchunk_refs(
    refs: KerchunkStoreRefs,
    group: str | None = None,
    fs_root: str | None = None,
    skip_variables: Iterable[str] | None = None,
) -> ManifestGroup:
    """
    Construct a ManifestGroup from a dictionary of kerchunk references.

    Parameters
    ----------
    refs: dict
        The Kerchunk references, as a dictionary.
    group: string, optional
        Default is to build a store from the root group.
    fs_root: string, optional
        The root of the fsspec filesystem on which these references were generated.
        Required if any paths are relative in order to turn them into absolute paths (which virtualizarr requires).
    """
    # both group=None and group='' mean to read root group
    if group:
        refs = extract_group(refs, group)

    arr_names = find_var_names(refs)
    if skip_variables:
        arr_names = [var for var in arr_names if var not in skip_variables]

    # TODO support iterating over multiple nested groups
    marrs = {
        arr_name: manifestarray_from_kerchunk_refs(refs, arr_name, fs_root=fs_root)
        for arr_name in arr_names
    }

    # TODO probably need to parse the group-level attributes more here
    attributes = fully_decode_arr_refs(refs["refs"]).get(".zattrs", {})

    manifestgroup = ManifestGroup(arrays=marrs, attributes=attributes)
    return manifestgroup


def extract_group(vds_refs: KerchunkStoreRefs, group: str) -> KerchunkStoreRefs:
    """
    Extract only the part of the kerchunk reference dict that is relevant to a single HDF group.

    Parameters
    ----------
    vds_refs
    group
        Should be a non-empty string
    """
    hdf_groups = [
        k.removesuffix(".zgroup") for k in vds_refs["refs"].keys() if ".zgroup" in k
    ]

    # Ensure supplied group kwarg is consistent with kerchunk keys
    if not group.endswith("/"):
        group += "/"
    if group.startswith("/"):
        group = group.removeprefix("/")

    if group not in hdf_groups:
        raise ValueError(f'Group "{group}" not found in {hdf_groups}')

    # Filter by group prefix and remove prefix from all keys
    groupdict = {
        k.removeprefix(group): v
        for k, v in vds_refs["refs"].items()
        if k.startswith(group)
    }
    # Also remove group prefix from _ARRAY_DIMENSIONS
    for k, v in groupdict.items():
        if isinstance(v, str):
            groupdict[k] = v.replace("\\/", "/").replace(group, "")

    vds_refs["refs"] = groupdict

    return KerchunkStoreRefs(vds_refs)


<<<<<<< HEAD
def manifestarray_from_kerchunk_refs(
=======
def virtual_vars_from_kerchunk_refs(
    refs: KerchunkStoreRefs,
    drop_variables: list[str] | None = None,
    fs_root: str | None = None,
) -> dict[str, Variable]:
    """
    Translate a store-level kerchunk reference dict into aaset of xarray Variables containing virtualized arrays.

    Parameters
    ----------
    drop_variables
        Variables in the file to drop before returning.
    """

    var_names = find_var_names(refs)
    if drop_variables is None:
        drop_variables = []
    var_names_to_keep = [
        var_name for var_name in var_names if var_name not in drop_variables
    ]

    vars = {
        var_name: variable_from_kerchunk_refs(refs, var_name, fs_root=fs_root)
        for var_name in var_names_to_keep
    }
    return vars


def dataset_from_kerchunk_refs(
    refs: KerchunkStoreRefs,
    drop_variables: list[str] = [],
    indexes: MutableMapping[str, Index] | None = None,
    fs_root: str | None = None,
) -> Dataset:
    """
    Translate a store-level kerchunk reference dict into an xarray Dataset containing virtualized arrays.

    drop_variables
        Variables in the file to drop before returning.
    """

    vars = virtual_vars_from_kerchunk_refs(refs, drop_variables, fs_root=fs_root)
    ds_attrs = fully_decode_arr_refs(refs["refs"]).get(".zattrs", {})
    coord_names = ds_attrs.pop("coordinates", [])

    if indexes is None:
        indexes = {}
    data_vars, coords = separate_coords(vars, indexes, coord_names)

    vds = Dataset(
        data_vars,
        coords=coords,
        # indexes={},  # TODO should be added in a later version of xarray
        attrs=ds_attrs,
    )

    return vds


def variable_from_kerchunk_refs(
>>>>>>> 76ff25b2
    refs: KerchunkStoreRefs,
    var_name: str,
    fs_root: str | None = None,
) -> ManifestArray:
    """Create a single ManifestArray by reading specific keys of a kerchunk references dict."""

    arr_refs = extract_array_refs(refs, var_name)

    # TODO probably need to update internals of this to use ArrayV3Metadata more neatly
    chunk_dict, metadata, zattrs = parse_array_refs(arr_refs)
    # we want to remove the _ARRAY_DIMENSIONS from the final variables' .attrs
    if chunk_dict:
        manifest = manifest_from_kerchunk_chunk_dict(chunk_dict, fs_root=fs_root)
        marr = ManifestArray(metadata=metadata, chunkmanifest=manifest)
    elif len(metadata.shape) != 0:
        # empty variables don't have physical chunks, but zarray shows that the variable
        # is at least 1D

        shape = determine_chunk_grid_shape(
            metadata.shape,
            metadata.chunks,
        )
        manifest = ChunkManifest(entries={}, shape=shape)
        marr = ManifestArray(metadata=metadata, chunkmanifest=manifest)
    else:
        # This means we encountered a scalar variable of dimension 0,
        # very likely that it actually has no numeric value and its only purpose
        # is to communicate dataset attributes.
        marr = metadata.fill_value

    return marr


def manifest_from_kerchunk_chunk_dict(
    kerchunk_chunk_dict: dict[ChunkKey, str | tuple[str] | tuple[str, int, int]],
    fs_root: str | None = None,
) -> ChunkManifest:
    """Create a single ChunkManifest from the mapping of keys to chunk information stored inside kerchunk array refs."""

    chunk_entries: dict[ChunkKey, ChunkEntry] = {}
    for k, v in kerchunk_chunk_dict.items():
        if isinstance(v, (str, bytes)):
            raise NotImplementedError(
                "Reading inlined reference data is currently not supported."
                "See https://github.com/zarr-developers/VirtualiZarr/issues/489",
            )
        elif not isinstance(v, (tuple, list)):
            raise TypeError(f"Unexpected type {type(v)} for chunk value: {v}")
        chunk_entries[k] = chunkentry_from_kerchunk(v, fs_root=fs_root)
    return ChunkManifest(entries=chunk_entries)


def chunkentry_from_kerchunk(
    path_and_byte_range_info: tuple[str] | tuple[str, int, int],
    fs_root: str | None = None,
) -> ChunkEntry:
    """Create a single validated ChunkEntry object from whatever kerchunk contains under that chunk key."""
    from upath import UPath

    if len(path_and_byte_range_info) == 1:
        path = path_and_byte_range_info[0]
        offset = 0
        length = UPath(path).stat().st_size
    else:
        path, offset, length = path_and_byte_range_info
    return ChunkEntry.with_validation(  # type: ignore[attr-defined]
        path=path, offset=offset, length=length, fs_root=fs_root
    )


def find_var_names(ds_reference_dict: KerchunkStoreRefs) -> list[str]:
    """Find the names of zarr variables in this store/group."""

    refs = ds_reference_dict["refs"]

    found_var_names = []
    for key in refs.keys():
        # has to capture "foo/.zarray", but ignore ".zgroup", ".zattrs", and "subgroup/bar/.zarray"
        # TODO this might be a sign that we shoulzd introduce a KerchunkGroupRefs type and cut down the references before getting to this point...
        if key not in (".zgroup", ".zattrs", ".zmetadata"):
            first_part, second_part, *_ = key.split("/")
            if second_part == ".zarray":
                found_var_names.append(first_part)

    return found_var_names


def extract_array_refs(
    ds_reference_dict: KerchunkStoreRefs, var_name: str
) -> KerchunkArrRefs:
    """Extract only the part of the kerchunk reference dict that is relevant to this one zarr array"""

    found_var_names = find_var_names(ds_reference_dict)

    refs = ds_reference_dict["refs"]
    if var_name in found_var_names:
        # TODO these function probably have more loops in them than they need to...

        arr_refs = {
            key.split("/")[1]: refs[key]
            for key in refs.keys()
            if var_name == key.split("/")[0]
        }

        return fully_decode_arr_refs(arr_refs)

    else:
        raise KeyError(
            f"Could not find zarr array variable name {var_name}, only {found_var_names}"
        )


def parse_array_refs(
    arr_refs: KerchunkArrRefs,
) -> tuple[dict, ArrayV3Metadata, dict[str, JSON]]:
    zattrs = arr_refs.pop(".zattrs", {})
    dims = zattrs.pop("_ARRAY_DIMENSIONS")
    zarray = arr_refs.pop(".zarray")
    zarray["dimension_names"] = dims
    metadata = from_kerchunk_refs(zarray, zattrs)
    chunk_dict = arr_refs

    return chunk_dict, metadata, zattrs


def fully_decode_arr_refs(d: dict) -> KerchunkArrRefs:
    """
    Only have to do this because kerchunk.SingleHdf5ToZarr apparently doesn't bother converting .zarray and .zattrs contents to dicts, see https://github.com/fsspec/kerchunk/issues/415 .
    """
    import ujson

    sanitized = d.copy()
    for k, v in d.items():
        if k.startswith("."):
            # ensure contents of .zattrs and .zarray are python dictionaries
            sanitized[k] = ujson.loads(v)

    return cast(KerchunkArrRefs, sanitized)<|MERGE_RESOLUTION|>--- conflicted
+++ resolved
@@ -112,13 +112,20 @@
 
     Parameters
     ----------
-    refs: dict
+    refs
         The Kerchunk references, as a dictionary.
-    group: string, optional
+    group
         Default is to build a store from the root group.
-    fs_root: string, optional
+    fs_root
         The root of the fsspec filesystem on which these references were generated.
         Required if any paths are relative in order to turn them into absolute paths (which virtualizarr requires).
+    skip_variables
+        Variables to ignore when creating the ManifestGroup.
+
+    Returns
+    -------
+    ManifestGroup
+        ManifestGroup representation of the virtual chunk references.
     """
     # both group=None and group='' mean to read root group
     if group:
@@ -180,70 +187,7 @@
     return KerchunkStoreRefs(vds_refs)
 
 
-<<<<<<< HEAD
 def manifestarray_from_kerchunk_refs(
-=======
-def virtual_vars_from_kerchunk_refs(
-    refs: KerchunkStoreRefs,
-    drop_variables: list[str] | None = None,
-    fs_root: str | None = None,
-) -> dict[str, Variable]:
-    """
-    Translate a store-level kerchunk reference dict into aaset of xarray Variables containing virtualized arrays.
-
-    Parameters
-    ----------
-    drop_variables
-        Variables in the file to drop before returning.
-    """
-
-    var_names = find_var_names(refs)
-    if drop_variables is None:
-        drop_variables = []
-    var_names_to_keep = [
-        var_name for var_name in var_names if var_name not in drop_variables
-    ]
-
-    vars = {
-        var_name: variable_from_kerchunk_refs(refs, var_name, fs_root=fs_root)
-        for var_name in var_names_to_keep
-    }
-    return vars
-
-
-def dataset_from_kerchunk_refs(
-    refs: KerchunkStoreRefs,
-    drop_variables: list[str] = [],
-    indexes: MutableMapping[str, Index] | None = None,
-    fs_root: str | None = None,
-) -> Dataset:
-    """
-    Translate a store-level kerchunk reference dict into an xarray Dataset containing virtualized arrays.
-
-    drop_variables
-        Variables in the file to drop before returning.
-    """
-
-    vars = virtual_vars_from_kerchunk_refs(refs, drop_variables, fs_root=fs_root)
-    ds_attrs = fully_decode_arr_refs(refs["refs"]).get(".zattrs", {})
-    coord_names = ds_attrs.pop("coordinates", [])
-
-    if indexes is None:
-        indexes = {}
-    data_vars, coords = separate_coords(vars, indexes, coord_names)
-
-    vds = Dataset(
-        data_vars,
-        coords=coords,
-        # indexes={},  # TODO should be added in a later version of xarray
-        attrs=ds_attrs,
-    )
-
-    return vds
-
-
-def variable_from_kerchunk_refs(
->>>>>>> 76ff25b2
     refs: KerchunkStoreRefs,
     var_name: str,
     fs_root: str | None = None,

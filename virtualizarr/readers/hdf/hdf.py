from __future__ import annotations

import math
from pathlib import Path
from typing import (
    TYPE_CHECKING,
    Dict,
    Hashable,
    Iterable,
    List,
    Mapping,
    Optional,
    Tuple,
    Union,
)

import numpy as np
import xarray as xr
from xarray.backends.zarr import FillValueCoder

from virtualizarr.codecs import numcodec_config_to_configurable
from virtualizarr.manifests import (
    ChunkEntry,
    ChunkManifest,
    ManifestArray,
    ManifestGroup,
    ManifestStore,
)
from virtualizarr.manifests.manifest import validate_and_normalize_path_to_uri
from virtualizarr.manifests.utils import create_v3_array_metadata
from virtualizarr.readers.api import VirtualBackend
from virtualizarr.readers.common import (
    construct_fully_virtual_dataset,
    replace_virtual_with_loadable_vars,
)
from virtualizarr.readers.hdf.filters import cfcodec_from_dataset, codecs_from_dataset
from virtualizarr.types import ChunkKey
from virtualizarr.utils import _FsspecFSFromFilepath, soft_import

h5py = soft_import("h5py", "For reading hdf files", strict=False)


if TYPE_CHECKING:
<<<<<<< HEAD
    from h5py import Dataset as H5Dataset  # type: ignore[import-untyped]
    from h5py import Group as H5Group  # type: ignore[import-untyped]
    from obstore.store import ObjectStore
=======
    from h5py import Dataset as H5Dataset
    from h5py import Group as H5Group
>>>>>>> 0cd29b86

FillValueType = Union[
    int,
    float,
    bool,
    complex,
    str,
    np.integer,
    np.floating,
    np.bool_,
    np.complexfloating,
    bytes,  # For fixed-length string storage
    Tuple[bytes, int],  # Structured type
]


class HDFVirtualBackend(VirtualBackend):
    @staticmethod
    def _construct_manifest_array(
        path: str,
        dataset: H5Dataset,
        group: str,
    ) -> ManifestArray:
        """
        Construct a ManifestArray from an h5py dataset
        Parameters
        ----------
        path: str
            The path of the hdf5 file.
        dataset : h5py.Dataset
            An h5py dataset.
        group : str
            Name of the group containing this h5py.Dataset.
        Returns
        -------
        ManifestArray
        """
        chunks = dataset.chunks if dataset.chunks else dataset.shape
        codecs = codecs_from_dataset(dataset)
        attrs = HDFVirtualBackend._extract_attrs(dataset)
        dtype = dataset.dtype

        codec_configs = [
            numcodec_config_to_configurable(codec.get_config()) for codec in codecs
        ]

        fill_value = dataset.fillvalue.item()
        dims = tuple(HDFVirtualBackend._dataset_dims(dataset, group=group))
        metadata = create_v3_array_metadata(
            shape=dataset.shape,
            data_type=dtype,
            chunk_shape=chunks,
            fill_value=fill_value,
            codecs=codec_configs,
            dimension_names=dims,
            attributes=attrs,
        )

        manifest = HDFVirtualBackend._dataset_chunk_manifest(path, dataset)
        return ManifestArray(metadata=metadata, chunkmanifest=manifest)

    @staticmethod
    def _construct_manifest_group(
        store: ObjectStore,
        filepath: str,
        *,
        group: str | None = None,
        drop_variables: Optional[List[str]] = None,
    ) -> ManifestGroup:
        """
        Construct a virtual Group from a HDF dataset.
        """
        from virtualizarr.utils import ObstoreReader

        if drop_variables is None:
            drop_variables = []

        reader = ObstoreReader(store=store, path=filepath)
        f = h5py.File(reader, mode="r")

        if group is not None and group != "":
            g = f[group]
            group_name = group
            if not isinstance(g, h5py.Group):
                raise ValueError("The provided group is not an HDF group")
        else:
            g = f["/"]
            group_name = "/"

        manifest_dict = {}
        non_coordinate_dimesion_vars = HDFVirtualBackend._find_non_coord_dimension_vars(
            group=g
        )
        drop_variables = list(set(drop_variables + non_coordinate_dimesion_vars))
        attrs: dict[str, Any] = {}
        for key in g.keys():
            if key not in drop_variables:
                if isinstance(g[key], h5py.Dataset):
                    variable = HDFVirtualBackend._construct_manifest_array(
                        path=filepath,
                        dataset=g[key],
                        group=group_name,
                    )
                    if variable is not None:
                        manifest_dict[key] = variable
        return ManifestGroup(manifest_arrays=manifest_dict, attributes=attrs)

    @staticmethod
    def _create_manifest_store(
        filepath: str,
        *,
        prefix: str,
        store: ObjectStore,
        group: str | None = None,
    ) -> ManifestStore:
        # Create a group containing dataset level metadata and all the manifest arrays
        manifest_group = HDFVirtualBackend._construct_manifest_group(
            store=store, filepath=filepath, group=group
        )
        # Convert to a manifest store
        return ManifestStore(stores={prefix: store}, manifest_group=manifest_group)

    @staticmethod
    def open_virtual_dataset(
        filepath: str,
        group: str | None = None,
        drop_variables: Iterable[str] | None = None,
        loadable_variables: Iterable[str] | None = None,
        decode_times: bool | None = None,
        indexes: Mapping[str, xr.Index] | None = None,
        virtual_backend_kwargs: Optional[dict] = None,
        reader_options: Optional[dict] = None,
    ) -> xr.Dataset:
        if h5py is None:
            raise ImportError("h5py is required for using the HDFVirtualBackend")
        if virtual_backend_kwargs:
            raise NotImplementedError(
                "HDF reader does not understand any virtual_backend_kwargs"
            )

        filepath = validate_and_normalize_path_to_uri(
            filepath, fs_root=Path.cwd().as_uri()
        )

        _drop_vars: list[Hashable] = (
            [] if drop_variables is None else list(drop_variables)
        )

        # TODO provide a way to drop a variable _before_ h5py attempts to inspect it?
        virtual_vars = HDFVirtualBackend._virtual_vars_from_hdf(
            path=filepath,
            group=group,
            reader_options=reader_options,
        )

        attrs = HDFVirtualBackend._get_group_attrs(
            path=filepath, reader_options=reader_options, group=group
        )
        coordinates_attr = attrs.pop("coordinates", "")
        coord_names = coordinates_attr.split()

        fully_virtual_dataset = construct_fully_virtual_dataset(
            virtual_vars=virtual_vars,
            coord_names=coord_names,
            attrs=attrs,
        )

        vds = replace_virtual_with_loadable_vars(
            fully_virtual_dataset,
            filepath,
            group=group,
            loadable_variables=loadable_variables,
            reader_options=reader_options,
            indexes=indexes,
            decode_times=decode_times,
        )

        return vds.drop_vars(_drop_vars)

    @staticmethod
    def _dataset_chunk_manifest(
        path: str,
        dataset: H5Dataset,
    ) -> Optional[ChunkManifest]:
        """
        Generate ChunkManifest for HDF5 dataset.

        Parameters
        ----------
        path: str
            The path of the HDF5 file
        dataset : h5py.Dataset
            h5py dataset for which to create a ChunkManifest

        Returns
        -------
        ChunkManifest
            A Virtualizarr ChunkManifest
        """
        dsid = dataset.id
        if dataset.chunks is None:
            if dsid.get_offset() is None:
                return None
            else:
                key_list = [0] * (len(dataset.shape) or 1)
                key = ".".join(map(str, key_list))

                chunk_entry: ChunkEntry = ChunkEntry.with_validation(  # type: ignore[attr-defined]
                    path=path, offset=dsid.get_offset(), length=dsid.get_storage_size()
                )
                chunk_key = ChunkKey(key)
                chunk_entries = {chunk_key: chunk_entry}
                chunk_manifest = ChunkManifest(entries=chunk_entries)
                return chunk_manifest
        else:
            num_chunks = dsid.get_num_chunks()
            if num_chunks == 0:
                raise ValueError("The dataset is chunked but contains no chunks")
            shape = tuple(
                math.ceil(a / b) for a, b in zip(dataset.shape, dataset.chunks)
            )
            paths = np.empty(shape, dtype=np.dtypes.StringDType)  # type: ignore
            offsets = np.empty(shape, dtype=np.uint64)
            lengths = np.empty(shape, dtype=np.uint64)

            def get_key(blob):
                return tuple(
                    [a // b for a, b in zip(blob.chunk_offset, dataset.chunks)]
                )

            def add_chunk_info(blob):
                key = get_key(blob)
                paths[key] = path
                offsets[key] = blob.byte_offset
                lengths[key] = blob.size

            has_chunk_iter = callable(getattr(dsid, "chunk_iter", None))
            if has_chunk_iter:
                dsid.chunk_iter(add_chunk_info)
            else:
                for index in range(num_chunks):
                    add_chunk_info(dsid.get_chunk_info(index))

            chunk_manifest = ChunkManifest.from_arrays(
                paths=paths,  # type: ignore
                offsets=offsets,
                lengths=lengths,
            )
            return chunk_manifest

    @staticmethod
    def _dataset_dims(dataset: H5Dataset, group: str = "") -> List[str]:
        """
        Get a list of dimension scale names attached to input HDF5 dataset.

        This is required by the xarray package to work with Zarr arrays. Only
        one dimension scale per dataset dimension is allowed. If dataset is
        dimension scale, it will be considered as the dimension to itself.

        Parameters
        ----------
        dataset : h5py.Dataset
            An h5py dataset.
        group : str
            Name of the group we are pulling these dimensions from. Required for potentially removing subgroup prefixes.

        Returns
        -------
        list[str]
            List with HDF5 path names of dimension scales attached to input
            dataset.
        """
        dims = list()
        rank = len(dataset.shape)
        if rank:
            for n in range(rank):
                num_scales = len(dataset.dims[n])  # type: ignore
                if num_scales == 1:
                    dims.append(dataset.dims[n][0].name[1:])  # type: ignore
                elif h5py.h5ds.is_scale(dataset.id):
                    dims.append(dataset.name[1:])
                elif num_scales > 1:
                    raise ValueError(
                        f"{dataset.name}: {len(dataset.dims[n])} "  # type: ignore
                        f"dimension scales attached to dimension #{n}"
                    )
                elif num_scales == 0:
                    # Some HDF5 files do not have dimension scales.
                    # If this is the case, `num_scales` will be 0.
                    # In this case, we mimic netCDF4 and assign phony dimension names.
                    # See https://github.com/fsspec/kerchunk/issues/41
                    dims.append(f"phony_dim_{n}")

        if not group.endswith("/"):
            group += "/"

        return [dim.removeprefix(group) for dim in dims]

    @staticmethod
    def _extract_cf_fill_value(
        h5obj: Union[H5Dataset, H5Group],
    ) -> Optional[FillValueType]:
        """
        Convert the _FillValue attribute from an HDF5 group or dataset into
        encoding.

        Parameters
        ----------
        h5obj : h5py.Group or h5py.Dataset
            An h5py group or dataset.
        """
        fillvalue = None
        for n, v in h5obj.attrs.items():
            if n == "_FillValue":
                if isinstance(v, np.ndarray) and v.size == 1:
                    fillvalue = v.item()
                else:
                    fillvalue = v
                fillvalue = FillValueCoder.encode(fillvalue, h5obj.dtype)  # type: ignore[arg-type]
        return fillvalue

    @staticmethod
    def _extract_attrs(h5obj: Union[H5Dataset, H5Group]):
        """
        Extract attributes from an HDF5 group or dataset.

        Parameters
        ----------
        h5obj : h5py.Group or h5py.Dataset
            An h5py group or dataset.
        """
        _HIDDEN_ATTRS = {
            "REFERENCE_LIST",
            "CLASS",
            "DIMENSION_LIST",
            "NAME",
            "_Netcdf4Dimid",
            "_Netcdf4Coordinates",
            "_nc3_strict",
            "_NCProperties",
        }
        attrs = {}
        for n, v in h5obj.attrs.items():
            if n in _HIDDEN_ATTRS:
                continue
            if n == "_FillValue":
                continue
            # Fix some attribute values to avoid JSON encoding exceptions...
            if isinstance(v, bytes):
                v = v.decode("utf-8") or " "
            elif isinstance(v, (np.ndarray, np.number, np.bool_)):
                if v.dtype.kind == "S":
                    v = v.astype(str)
                elif v.size == 1:
                    v = v.flatten()[0]
                    if isinstance(v, (np.ndarray, np.number, np.bool_)):
                        v = v.tolist()
                else:
                    v = v.tolist()
            elif isinstance(v, h5py._hl.base.Empty):
                v = ""
            if v == "DIMENSION_SCALE":
                continue
            attrs[n] = v
        return attrs

    @staticmethod
    def _dataset_to_variable(
        path: str,
        dataset: H5Dataset,
        group: str,
    ) -> Optional[xr.Variable]:
        """
        Extract an xarray Variable with ManifestArray data from an h5py dataset

        Parameters
        ----------
        dataset : h5py.Dataset
            An h5py dataset.
        group : str
            Name of the group containing this h5py.Dataset.

        Returns
        -------
        list: xarray.Variable
            A list of xarray variables.
        """
        chunks = dataset.chunks if dataset.chunks else dataset.shape
        codecs = codecs_from_dataset(dataset)
        cfcodec = cfcodec_from_dataset(dataset)
        attrs = HDFVirtualBackend._extract_attrs(dataset)
        cf_fill_value = HDFVirtualBackend._extract_cf_fill_value(dataset)
        attrs.pop("_FillValue", None)

        if cfcodec:
            codecs.insert(0, cfcodec["codec"])
            dtype = cfcodec["target_dtype"]
            attrs.pop("scale_factor", None)
            attrs.pop("add_offset", None)
        else:
            dtype = dataset.dtype

        codec_configs = [
            numcodec_config_to_configurable(codec.get_config()) for codec in codecs
        ]

        fill_value = dataset.fillvalue.item()
        metadata = create_v3_array_metadata(
            shape=dataset.shape,
            data_type=dtype,
            chunk_shape=chunks,
            fill_value=fill_value,
            codecs=codec_configs,
        )
        dims = HDFVirtualBackend._dataset_dims(dataset, group=group)
        manifest = HDFVirtualBackend._dataset_chunk_manifest(path, dataset)
        if manifest:
            marray = ManifestArray(metadata=metadata, chunkmanifest=manifest)
            variable = xr.Variable(data=marray, dims=dims, attrs=attrs)
        else:
            variable = xr.Variable(data=np.empty(dataset.shape), dims=dims, attrs=attrs)
        if cf_fill_value is not None:
            variable.encoding["_FillValue"] = cf_fill_value
        return variable

    @staticmethod
    def _virtual_vars_from_hdf(
        path: str,
        group: Optional[str] = None,
        drop_variables: Optional[List[str]] = None,
        reader_options: Optional[dict] = {
            "storage_options": {"key": "", "secret": "", "anon": True}
        },
    ) -> Dict[str, xr.Variable]:
        """
        Extract xarray Variables with ManifestArray data from an HDF file or group

        Parameters
        ----------
        path: str
            The path of the hdf5 file.
        group: str, optional
            The name of the group for which to extract variables. None refers to the root group.
        drop_variables: list of str
            A list of variable names to skip extracting.
        reader_options: dict
            A dictionary of reader options passed to fsspec when opening the file.

        Returns
        -------
        dict
            A dictionary of Xarray Variables with the variable names as keys.
        """
        if drop_variables is None:
            drop_variables = []

        open_file = _FsspecFSFromFilepath(
            filepath=path, reader_options=reader_options
        ).open_file()
        f = h5py.File(open_file, mode="r")

        if group is not None and group != "":
            g = f[group]
            group_name = group
            if not isinstance(g, h5py.Group):
                raise ValueError("The provided group is not an HDF group")
        else:
            g = f["/"]
            group_name = "/"

        variables = {}
        non_coordinate_dimesion_vars = HDFVirtualBackend._find_non_coord_dimension_vars(
            group=g
        )
        drop_variables = list(set(drop_variables + non_coordinate_dimesion_vars))
        for key in g.keys():
            if key not in drop_variables:
                if isinstance(g[key], h5py.Dataset):
                    variable = HDFVirtualBackend._dataset_to_variable(
                        path=path,
                        dataset=g[key],
                        group=group_name,
                    )
                    if variable is not None:
                        variables[key] = variable
        return variables

    @staticmethod
    def _get_group_attrs(
        path: str,
        group: Optional[str] = None,
        reader_options: Optional[dict] = {
            "storage_options": {"key": "", "secret": "", "anon": True}
        },
    ):
        open_file = _FsspecFSFromFilepath(
            filepath=path, reader_options=reader_options
        ).open_file()
        f = h5py.File(open_file, mode="r")
        if group:
            g = f[group]
            if not isinstance(g, h5py.Group):
                raise ValueError("The provided group is not an HDF group")
        else:
            g = f
        attrs = HDFVirtualBackend._extract_attrs(g)
        return attrs

    @staticmethod
    def _find_non_coord_dimension_vars(group: H5Group) -> List[str]:
        dimension_names = []
        non_coordinate_dimension_variables = []
        for name, obj in group.items():
            if "_Netcdf4Dimid" in obj.attrs:
                dimension_names.append(name)
        for name, obj in group.items():
            if type(obj) is h5py.Dataset:
                if obj.id.get_storage_size() == 0 and name in dimension_names:
                    non_coordinate_dimension_variables.append(name)

        return non_coordinate_dimension_variables<|MERGE_RESOLUTION|>--- conflicted
+++ resolved
@@ -4,6 +4,7 @@
 from pathlib import Path
 from typing import (
     TYPE_CHECKING,
+    Any,
     Dict,
     Hashable,
     Iterable,
@@ -41,14 +42,9 @@
 
 
 if TYPE_CHECKING:
-<<<<<<< HEAD
-    from h5py import Dataset as H5Dataset  # type: ignore[import-untyped]
-    from h5py import Group as H5Group  # type: ignore[import-untyped]
-    from obstore.store import ObjectStore
-=======
     from h5py import Dataset as H5Dataset
     from h5py import Group as H5Group
->>>>>>> 0cd29b86
+    from obstore.store import ObjectStore
 
 FillValueType = Union[
     int,

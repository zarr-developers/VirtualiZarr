--- conflicted
+++ resolved
@@ -336,31 +336,13 @@
             attrs.pop("add_offset", None)
         else:
             dtype = dataset.dtype
-<<<<<<< HEAD
-            fill_value = dataset.fillvalue
-        if isinstance(fill_value, np.ndarray):
-            fill_value = fill_value[0]
-        if np.isnan(fill_value):
-            fill_value = float("nan")
-        if isinstance(fill_value, np.generic):
-            fill_value = fill_value.item()
+            
         codec_configs = [
             numcodec_config_to_configurable(codec.get_config()) for codec in codecs
         ]
+        
+        fill_value = dataset.fillvalue.item()
         metadata = create_v3_array_metadata(
-=======
-
-        fill_value = dataset.fillvalue.item()
-
-        filters = [codec.get_config() for codec in codecs]
-        zarray = ZArray(
-            chunks=chunks,  # type: ignore
-            compressor=None,
-            dtype=dtype,
-            fill_value=fill_value,
-            filters=filters,
-            order="C",
->>>>>>> fd3a916a
             shape=dataset.shape,
             data_type=dtype,
             chunk_shape=chunks,

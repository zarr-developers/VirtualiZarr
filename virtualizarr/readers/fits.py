--- conflicted
+++ resolved
@@ -24,24 +24,14 @@
         loadable_variables: Iterable[str] | None = None,
         decode_times: bool | None = None,
         indexes: Mapping[str, Index] | None = None,
-<<<<<<< HEAD
-        reader_kwargs: Optional[dict] = None,
-=======
         virtual_backend_kwargs: Optional[dict] = None,
->>>>>>> 51526249
         reader_options: Optional[dict] = None,
     ) -> Dataset:
         from kerchunk.fits import process_file
 
-<<<<<<< HEAD
-        if reader_kwargs:
-            raise NotImplementedError(
-                "FITS reader does not understand any reader_kwargs"
-=======
         if virtual_backend_kwargs:
             raise NotImplementedError(
                 "FITS reader does not understand any virtual_backend_kwargs"
->>>>>>> 51526249
             )
 
         # handle inconsistency in kerchunk, see GH issue https://github.com/zarr-developers/VirtualiZarr/issues/160

--- conflicted
+++ resolved
@@ -36,53 +36,6 @@
     Relies on xr.open_dataset and its auto-detection of filetypes to find the correct installed backend.
     """
 
-<<<<<<< HEAD
-    # TODO get rid of this if?
-    if indexes is None or len(loadable_variables) > 0:
-        # TODO we are reading a bunch of stuff we know we won't need here, e.g. all of the data variables...
-        # TODO it would also be nice if we could somehow consolidate this with the reading of the kerchunk references
-        # TODO really we probably want a dedicated xarray backend that iterates over all variables only once
-
-        # fpath can be `Any` thanks to fsspec.filesystem(...).open() returning Any.
-        # We'll (hopefully safely) cast it to what xarray is expecting, but this might let errors through.
-        fpath = _FsspecFSFromFilepath(filepath=filepath, reader_options=reader_options)
-
-        # Updates the Xarray open_dataset kwargs if Zarr
-
-        if fpath.upath.suffix == ".zarr":
-            engine = "zarr"
-            xr_input = fpath.filepath
-
-        else:
-            engine = None
-            xr_input = fpath.open_file()  # type: ignore
-
-        ds = open_dataset(
-            xr_input,  # type: ignore[arg-type]
-            drop_variables=drop_variables,
-            group=group,
-            decode_times=decode_times,
-            engine=engine,
-        )
-
-        if indexes is None:
-            warnings.warn(
-                "Specifying `indexes=None` will create in-memory pandas indexes for each 1D coordinate, but concatenation of ManifestArrays backed by pandas indexes is not yet supported (see issue #18)."
-                "You almost certainly want to pass `indexes={}` to `open_virtual_dataset` instead."
-            )
-
-            # add default indexes by reading data from file
-            indexes = {name: index for name, index in ds.xindexes.items()}
-        elif indexes != {}:
-            # TODO allow manual specification of index objects
-            raise NotImplementedError()
-        else:
-            indexes = dict(**indexes)  # for type hinting: to allow mutation
-        # TODO we should drop these earlier by using drop_variables
-        loadable_vars = {
-            str(name): var
-            for name, var in ds.variables.items()
-=======
     if loadable_variables == [] and indexes == {}:
         # no need to even attempt to open the file using xarray
         return {}, {}
@@ -92,16 +45,24 @@
     # TODO Really we probably want a dedicated backend that iterates over all variables only once
     # TODO See issue #124 for a suggestion of how to avoid calling xarray here.
 
-    fpath = _FsspecFSFromFilepath(
-        filepath=filepath, reader_options=reader_options
-    ).open_file()
+    fpath = _FsspecFSFromFilepath(filepath=filepath, reader_options=reader_options)
 
-    # fpath can be `Any` thanks to fsspec.filesystem(...).open() returning Any.
+    # Updates the Xarray open_dataset kwargs if Zarr
+
+    if fpath.upath.suffix == ".zarr":
+        engine = "zarr"
+        xr_input = fpath.filepath
+
+    else:
+        engine = None
+        xr_input = fpath.open_file()  # type: ignore
+
     ds = open_dataset(
-        fpath,  # type: ignore[arg-type]
+        xr_input,  # type: ignore[arg-type]
         drop_variables=drop_variables,
         group=group,
         decode_times=decode_times,
+        engine=engine,
     )
 
     if indexes is None:
@@ -110,7 +71,6 @@
         indexes = {
             name: index
             for name, index in ds.xindexes.items()
->>>>>>> 7a35bd41
             if name in loadable_variables
         }
     elif indexes != {}:

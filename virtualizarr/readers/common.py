import warnings
from abc import ABC
from collections.abc import Iterable, Mapping, MutableMapping
from typing import (
    Any,
    Hashable,
    Optional,
)

import xarray  # noqa
from xarray import (
    Coordinates,
    Dataset,
    DataTree,
    Index,
    IndexVariable,
    Variable,
    open_dataset,
)
from xarray.core.indexes import PandasIndex

from virtualizarr.utils import _FsspecFSFromFilepath


def open_loadable_vars_and_indexes(
    filepath: str,
    loadable_variables,
    reader_options,
    drop_variables,
    indexes,
    group,
    decode_times,
) -> tuple[Mapping[str, Variable], Mapping[str, Index]]:
    """
    Open selected variables and indexes using xarray.

    Relies on xr.open_dataset and its auto-detection of filetypes to find the correct installed backend.
    """

    # TODO get rid of this if?
    if indexes is None or len(loadable_variables) > 0:
        # TODO we are reading a bunch of stuff we know we won't need here, e.g. all of the data variables...
        # TODO it would also be nice if we could somehow consolidate this with the reading of the kerchunk references
        # TODO really we probably want a dedicated xarray backend that iterates over all variables only once

        # fpath can be `Any` thanks to fsspec.filesystem(...).open() returning Any.
<<<<<<< HEAD
        # We'll (hopefully safely) cast it to what xarray is expecting, but this might let errors through.
        fpath = _FsspecFSFromFilepath(filepath=filepath, reader_options=reader_options)

        # Update the xarray open_dataset kwargs if Zarr

        if fpath.filepath.suffix == ".zarr":
            engine = "zarr"
            xr_input = fpath.filepath

        else:
            engine = None
            xr_input = fpath.open_file()

        ds = open_dataset(
            cast(XArrayOpenT, xr_input),
=======
        ds = open_dataset(
            fpath,  # type: ignore[arg-type]
>>>>>>> 39ca8362
            drop_variables=drop_variables,
            group=group,
            decode_times=decode_times,
            engine=engine,
        )

        if indexes is None:
            warnings.warn(
                "Specifying `indexes=None` will create in-memory pandas indexes for each 1D coordinate, but concatenation of ManifestArrays backed by pandas indexes is not yet supported (see issue #18)."
                "You almost certainly want to pass `indexes={}` to `open_virtual_dataset` instead."
            )

            # add default indexes by reading data from file
            indexes = {name: index for name, index in ds.xindexes.items()}
        elif indexes != {}:
            # TODO allow manual specification of index objects
            raise NotImplementedError()
        else:
            indexes = dict(**indexes)  # for type hinting: to allow mutation
        # TODO we should drop these earlier by using drop_variables
        loadable_vars = {
            str(name): var
            for name, var in ds.variables.items()
            if name in loadable_variables
        }

        # if we only read the indexes we can just close the file right away as nothing is lazy
        if loadable_vars == {}:
            ds.close()
    else:
        loadable_vars = {}
        indexes = {}

    return loadable_vars, indexes


def construct_virtual_dataset(
    virtual_vars,
    loadable_vars,
    indexes,
    coord_names,
    attrs,
) -> Dataset:
    """Construct a virtual Datset from consistuent parts."""

    vars = {**virtual_vars, **loadable_vars}

    data_vars, coords = separate_coords(vars, indexes, coord_names)

    vds = Dataset(
        data_vars,
        coords=coords,
        # indexes={},  # TODO should be added in a later version of xarray
        attrs=attrs,
    )

    # TODO we should probably also use vds.set_close() to tell xarray how to close the file we opened

    return vds


def separate_coords(
    vars: Mapping[str, Variable],
    indexes: MutableMapping[str, Index],
    coord_names: Iterable[str] | None = None,
) -> tuple[dict[str, Variable], Coordinates]:
    """
    Try to generate a set of coordinates that won't cause xarray to automatically build a pandas.Index for the 1D coordinates.

    Currently requires this function as a workaround unless xarray PR #8124 is merged.

    Will also preserve any loaded variables and indexes it is passed.
    """

    if coord_names is None:
        coord_names = []

    # split data and coordinate variables (promote dimension coordinates)
    data_vars = {}
    coord_vars: dict[
        str, tuple[Hashable, Any, dict[Any, Any], dict[Any, Any]] | Variable
    ] = {}
    found_coord_names: set[str] = set()
    # Search through variable attributes for coordinate names
    for var in vars.values():
        if "coordinates" in var.attrs:
            found_coord_names.update(var.attrs["coordinates"].split(" "))
    for name, var in vars.items():
        if name in coord_names or var.dims == (name,) or name in found_coord_names:
            # use workaround to avoid creating IndexVariables described here https://github.com/pydata/xarray/pull/8107#discussion_r1311214263
            if len(var.dims) == 1:
                dim1d, *_ = var.dims
                coord_vars[name] = (dim1d, var.data, var.attrs, var.encoding)

                if isinstance(var, IndexVariable):
                    # unless variable actually already is a loaded IndexVariable,
                    # in which case we need to keep it and add the corresponding indexes explicitly
                    coord_vars[str(name)] = var
                    # TODO this seems suspect - will it handle datetimes?
                    indexes[name] = PandasIndex(var, dim1d)
            else:
                coord_vars[name] = var
        else:
            data_vars[name] = var

    coords = Coordinates(coord_vars, indexes=indexes)

    return data_vars, coords


class VirtualBackend(ABC):
    @staticmethod
    def open_virtual_dataset(
        filepath: str,
        group: str | None = None,
        drop_variables: Iterable[str] | None = None,
        loadable_variables: Iterable[str] | None = None,
        decode_times: bool | None = None,
        indexes: Mapping[str, Index] | None = None,
        virtual_backend_kwargs: Optional[dict] = None,
        reader_options: Optional[dict] = None,
    ) -> Dataset:
        raise NotImplementedError()

    @staticmethod
    def open_virtual_datatree(
        path: str,
        group: str | None = None,
        drop_variables: Iterable[str] | None = None,
        loadable_variables: Iterable[str] | None = None,
        decode_times: bool | None = None,
        indexes: Mapping[str, Index] | None = None,
        virtual_backend_kwargs: Optional[dict] = None,
        reader_options: Optional[dict] = None,
    ) -> DataTree:
        raise NotImplementedError()<|MERGE_RESOLUTION|>--- conflicted
+++ resolved
@@ -44,7 +44,6 @@
         # TODO really we probably want a dedicated xarray backend that iterates over all variables only once
 
         # fpath can be `Any` thanks to fsspec.filesystem(...).open() returning Any.
-<<<<<<< HEAD
         # We'll (hopefully safely) cast it to what xarray is expecting, but this might let errors through.
         fpath = _FsspecFSFromFilepath(filepath=filepath, reader_options=reader_options)
 
@@ -59,11 +58,7 @@
             xr_input = fpath.open_file()
 
         ds = open_dataset(
-            cast(XArrayOpenT, xr_input),
-=======
-        ds = open_dataset(
-            fpath,  # type: ignore[arg-type]
->>>>>>> 39ca8362
+            xr_input,  # type: ignore[arg-type]
             drop_variables=drop_variables,
             group=group,
             decode_times=decode_times,

--- conflicted
+++ resolved
@@ -24,15 +24,11 @@
         return blosc_compressor_codes[v]
 
 
-<<<<<<< HEAD
-def _filter_to_codec(filter_id: str, filter_properties: Union[int, None, Tuple] = None) -> Codec:
+def _filter_to_codec(
+    filter_id: str, filter_properties: Union[int, None, Tuple] = None
+) -> Codec:
     id_int = None
     id_str = None
-=======
-def _filter_to_codec(
-    filter_id: str, filter_properties: Union[int, Tuple] = None
-) -> Codec:
->>>>>>> 207c4b5c
     try:
         id_int = int(filter_id)
     except ValueError:
@@ -45,18 +41,11 @@
             id = id_str
         conf = {"id": id}
         if id == "zlib":
-            conf["level"] = filter_properties # type: ignore[assignment]
+            conf["level"] = filter_properties  # type: ignore[assignment]
     if id_int:
         filter = hdf5plugin.get_filters(id_int)[0]
         id = filter.filter_name
-<<<<<<< HEAD
         if id == "blosc" and isinstance(filter_properties, tuple):
-            blosc_props = BloscProperties(**{k: v for k, v in
-                                             zip(BloscProperties.__fields__.keys(),
-                                                 filter_properties[-4:])})
-            conf = blosc_props.model_dump() # type: ignore[assignment]
-=======
-        if id == "blosc":
             blosc_props = BloscProperties(
                 **{
                     k: v
@@ -65,8 +54,7 @@
                     )
                 }
             )
-            conf = blosc_props.model_dump()
->>>>>>> 207c4b5c
+            conf = blosc_props.model_dump()  # type: ignore[assignment]
             conf["id"] = id
 
     codec = registry.get_codec(conf)

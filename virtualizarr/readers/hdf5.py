from pathlib import Path
from typing import Iterable, Mapping, Optional

from xarray import Dataset, Index

from virtualizarr.readers.common import (
    VirtualBackend,
    construct_virtual_dataset,
    open_loadable_vars_and_indexes,
)
from virtualizarr.translators.kerchunk import (
    extract_group,
    virtual_vars_and_metadata_from_kerchunk_refs,
)
from virtualizarr.utils import check_for_collisions


class HDF5VirtualBackend(VirtualBackend):
    @staticmethod
    def open_virtual_dataset(
        filepath: str,
        group: str | None = None,
        drop_variables: Iterable[str] | None = None,
        loadable_variables: Iterable[str] | None = None,
        decode_times: bool | None = None,
        indexes: Mapping[str, Index] | None = None,
<<<<<<< HEAD
        reader_kwargs: Optional[dict] = None,
=======
        virtual_backend_kwargs: Optional[dict] = None,
>>>>>>> 51526249
        reader_options: Optional[dict] = None,
    ) -> Dataset:
        from kerchunk.hdf import SingleHdf5ToZarr

<<<<<<< HEAD
        if reader_kwargs:
            raise NotImplementedError(
                "HDF5 reader does not understand any reader_kwargs"
=======
        if virtual_backend_kwargs:
            raise NotImplementedError(
                "HDF5 reader does not understand any virtual_backend_kwargs"
>>>>>>> 51526249
            )

        drop_variables, loadable_variables = check_for_collisions(
            drop_variables,
            loadable_variables,
        )

        refs = SingleHdf5ToZarr(
            filepath, inline_threshold=0, **reader_options
        ).translate()

        refs = extract_group(refs, group)

        virtual_vars, attrs, coord_names = virtual_vars_and_metadata_from_kerchunk_refs(
            refs,
            loadable_variables,
            drop_variables,
            fs_root=Path.cwd().as_uri(),
        )

        loadable_vars, indexes = open_loadable_vars_and_indexes(
            filepath,
            loadable_variables=loadable_variables,
            reader_options=reader_options,
            drop_variables=drop_variables,
            indexes=indexes,
            group=group,
            decode_times=decode_times,
        )

        return construct_virtual_dataset(
            virtual_vars=virtual_vars,
            loadable_vars=loadable_vars,
            indexes=indexes,
            coord_names=coord_names,
            attrs=attrs,
        )<|MERGE_RESOLUTION|>--- conflicted
+++ resolved
@@ -24,24 +24,14 @@
         loadable_variables: Iterable[str] | None = None,
         decode_times: bool | None = None,
         indexes: Mapping[str, Index] | None = None,
-<<<<<<< HEAD
-        reader_kwargs: Optional[dict] = None,
-=======
         virtual_backend_kwargs: Optional[dict] = None,
->>>>>>> 51526249
         reader_options: Optional[dict] = None,
     ) -> Dataset:
         from kerchunk.hdf import SingleHdf5ToZarr
 
-<<<<<<< HEAD
-        if reader_kwargs:
-            raise NotImplementedError(
-                "HDF5 reader does not understand any reader_kwargs"
-=======
         if virtual_backend_kwargs:
             raise NotImplementedError(
                 "HDF5 reader does not understand any virtual_backend_kwargs"
->>>>>>> 51526249
             )
 
         drop_variables, loadable_variables = check_for_collisions(

--- conflicted
+++ resolved
@@ -26,10 +26,5 @@
   - fsspec
   - pip
   - pip:
-<<<<<<< HEAD
-      - icechunk # Installs zarr v3 as dependency
-      - git+https://github.com/zarr-developers/numcodecs@zarr3-codecs # zarr-v3 compatibility branch
-=======
     - icechunk # Installs zarr v3 as dependency
->>>>>>> 09e47529
     # - git+https://github.com/fsspec/kerchunk@main  # kerchunk is currently incompatible with zarr-python v3 (https://github.com/fsspec/kerchunk/pull/516)
--- conflicted
+++ resolved
@@ -30,11 +30,7 @@
   - dask
   - pip
   - pip:
-<<<<<<< HEAD
       - icechunk>=0.1.0a15
       - git+https://github.com/zarr-developers/zarr-python # installing from source until >= 3.0.2
-=======
-      - icechunk>=0.1.0a12 # Installs python-zarr v3 as dependency
-      - git+https://github.com/fsspec/kerchunk.git@main
->>>>>>> 14f58bae
-      - imagecodecs-numcodecs==2024.6.1+      - imagecodecs-numcodecs==2024.6.1
+      - git+https://github.com/fsspec/kerchunk.git@main
name: virtualizarr-upstream
channels:
  - conda-forge
  - nodefaults
dependencies:
  - xarray>=2025.1.1
  - h5netcdf
  - h5py
  - hdf5
  - netcdf4
  - numpy>=2.0.0
  - packaging
  - ujson
  - universal_pathlib
  - hdf5plugin
  - numcodecs
  - imagecodecs>=2024.6.1
  # Testing
  - codecov[toml]
  - pre-commit
  - mypy
  - ruff
  - pandas-stubs
  - pytest-asyncio
  - pytest-mypy
  - pytest-cov
  - pytest
  - pooch
  - fsspec
  - dask
  - zarr>=3.0.2
  - pip
  - pip:
<<<<<<< HEAD
      - icechunk>=0.1.0a15
      # - git+https://github.com/zarr-developers/zarr-python # installing from source until >= 3.0.2
      - imagecodecs-numcodecs==2024.6.1
      - git+https://github.com/fsspec/kerchunk.git@main
=======
      - icechunk>=0.1.0a12 # Installs zarr-python v3.0.0 as dependency
      - git+https://github.com/fsspec/kerchunk.git@main
      - imagecodecs-numcodecs==2024.6.1
>>>>>>> 4c7d9cab
<|MERGE_RESOLUTION|>--- conflicted
+++ resolved
@@ -31,13 +31,7 @@
   - zarr>=3.0.2
   - pip
   - pip:
-<<<<<<< HEAD
-      - icechunk>=0.1.0a15
-      # - git+https://github.com/zarr-developers/zarr-python # installing from source until >= 3.0.2
-      - imagecodecs-numcodecs==2024.6.1
-      - git+https://github.com/fsspec/kerchunk.git@main
-=======
       - icechunk>=0.1.0a12 # Installs zarr-python v3.0.0 as dependency
       - git+https://github.com/fsspec/kerchunk.git@main
       - imagecodecs-numcodecs==2024.6.1
->>>>>>> 4c7d9cab
+      - git+https://github.com/fsspec/kerchunk.git@main
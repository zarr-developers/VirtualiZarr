--- conflicted
+++ resolved
@@ -3,11 +3,7 @@
   - conda-forge
   - nodefaults
 dependencies:
-<<<<<<< HEAD
   - xarray>=2025.1.1
-=======
-  - xarray>=2024.10.0,<2025.0.0
->>>>>>> e8ade460
   - h5netcdf
   - h5py
   - hdf5
@@ -35,10 +31,6 @@
   - zarr>=3.0.0
   - pip
   - pip:
-<<<<<<< HEAD
       - icechunk>=0.1.0a10 # Installs zarr v3 as dependency
-=======
-      - icechunk==0.1.0a8 # Installs zarr v3 beta 3 as dependency
->>>>>>> e8ade460
       # - git+https://github.com/fsspec/kerchunk@main  # kerchunk is currently incompatible with zarr-python v3 (https://github.com/fsspec/kerchunk/pull/516)
       - imagecodecs-numcodecs==2024.6.1
name: virtualizarr-upstream
channels:
  - conda-forge
  - nodefaults
dependencies:
  - xarray>=2025.1.1
  - h5netcdf
  - h5py
  - hdf5
  - netcdf4
  - numpy>=2.0.0
  - packaging
  - ujson
  - universal_pathlib
  - hdf5plugin
  - numcodecs
  - imagecodecs>=2024.6.1
  # Testing
  - codecov[toml]
  - pre-commit
  - mypy
  - ruff
  - pandas-stubs
  - pytest-asyncio
  - pytest-mypy
  - pytest-cov
  - pytest
  - pooch
  - fsspec
  - dask
  - zarr>=3.0.2
  - pip
  - pip:
<<<<<<< HEAD
      - icechunk>=0.1.1 # Installs zarr-python v3.0.0 as dependency
=======
      - git+https://github.com/earth-mover/icechunk.git@main#subdirectory=icechunk-python # Installs zarr-python v3.0.0 as dependency
>>>>>>> e3912f08
      - git+https://github.com/fsspec/kerchunk.git@main
      - imagecodecs-numcodecs==2024.6.1
      - git+https://github.com/fsspec/kerchunk.git@main<|MERGE_RESOLUTION|>--- conflicted
+++ resolved
@@ -31,11 +31,7 @@
   - zarr>=3.0.2
   - pip
   - pip:
-<<<<<<< HEAD
-      - icechunk>=0.1.1 # Installs zarr-python v3.0.0 as dependency
-=======
       - git+https://github.com/earth-mover/icechunk.git@main#subdirectory=icechunk-python # Installs zarr-python v3.0.0 as dependency
->>>>>>> e3912f08
       - git+https://github.com/fsspec/kerchunk.git@main
       - imagecodecs-numcodecs==2024.6.1
       - git+https://github.com/fsspec/kerchunk.git@main
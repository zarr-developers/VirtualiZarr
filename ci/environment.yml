--- conflicted
+++ resolved
@@ -27,13 +27,10 @@
   - fsspec
   - s3fs
   - fastparquet
-<<<<<<< HEAD
   - imagecodecs>=2024.6.1
-  - pip:
-    - imagecodecs-numcodecs
-=======
   # for opening tiff files
   - tifffile
   # for opening FITS files
   - astropy
->>>>>>> 76fbb9c5
+  - pip:
+    - imagecodecs-numcodecs
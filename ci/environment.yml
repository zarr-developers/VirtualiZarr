name: virtualizarr-test
channels:
  - conda-forge
  - nodefaults
dependencies:
  - python>=3.9
  - codecov
  - h5netcdf
  - kerchunk
  - netcdf4
  - pydantic
  - pooch
<<<<<<< HEAD
  - fsspec
  - pip:
      - git+https://github.com/TomNicholas/xarray.git@opt-out-auto-create-index-variables#egg=xarray
=======
  - pytest
  - pytest-cov
  - ruff
  - ujson
  - pip:
      - git+https://github.com/TomNicholas/xarray.git@concat-no-indexes#egg=xarray
>>>>>>> 6fef91c3
<|MERGE_RESOLUTION|>--- conflicted
+++ resolved
@@ -10,15 +10,10 @@
   - netcdf4
   - pydantic
   - pooch
-<<<<<<< HEAD
   - fsspec
-  - pip:
-      - git+https://github.com/TomNicholas/xarray.git@opt-out-auto-create-index-variables#egg=xarray
-=======
   - pytest
   - pytest-cov
   - ruff
   - ujson
   - pip:
-      - git+https://github.com/TomNicholas/xarray.git@concat-no-indexes#egg=xarray
->>>>>>> 6fef91c3
+      - git+https://github.com/TomNicholas/xarray.git@concat-no-indexes#egg=xarray
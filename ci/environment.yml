--- conflicted
+++ resolved
@@ -9,13 +9,10 @@
   - kerchunk
   - netcdf4
   - pydantic
-<<<<<<< HEAD
   - pooch
-=======
   - pytest
   - pytest-cov
   - ruff
   - ujson
->>>>>>> 970d354b
   - pip:
       - git+https://github.com/TomNicholas/xarray.git@concat-no-indexes#egg=xarray
(usage)=

# Usage

This page explains how to use VirtualiZarr today, by introducing the key concepts one-by-one.

## Opening files as virtual datasets

VirtualiZarr is for manipulating "virtual" references to pre-existing data stored on disk in a variety of formats, by representing it in terms of the [Zarr data model](https://zarr-specs.readthedocs.io/en/latest/specs.html) of chunked N-dimensional arrays.

If we have a pre-existing netCDF file on disk:

```python
import xarray as xr

# create an example pre-existing netCDF4 file
ds = xr.tutorial.open_dataset('air_temperature')
ds.to_netcdf('air.nc')
```

We can open a virtual representation of this file using {py:func}`open_virtual_dataset <virtualizarr.open_virtual_dataset>`.

```python
from virtualizarr import open_virtual_dataset

vds = open_virtual_dataset('air.nc')
```

(Notice we did not have to explicitly indicate the file format, as {py:func}`open_virtual_dataset <virtualizarr.open_virtual_dataset>` will attempt to automatically infer it.)

<<<<<<< HEAD
```{note}
In future we would like for it to be possible to just use `xr.open_dataset`, e.g.

    import virtualizarr

    vds = xr.open_dataset('air.nc', engine='virtualizarr')

but this requires some [upstream changes](https://github.com/TomNicholas/VirtualiZarr/issues/35) in xarray.
```

Printing this "virtual dataset" shows that although it is an instance of `xarray.Dataset`, unlike a typical xarray dataset, instead of some numpy or dask arrays, instead it wraps {py:class}`ManifestArray <virtualizarr.manifests.ManifestArray>` objects.
=======
Printing this "virtual dataset" shows that although it is an instance of `xarray.Dataset`, unlike a typical xarray dataset, it does not contain numpy or dask arrays, but instead it wraps {py:class}`ManifestArray <virtualizarr.manifests.ManifestArray>` objects.
>>>>>>> 15582b2f

```python
vds
```

```
<xarray.Dataset> Size: 31MB
Dimensions:  (lat: 25, lon: 53, time: 2920)
Coordinates:
  * lat      (lat) float32 100B 75.0 72.5 70.0 67.5 65.0 ... 22.5 20.0 17.5 15.0
  * lon      (lon) float32 212B 200.0 202.5 205.0 207.5 ... 325.0 327.5 330.0
  * time     (time) datetime64[ns] 23kB 2013-01-01 ... 2014-12-31T18:00:00
Data variables:
    air      (time, lat, lon) float64 31MB ManifestArray<shape=(2920, 25, 53)...
Attributes:
    Conventions:  COARDS
    title:        4x daily NMC reanalysis (1948)
    description:  Data is from NMC initialized reanalysis\n(4x/day).  These a...
    platform:     Model
    references:   http://www.esrl.noaa.gov/psd/data/gridded/data.ncep.reanaly...
```

Generally a "virtual dataset" is any `xarray.Dataset` which wraps one or more {py:class}`ManifestArray <virtualizarr.manifests.ManifestArray>` objects.

These particular {py:class}`ManifestArray <virtualizarr.manifests.ManifestArray>` objects are each a virtual reference to some data in the `air.nc` netCDF file, with the references stored in the form of "Chunk Manifests".

As the manifest contains only addresses at which to find large binary chunks, the virtual dataset takes up far less space in memory than the original dataset does:

```python
ds.nbytes
```

```
30975672
```

```python
vds.virtualize.nbytes
```

```
23704
```

```{important} Virtual datasets are not normal xarray datasets!

Although the top-level type is still `xarray.Dataset`, they are intended only as an abstract representation of a set of data files, not as something you can do analysis with. If you try to load, view, or plot any data you will get a `NotImplementedError`. Virtual datasets only support a very limited subset of normal xarray operations, particularly functions and methods for concatenating, merging and extracting variables, as well as operations for renaming dimensions and variables.

_The only use case for a virtual dataset is [combining references](#combining-virtual-datasets) to files before [writing out those references to disk](#writing-virtual-stores-to-disk)._
```

### Opening remote files

To open remote files as virtual datasets pass the `reader_options` options, e.g.

```python
aws_credentials = {"key": ..., "secret": ...}
vds = open_virtual_dataset("s3://some-bucket/file.nc", reader_options={'storage_options': aws_credentials})
```

## Chunk Manifests

In the Zarr model N-dimensional arrays are stored as a series of compressed chunks, each labelled by a chunk key which indicates its position in the array. Whilst conventionally each of these Zarr chunks are a separate compressed binary file stored within a Zarr Store, there is no reason why these chunks could not actually already exist as part of another file (e.g. a netCDF file), and be loaded by reading a specific byte range from this pre-existing file.

A "Chunk Manifest" is a list of chunk keys and their corresponding byte ranges in specific files, grouped together such that all the chunks form part of one Zarr-like array. For example, a chunk manifest for a 3-dimensional array made up of 4 chunks might look like this:

```python
{
    "0.0.0": {"path": "s3://bucket/foo.nc", "offset": 100, "length": 100},
    "0.0.1": {"path": "s3://bucket/foo.nc", "offset": 200, "length": 100},
    "0.1.0": {"path": "s3://bucket/foo.nc", "offset": 300, "length": 100},
    "0.1.1": {"path": "s3://bucket/foo.nc", "offset": 400, "length": 100},
}
```

Notice that the `"path"` attribute points to a netCDF file `"foo.nc"` stored in a remote S3 bucket. There is no need for the files the chunk manifest refers to to be local.

Our virtual dataset we opened above contains multiple chunk manifests stored in-memory, which we can see by pulling one out as a python dictionary.

```python
marr = vds['air'].data
manifest = marr.manifest
manifest.dict()
```

```python
{'0.0.0': {'path': 'file:///work/data/air.nc', 'offset': 15419, 'length': 7738000}}
```

In this case we can see that the `"air"` variable contains only one chunk, the bytes for which live in the `file:///work/data/air.nc` file, at the location given by the `'offset'` and `'length'` attributes.

The {py:class}`ChunkManifest <virtualizarr.manifests.ChunkManifest>` class is virtualizarr's internal in-memory representation of this manifest.

## `ManifestArray` class

A Zarr array is defined not just by the location of its constituent chunk data, but by its array-level attributes such as `shape` and `dtype`. The {py:class}`ManifestArray <virtualizarr.manifests.ManifestArray>` class stores both the array-level attributes and the corresponding chunk manifest.

```python
marr
```

```
ManifestArray<shape=(2920, 25, 53), dtype=int16, chunks=(2920, 25, 53)>
```

```python
marr.manifest
```

```
ChunkManifest<shape=(1, 1, 1)>
```

```python
marr.metadata
```

```
ArrayV3Metadata(shape=(2920, 25, 53),
                data_type=<DataType.float64: 'float64'>,
                chunk_grid=RegularChunkGrid(chunk_shape=(2920, 25, 53)),
                chunk_key_encoding=DefaultChunkKeyEncoding(name='default',
                                                           separator='/'),
                fill_value=np.float64(-327.67),
                codecs=(FixedScaleOffset(codec_name='numcodecs.fixedscaleoffset', codec_config={'scale': 100.0, 'offset': 0, 'dtype': '<f8', 'astype': '<i2'}),
                        BytesCodec(endian=<Endian.little: 'little'>)),
                attributes={'GRIB_id': 11,
                            'GRIB_name': 'TMP',
                            'actual_range': [185.16000366210938,
                                             322.1000061035156],
                            'dataset': 'NMC Reanalysis',
                            'level_desc': 'Surface',
                            'long_name': '4xDaily Air temperature at sigma '
                                         'level 995',
                            'parent_stat': 'Other',
                            'precision': 2,
                            'statistic': 'Individual Obs',
                            'units': 'degK',
                            'var_desc': 'Air temperature'},
                dimension_names=None,
                zarr_format=3,
                node_type='array',
                storage_transformers=())
```

A `ManifestArray` can therefore be thought of as a virtualized representation of a single Zarr array.

As it defines various array-like methods, a `ManifestArray` can often be treated like a ["duck array"](https://docs.xarray.dev/en/stable/user-guide/duckarrays.html). In particular, concatenation of multiple `ManifestArray` objects can be done via merging their chunk manifests into one (and re-labelling the chunk keys).

```python
import numpy as np

concatenated = np.concatenate([marr, marr], axis=0)
concatenated
```

```
ManifestArray<shape=(5840, 25, 53), dtype=int16, chunks=(2920, 25, 53)>
```

```python
concatenated.manifest.dict()
```

```
{'0.0.0': {'path': 'file:///work/data/air.nc', 'offset': 15419, 'length': 7738000},
 '1.0.0': {'path': 'file:///work/data/air.nc', 'offset': 15419, 'length': 7738000}}
```

This concatenation property is what will allow us to combine the data from multiple netCDF files on disk into a single Zarr store containing arrays of many chunks.

```{note}
As a single Zarr array has only one array-level set of compression codecs by definition, concatenation of arrays from files saved to disk with differing codecs cannot be achieved through concatenation of `ManifestArray` objects. Implementing this feature will require a more abstract and general notion of concatenation, see [GH issue #5](https://github.com/zarr-developers/VirtualiZarr/issues/5).
```

Remember that you cannot load values from a `ManifestArray` directly.

```python
vds['air'].values
```

```python
NotImplementedError: ManifestArrays can't be converted into numpy arrays or pandas Index objects
```

The whole point is to manipulate references to the data without actually loading any data.

```{note}
You also cannot currently index into a `ManifestArray`, as arbitrary indexing would require loading data values to create the new array. We could imagine supporting indexing without loading data when slicing only along chunk boundaries, but this has not yet been implemented (see [GH issue #51](https://github.com/zarr-developers/VirtualiZarr/issues/51)).
```

## Virtual Datasets as Zarr Groups

The full Zarr model (for a single group) includes multiple arrays, array names, named dimensions, and arbitrary dictionary-like attrs on each array. Whilst the duck-typed `ManifestArray` cannot store all of this information, an `xarray.Dataset` wrapping multiple `ManifestArray`s maps neatly to the Zarr model. This is what the virtual dataset we opened represents - all the information in one entire Zarr group, but held as references to on-disk chunks instead of as in-memory arrays.

The problem of combining many archival format files (e.g. netCDF files) into one virtual Zarr store therefore becomes just a matter of opening each file using `open_virtual_dataset` and using [xarray's various combining functions](https://docs.xarray.dev/en/stable/user-guide/combining.html) to combine them into one aggregate virtual dataset.

But before we combine our data, we might want to consider loading some variables into memory.

## Loading variables

Whilst the values of virtual variables (i.e. those backed by `ManifestArray` objects) cannot be loaded into memory, you do have the option of opening specific variables from the file as loadable lazy numpy/dask arrays, just like `xr.open_dataset` normally returns.

Which variables to open this way can be specified using the `loadable_variables` argument:

```python
vds = open_virtual_dataset('air.nc', loadable_variables=['air', 'time'])
```

```python
<xarray.Dataset> Size: 31MB
Dimensions:  (time: 2920, lat: 25, lon: 53)
Coordinates:
  * time     (time) datetime64[ns] 23kB 2013-01-01 ... 2014-12-31T18:00:00
    lat      (lat) float32 100B ManifestArray<shape=(25,), dtype=float32, chu...
    lon      (lon) float32 212B ManifestArray<shape=(53,), dtype=float32, chu...
Data variables:
    air      (time, lat, lon) float64 31MB ...
Attributes:
    Conventions:  COARDS
    title:        4x daily NMC reanalysis (1948)
    description:  Data is from NMC initialized reanalysis\n(4x/day).  These a...
    platform:     Model
    references:   http://www.esrl.noaa.gov/psd/data/gridded/data.ncep.reanaly...
```

You can see that the dataset contains a mixture of virtual variables backed by `ManifestArray` objects (`lat` and `lon`), and loadable variables backed by (lazy) numpy arrays (`air` and `time`).

Loading variables can be useful in a few scenarios:

1. You need to look at the actual values of a multi-dimensional variable in order to decide what to do next,
2. You want in-memory indexes to use with `xr.combine_by_coords`,
3. Storing a variable on-disk as a set of references would be inefficient, e.g. because it's a very small array (saving the values like this is similar to kerchunk's concept of "inlining" data),
4. The variable has encoding, and the simplest way to decode it correctly is to let xarray's standard decoding machinery load it into memory and apply the decoding,
5. Some of your variables have inconsistent-length chunks, and you want to be able to concatenate them together. For example you might have multiple virtual datasets with coordinates of inconsistent length (e.g., leap years within multi-year daily data). Loading them allows you to rechunk them however you like.

The default value of `loadable_variables` is `None`, which effectively specifies all the "dimension coordinates" in the file, i.e. all one-dimensional coordinate variables whose name is the same as the name of their dimensions. Xarray indexes will also be automatically created for these variables. Together these defaults mean that your virtual dataset will be opened with the same indexes as it would have been if it had been opened with just `xarray.open_dataset()`.

```{note}
In general, it is recommended to load all of your low-dimensional variables.

Whilst this does mean the original data will be duplicated in your new virtual zarr store, by loading your coordinates into memory they can be inlined in the reference file for fast reads from the virtual store.

However, you should not do this for higher-dimensional variables, as then you might use a lot of storage duplicating them, defeating the point of the virtual zarr approach. Also, anything duplicated could become out of sync with the referenced origial files, especially if not using a transactional storage engine like `Icechunk`.
```

### CF-encoded time variables

To decode time variables according to the CF conventions, you need ensure `time` is one of the `loadable_variables` and the `decode_times` argument of `open_virtual_dataset` is set to `True` (`decode_times` defaults to None).

```python
vds = open_virtual_dataset(
    'air.nc',
    loadable_variables=['air', 'time'],
    decode_times=True,
)
```

```python
<xarray.Dataset> Size: 31MB
Dimensions:  (time: 2920, lat: 25, lon: 53)
Coordinates:
  * time     (time) datetime64[ns] 23kB 2013-01-01 ... 2014-12-31T18:00:00
    lat      (lat) float32 100B ManifestArray<shape=(25,), dtype=float32, chu...
    lon      (lon) float32 212B ManifestArray<shape=(53,), dtype=float32, chu...
Data variables:
    air      (time, lat, lon) float64 31MB ...
Attributes:
    Conventions:  COARDS
    title:        4x daily NMC reanalysis (1948)
    description:  Data is from NMC initialized reanalysis\n(4x/day).  These a...
    platform:     Model
    references:   http://www.esrl.noaa.gov/psd/data/gridded/data.ncep.reanaly...
```

## Combining virtual datasets

In general we should be able to combine all the datasets from our archival files into one using some combination of calls to `xarray.concat` and `xarray.merge`. For combining along multiple dimensions in one call we also have `xarray.combine_nested` and `xarray.combine_by_coords`. If you're not familiar with any of these functions we recommend you skim through [xarray's docs on combining](https://docs.xarray.dev/en/stable/user-guide/combining.html).

Let's create two new netCDF files, which we would need to open and concatenate in a specific order to represent our entire dataset.

```python
ds1 = ds.isel(time=slice(None, 1460))
ds2 = ds.isel(time=slice(1460, None))

ds1.to_netcdf('air1.nc')
ds2.to_netcdf('air2.nc')
```

Note that we have created these in such a way that each dataset has one equally-sized chunk.

TODO: Note about variable-length chunking?

### Manual concatenation ordering

The simplest case of concatenation is when you have a set of files and you know which order they should be concatenated in, _without looking inside the files_. In this case it is sufficient to open the files one-by-one, then pass the virtual datasets as a list to the concatenation function.

```python
vds1 = open_virtual_dataset('air1.nc')
vds2 = open_virtual_dataset('air2.nc')
```

As we know the correct order a priori, we can just combine along one dimension using `xarray.concat`.

```python
combined_vds = xr.concat([vds1, vds2], dim='time')
combined_vds
```

```
<xarray.Dataset> Size: 31MB
Dimensions:  (time: 2920, lat: 25, lon: 53)
Coordinates:
  * lat      (lat) float32 100B 75.0 72.5 70.0 67.5 65.0 ... 22.5 20.0 17.5 15.0
  * lon      (lon) float32 212B 200.0 202.5 205.0 207.5 ... 325.0 327.5 330.0
  * time     (time) datetime64[ns] 23kB 2013-01-01 ... 2014-12-31T18:00:00
Data variables:
    air      (time, lat, lon) float64 31MB ManifestArray<shape=(2920, 25, 53)...
Attributes:
    Conventions:  COARDS
    title:        4x daily NMC reanalysis (1948)
    description:  Data is from NMC initialized reanalysis\n(4x/day).  These a...
    platform:     Model
    references:   http://www.esrl.noaa.gov/psd/data/gridded/data.ncep.reanaly...
```

We can see that the resulting combined manifest has two chunks, as expected.

```python
combined_vds['air'].data.manifest.dict()
```

```
{'0.0.0': {'path': 'file:///work/data/air1.nc', 'offset': 15419, 'length': 3869000},
 '1.0.0': {'path': 'file:///work/data/air2.nc', 'offset': 15419, 'length': 3869000}}
```

```{note}
If you have any virtual coordinate variables, you will likely need to specify the keyword arguments ``coords='minimal'`` and ``compat='override'`` to ``xarray.concat()``, because the default behaviour of xarray will attempt to load coordinates in order to check their compatibility with one another. In future this [default will be changed](https://github.com/pydata/xarray/issues/8778), such that passing these two arguments explicitly will become unnecessary.
```

The general multi-dimensional version of this concatenation-by-order-supplied can be achieved using `xarray.combine_nested()`.

```python
combined_vds = xr.combine_nested([vds1, vds2], concat_dim=['time'])
```

In N-dimensions the datasets would need to be passed as an N-deep nested list-of-lists, see the [xarray docs](https://docs.xarray.dev/en/stable/user-guide/combining.html#combining-along-multiple-dimensions).

```{note}
<<<<<<< HEAD
In future we would like for it to be possible to just use `xr.open_mfdataset` to open the files and combine them in one go, e.g.

    vds = xr.open_mfdataset(
        ['air1.nc', 'air2.nc'],
        combine='nested',
        concat_dim=['time'],
        coords='minimal',
        compat='override',
    )

but this requires some [upstream changes](https://github.com/TomNicholas/VirtualiZarr/issues/35) in xarray.
```

```{note}
For manual concatenation we could actually avoid creating any xarray indexes, as we won't need them. Without indexes we can avoid loading any data whatsoever from the files. However, you should first be confident that the archival files actually do have compatible data, as the coordinate values then cannot be efficiently compared for consistency (i.e. aligned).
=======
For manual concatenation we can actually avoid creating any xarray indexes, as we won't need them. Without indexes we can avoid loading any data whatsoever from the files. However, you should first be confident that the archival files actually do have compatible data, as the coordinate values then cannot be efficiently compared for consistency (i.e. aligned).

By default indexes are created for 1-dimensional ``loadable_variables`` whose name matches their only dimension (i.e. "dimension coordinates"), but if you wish you can load variables without creating any indexes by passing ``indexes={}`` to ``open_virtual_dataset``.
>>>>>>> 15582b2f
```

### Ordering by coordinate values

If you're happy to load 1D dimension coordinates into memory, you can use their values to do the ordering for you!

```python
vds1 = open_virtual_dataset('air1.nc')
vds2 = open_virtual_dataset('air2.nc')

combined_vds = xr.combine_by_coords([vds2, vds1])
```

Notice we don't have to specify the concatenation dimension explicitly - xarray works out the correct ordering for us. Even though we actually passed in the virtual datasets in the wrong order just now, the manifest still has the chunks listed in the correct order such that the 1-dimensional `time` coordinate has ascending values:

```python
combined_vds['air'].data.manifest.dict()
```

```
{'0.0.0': {'path': 'file:///work/data/air1.nc', 'offset': 15419, 'length': 3869000},
 '1.0.0': {'path': 'file:///work/data/air2.nc', 'offset': 15419, 'length': 3869000}}
```

### Ordering using metadata

TODO: Use preprocess to create a new index from the metadata. Requires `open_virtual_mfdataset` to be implemented in [PR #349](https://github.com/zarr-developers/VirtualiZarr/pull/349).

## Writing virtual stores to disk

Once we've combined references to all the chunks of all our archival files into one virtual xarray dataset, we still need to write these references out to disk so that they can be read by our analysis code later.

### Writing to Kerchunk's format and reading data via fsspec

The [kerchunk library](https://github.com/fsspec/kerchunk) has its own [specification](https://fsspec.github.io/kerchunk/spec.html) for how byte range references should be serialized (either as a JSON or parquet file).

To write out all the references in the virtual dataset as a single kerchunk-compliant JSON or parquet file, you can use the {py:meth}`vds.virtualize.to_kerchunk <virtualizarr.VirtualiZarrDatasetAccessor.to_kerchunk>` accessor method.

```python
combined_vds.virtualize.to_kerchunk('combined.json', format='json')
```

These references can now be interpreted like they were a Zarr store by [fsspec](https://github.com/fsspec/filesystem_spec), using kerchunk's built-in xarray backend (kerchunk must be installed to use `engine='kerchunk'`).

```python
combined_ds = xr.open_dataset('combined.json', engine="kerchunk")
```

In-memory ("loadable") variables backed by numpy arrays can also be written out to kerchunk reference files, with the values serialized as bytes. This is equivalent to kerchunk's concept of "inlining", but done on a per-array basis using the `loadable_variables` kwarg rather than a per-chunk basis using kerchunk's `inline_threshold` kwarg.

```{note}
Currently you can only serialize in-memory variables to kerchunk references if they do not have any encoding.
```

When you have many chunks, the reference file can get large enough to be unwieldy as json. In that case the references can be instead stored as parquet. Again this uses kerchunk internally.

```python
combined_vds.virtualize.to_kerchunk('combined.parquet', format='parquet')
```

And again we can read these references using the "kerchunk" backend as if it were a regular Zarr store

```python
combined_ds = xr.open_dataset('combined.parquet', engine="kerchunk")
```

By default references are placed in separate parquet file when the total number of references exceeds `record_size`. If there are fewer than `categorical_threshold` unique urls referenced by a particular variable, url will be stored as a categorical variable.

### Writing to an Icechunk Store

We can also write these references out as an [IcechunkStore](https://icechunk.io/). `Icechunk` is an open-source, cloud-native transactional tensor storage engine that is compatible with Zarr version 3. To export our virtual dataset to an `Icechunk` Store, we simply use the {py:meth}`vds.virtualize.to_icechunk <virtualizarr.VirtualiZarrDatasetAccessor.to_icechunk>` accessor method.

```python
# create an icechunk repository, session and write the virtual dataset to the session
import icechunk
storage = icechunk.local_filesystem_storage("./local/icechunk/store")

# By default, local virtual references and public remote virtual references can be read wihtout extra configuration.
repo = icechunk.Repository.create(storage)
session = repo.writable_session("main")

# write the virtual dataset to the session with the IcechunkStore
vds1.virtualize.to_icechunk(session.store)
session.commit("Wrote first dataset")
```

#### Append to an existing Icechunk Store

You can append a virtual dataset to an existing Icechunk store using the `append_dim` argument. This is especially useful for datasets that grow over time. Note that Zarr does not currently support concatenating datasets with different codecs or chunk shapes.

```python
session = repo.writeable_session("main")

# write the virtual dataset to the session with the IcechunkStore
vds2.virtualize.to_icechunk(session.store, append_dim="time")
session.commit("Appended second dataset")
```

See the [Icechunk documentation](https://icechunk.io/icechunk-python/virtual/#creating-a-virtual-dataset-with-virtualizarr) for more details.
icechunk-python/virtual/#creating-a-virtual-dataset-with-virtualizarr

## Opening Kerchunk references as virtual datasets

You can open existing Kerchunk `json` or `parquet` references as Virtualizarr virtual datasets. This may be useful for converting existing Kerchunk formatted references to storage formats like [Icechunk](https://icechunk.io/).

```python
vds = open_virtual_dataset('combined.json', filetype='kerchunk')
# or
vds = open_virtual_dataset('combined.parquet', filetype='kerchunk')
```

One difference between the kerchunk references format and virtualizarr's internal manifest representation (as well as icechunk's format) is that paths in kerchunk references can be relative paths. Opening kerchunk references that contain relative local filepaths therefore requires supplying another piece of information: the directory of the `fsspec` filesystem which the filepath was defined relative to.

You can dis-ambuiguate kerchunk references containing relative paths by passing the `fs_root` kwarg to `virtual_backend_kwargs`.

```python
# file `relative_refs.json` contains a path like './file.nc'

vds = open_virtual_dataset(
    'relative_refs.json',
    filetype='kerchunk',
    virtual_backend_kwargs={'fs_root': 'file:///some_directory/'}
)

# the path in the virtual dataset will now be 'file:///some_directory/file.nc'
```

Note that as the virtualizarr {py:meth}`vds.virtualize.to_kerchunk <virtualizarr.VirtualiZarrDatasetAccessor.to_kerchunk>` method only writes absolute paths, the only scenario in which you might come across references containing relative paths is if you are opening references that were previously created using the `kerchunk` library alone.

## Rewriting existing manifests

Sometimes it can be useful to rewrite the contents of an already-generated manifest or virtual dataset.

### Rewriting file paths

You can rewrite the file paths stored in a manifest or virtual dataset without changing the byte range information using the {py:meth}`vds.virtualize.rename_paths <virtualizarr.VirtualiZarrDatasetAccessor.rename_paths>` accessor method.

For example, you may want to rename file paths according to a function to reflect having moved the location of the referenced files from local storage to an S3 bucket.

```python
def local_to_s3_url(old_local_path: str) -> str:
    from pathlib import Path

    new_s3_bucket_url = "http://s3.amazonaws.com/my_bucket/"

    filename = Path(old_local_path).name
    return str(new_s3_bucket_url / filename)
```

```python
renamed_vds = vds.virtualize.rename_paths(local_to_s3_url)
renamed_vds['air'].data.manifest.dict()
```

```
{'0.0.0': {'path': 'http://s3.amazonaws.com/my_bucket/air.nc', 'offset': 15419, 'length': 7738000}}
```<|MERGE_RESOLUTION|>--- conflicted
+++ resolved
@@ -28,21 +28,7 @@
 
 (Notice we did not have to explicitly indicate the file format, as {py:func}`open_virtual_dataset <virtualizarr.open_virtual_dataset>` will attempt to automatically infer it.)
 
-<<<<<<< HEAD
-```{note}
-In future we would like for it to be possible to just use `xr.open_dataset`, e.g.
-
-    import virtualizarr
-
-    vds = xr.open_dataset('air.nc', engine='virtualizarr')
-
-but this requires some [upstream changes](https://github.com/TomNicholas/VirtualiZarr/issues/35) in xarray.
-```
-
 Printing this "virtual dataset" shows that although it is an instance of `xarray.Dataset`, unlike a typical xarray dataset, instead of some numpy or dask arrays, instead it wraps {py:class}`ManifestArray <virtualizarr.manifests.ManifestArray>` objects.
-=======
-Printing this "virtual dataset" shows that although it is an instance of `xarray.Dataset`, unlike a typical xarray dataset, it does not contain numpy or dask arrays, but instead it wraps {py:class}`ManifestArray <virtualizarr.manifests.ManifestArray>` objects.
->>>>>>> 15582b2f
 
 ```python
 vds
@@ -393,27 +379,7 @@
 In N-dimensions the datasets would need to be passed as an N-deep nested list-of-lists, see the [xarray docs](https://docs.xarray.dev/en/stable/user-guide/combining.html#combining-along-multiple-dimensions).
 
 ```{note}
-<<<<<<< HEAD
-In future we would like for it to be possible to just use `xr.open_mfdataset` to open the files and combine them in one go, e.g.
-
-    vds = xr.open_mfdataset(
-        ['air1.nc', 'air2.nc'],
-        combine='nested',
-        concat_dim=['time'],
-        coords='minimal',
-        compat='override',
-    )
-
-but this requires some [upstream changes](https://github.com/TomNicholas/VirtualiZarr/issues/35) in xarray.
-```
-
-```{note}
-For manual concatenation we could actually avoid creating any xarray indexes, as we won't need them. Without indexes we can avoid loading any data whatsoever from the files. However, you should first be confident that the archival files actually do have compatible data, as the coordinate values then cannot be efficiently compared for consistency (i.e. aligned).
-=======
 For manual concatenation we can actually avoid creating any xarray indexes, as we won't need them. Without indexes we can avoid loading any data whatsoever from the files. However, you should first be confident that the archival files actually do have compatible data, as the coordinate values then cannot be efficiently compared for consistency (i.e. aligned).
-
-By default indexes are created for 1-dimensional ``loadable_variables`` whose name matches their only dimension (i.e. "dimension coordinates"), but if you wish you can load variables without creating any indexes by passing ``indexes={}`` to ``open_virtual_dataset``.
->>>>>>> 15582b2f
 ```
 
 ### Ordering by coordinate values

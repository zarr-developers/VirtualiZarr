--- conflicted
+++ resolved
@@ -397,13 +397,8 @@
 config = icechunk.RepositoryConfig.default()
 config.set_virtual_chunk_container(
     icechunk.VirtualChunkContainer(
-<<<<<<< HEAD
-        url_prefix="s3://nex-gddp-cmip6/", 
+        url_prefix="s3://nex-gddp-cmip6/",
         store=icechunk.s3_store(region="us-west-2", anonymous=True),
-=======
-        url_prefix="s3://nex-gddp-cmip6/",
-        icechunk.s3_store(region="us-west-2", anonymous=True),
->>>>>>> dfd94edb
     ),
 )
 

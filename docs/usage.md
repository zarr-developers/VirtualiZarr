--- conflicted
+++ resolved
@@ -26,14 +26,9 @@
 vds = open_virtual_dataset('air.nc', object_store=LocalStore, parser=HDFParser())
 ```
 
-<<<<<<< HEAD
-```{note}
-VirtualiZarr has various "parsers" which understand different file formats. NetCDF4 files are all really HDF5 files, so we used the `HDFParser`.
-```
-=======
-!!! note
-    We did not have to explicitly indicate the file format because [virtualizarr.open_virtual_dataset][] will attempt to automatically infer it.
->>>>>>> a5ffd9a6
+!!! note
+
+    VirtualiZarr has various "parsers" which understand different file formats. You must supply a parser, and as all netCDF4 files are really HDF5 files, here we used the `HDFParser`.
 
 Printing this "virtual dataset" shows that although it is an instance of `xarray.Dataset`, unlike a typical xarray dataset, in addition to a few in-memory numpy arrays, it also wraps [virtualizarr.manifests.ManifestArray][] objects. You can learn more about the `ManifestArray` class in the [Data Structures documentation](data_structures.md).
 

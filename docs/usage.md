(usage)=

# Usage

This page explains how to use VirtualiZarr today, by introducing the key concepts one-by-one.

## Opening files as virtual datasets

VirtualiZarr is for manipulating "virtual" references to pre-existing data stored on disk in a variety of formats, by representing it in terms of the [Zarr data model](https://zarr-specs.readthedocs.io/en/latest/specs.html) of chunked N-dimensional arrays.

If we have a pre-existing netCDF file on disk:

```python
import xarray as xr

# create an example pre-existing netCDF4 file
ds = xr.tutorial.open_dataset('air_temperature')
ds.to_netcdf('air.nc')
```

We can open a virtual representation of this file using {py:func}`open_virtual_dataset <virtualizarr.open_virtual_dataset>`.

```python
from virtualizarr import open_virtual_dataset

vds = open_virtual_dataset('air.nc')
```

(Notice we did not have to explicitly indicate the file format, as {py:func}`open_virtual_dataset <virtualizarr.open_virtual_dataset>` will attempt to automatically infer it.)

```{note}
In future we would like for it to be possible to just use `xr.open_dataset`, e.g.

    import virtualizarr

    vds = xr.open_dataset('air.nc', engine='virtualizarr')

but this requires some [upstream changes](https://github.com/TomNicholas/VirtualiZarr/issues/35) in xarray.
```

Printing this "virtual dataset" shows that although it is an instance of `xarray.Dataset`, unlike a typical xarray dataset, instead of some numpy or dask arrays, instead it wraps {py:class}`ManifestArray <virtualizarr.manifests.ManifestArray>` objects.

```python
vds
```

```
<xarray.Dataset> Size: 31MB
Dimensions:  (lat: 25, lon: 53, time: 2920)
Coordinates:
  * lat      (lat) float32 100B 75.0 72.5 70.0 67.5 65.0 ... 22.5 20.0 17.5 15.0
  * lon      (lon) float32 212B 200.0 202.5 205.0 207.5 ... 325.0 327.5 330.0
  * time     (time) datetime64[ns] 23kB 2013-01-01 ... 2014-12-31T18:00:00
Data variables:
    air      (time, lat, lon) float64 31MB ManifestArray<shape=(2920, 25, 53)...
Attributes:
    Conventions:  COARDS
    title:        4x daily NMC reanalysis (1948)
    description:  Data is from NMC initialized reanalysis\n(4x/day).  These a...
    platform:     Model
    references:   http://www.esrl.noaa.gov/psd/data/gridded/data.ncep.reanaly...
```

Generally a "virtual dataset" is any `xarray.Dataset` which wraps one or more {py:class}`ManifestArray <virtualizarr.manifests.ManifestArray>` objects.

These particular {py:class}`ManifestArray <virtualizarr.manifests.ManifestArray>` objects are each a virtual reference to some data in the `air.nc` netCDF file, with the references stored in the form of "Chunk Manifests".

As the manifest contains only addresses at which to find large binary chunks, the virtual dataset takes up far less space in memory than the original dataset does:

```python
ds.nbytes
```

```
30975672
```

```python
vds.virtualize.nbytes
```

```
23704
```

```{important} Virtual datasets are not normal xarray datasets!

Although the top-level type is still `xarray.Dataset`, they are intended only as an abstract representation of a set of data files, not as something you can do analysis with. If you try to load, view, or plot any data you will get a `NotImplementedError`. Virtual datasets only support a very limited subset of normal xarray operations, particularly functions and methods for concatenating, merging and extracting variables, as well as operations for renaming dimensions and variables.

_The only use case for a virtual dataset is [combining references](#combining-virtual-datasets) to files before [writing out those references to disk](#writing-virtual-stores-to-disk)._
```

### Opening remote files

To open remote files as virtual datasets pass the `reader_options` options, e.g.

```python
aws_credentials = {"key": ..., "secret": ...}
vds = open_virtual_dataset("s3://some-bucket/file.nc", reader_options={'storage_options': aws_credentials})
```

## Chunk Manifests

In the Zarr model N-dimensional arrays are stored as a series of compressed chunks, each labelled by a chunk key which indicates its position in the array. Whilst conventionally each of these Zarr chunks are a separate compressed binary file stored within a Zarr Store, there is no reason why these chunks could not actually already exist as part of another file (e.g. a netCDF file), and be loaded by reading a specific byte range from this pre-existing file.

A "Chunk Manifest" is a list of chunk keys and their corresponding byte ranges in specific files, grouped together such that all the chunks form part of one Zarr-like array. For example, a chunk manifest for a 3-dimensional array made up of 4 chunks might look like this:

```python
{
    "0.0.0": {"path": "s3://bucket/foo.nc", "offset": 100, "length": 100},
    "0.0.1": {"path": "s3://bucket/foo.nc", "offset": 200, "length": 100},
    "0.1.0": {"path": "s3://bucket/foo.nc", "offset": 300, "length": 100},
    "0.1.1": {"path": "s3://bucket/foo.nc", "offset": 400, "length": 100},
}
```

Notice that the `"path"` attribute points to a netCDF file `"foo.nc"` stored in a remote S3 bucket. There is no need for the files the chunk manifest refers to to be local.

Our virtual dataset we opened above contains multiple chunk manifests stored in-memory, which we can see by pulling one out as a python dictionary.

```python
marr = vds['air'].data
manifest = marr.manifest
manifest.dict()
```

```python
{'0.0.0': {'path': 'file:///work/data/air.nc', 'offset': 15419, 'length': 7738000}}
```

In this case we can see that the `"air"` variable contains only one chunk, the bytes for which live in the `file:///work/data/air.nc` file, at the location given by the `'offset'` and `'length'` attributes.

The {py:class}`ChunkManifest <virtualizarr.manifests.ChunkManifest>` class is virtualizarr's internal in-memory representation of this manifest.

## `ManifestArray` class

A Zarr array is defined not just by the location of its constituent chunk data, but by its array-level attributes such as `shape` and `dtype`. The {py:class}`ManifestArray <virtualizarr.manifests.ManifestArray>` class stores both the array-level attributes and the corresponding chunk manifest.

```python
marr
```

```
ManifestArray<shape=(2920, 25, 53), dtype=int16, chunks=(2920, 25, 53)>
```

```python
marr.manifest
```

```
ChunkManifest<shape=(1, 1, 1)>
```

```python
marr.metadata
```

```
ArrayV3Metadata(shape=(2920, 25, 53),
                data_type=<DataType.float64: 'float64'>,
                chunk_grid=RegularChunkGrid(chunk_shape=(2920, 25, 53)),
                chunk_key_encoding=DefaultChunkKeyEncoding(name='default',
                                                           separator='/'),
                fill_value=np.float64(-327.67),
                codecs=(FixedScaleOffset(codec_name='numcodecs.fixedscaleoffset', codec_config={'scale': 100.0, 'offset': 0, 'dtype': '<f8', 'astype': '<i2'}),
                        BytesCodec(endian=<Endian.little: 'little'>)),
                attributes={'GRIB_id': 11,
                            'GRIB_name': 'TMP',
                            'actual_range': [185.16000366210938,
                                             322.1000061035156],
                            'dataset': 'NMC Reanalysis',
                            'level_desc': 'Surface',
                            'long_name': '4xDaily Air temperature at sigma '
                                         'level 995',
                            'parent_stat': 'Other',
                            'precision': 2,
                            'statistic': 'Individual Obs',
                            'units': 'degK',
                            'var_desc': 'Air temperature'},
                dimension_names=None,
                zarr_format=3,
                node_type='array',
                storage_transformers=())
```

A `ManifestArray` can therefore be thought of as a virtualized representation of a single Zarr array.

As it defines various array-like methods, a `ManifestArray` can often be treated like a ["duck array"](https://docs.xarray.dev/en/stable/user-guide/duckarrays.html). In particular, concatenation of multiple `ManifestArray` objects can be done via merging their chunk manifests into one (and re-labelling the chunk keys).

```python
import numpy as np

concatenated = np.concatenate([marr, marr], axis=0)
concatenated
```

```
ManifestArray<shape=(5840, 25, 53), dtype=int16, chunks=(2920, 25, 53)>
```

```python
concatenated.manifest.dict()
```

```
{'0.0.0': {'path': 'file:///work/data/air.nc', 'offset': 15419, 'length': 7738000},
 '1.0.0': {'path': 'file:///work/data/air.nc', 'offset': 15419, 'length': 7738000}}
```

This concatenation property is what will allow us to combine the data from multiple netCDF files on disk into a single Zarr store containing arrays of many chunks.

```{note}
As a single Zarr array has only one array-level set of compression codecs by definition, concatenation of arrays from files saved to disk with differing codecs cannot be achieved through concatenation of `ManifestArray` objects. Implementing this feature will require a more abstract and general notion of concatenation, see [GH issue #5](https://github.com/TomNicholas/VirtualiZarr/issues/5).
```

Remember that you cannot load values from a `ManifestArray` directly.

```python
vds['air'].values
```

```python
NotImplementedError: ManifestArrays can't be converted into numpy arrays or pandas Index objects
```

The whole point is to manipulate references to the data without actually loading any data.

```{note}
You also cannot currently index into a `ManifestArray`, as arbitrary indexing would require loading data values to create the new array. We could imagine supporting indexing without loading data when slicing only along chunk boundaries, but this has not yet been implemented (see [GH issue #51](https://github.com/TomNicholas/VirtualiZarr/issues/51)).
```

## Virtual Datasets as Zarr Groups

The full Zarr model (for a single group) includes multiple arrays, array names, named dimensions, and arbitrary dictionary-like attrs on each array. Whilst the duck-typed `ManifestArray` cannot store all of this information, an `xarray.Dataset` wrapping multiple `ManifestArray`s maps neatly to the Zarr model. This is what the virtual dataset we opened represents - all the information in one entire Zarr group, but held as references to on-disk chunks instead of as in-memory arrays.

The problem of combining many archival format files (e.g. netCDF files) into one virtual Zarr store therefore becomes just a matter of opening each file using `open_virtual_dataset` and using [xarray's various combining functions](https://docs.xarray.dev/en/stable/user-guide/combining.html) to combine them into one aggregate virtual dataset.

But before we combine our data, we might want to consider loading some variables into memory.

## Loading variables

Whilst the values of virtual variables (i.e. those backed by `ManifestArray` objects) cannot be loaded into memory, you do have the option of opening specific variables from the file as loadable lazy numpy/dask arrays, just like `xr.open_dataset` normally returns.

Which variables to open this way can be specified using the `loadable_variables` argument:

```python
vds = open_virtual_dataset('air.nc', loadable_variables=['air', 'time'])
```

```python
<xarray.Dataset> Size: 31MB
Dimensions:  (time: 2920, lat: 25, lon: 53)
Coordinates:
  * time     (time) datetime64[ns] 23kB 2013-01-01 ... 2014-12-31T18:00:00
    lat      (lat) float32 100B ManifestArray<shape=(25,), dtype=float32, chu...
    lon      (lon) float32 212B ManifestArray<shape=(53,), dtype=float32, chu...
Data variables:
    air      (time, lat, lon) float64 31MB ...
Attributes:
    Conventions:  COARDS
    title:        4x daily NMC reanalysis (1948)
    description:  Data is from NMC initialized reanalysis\n(4x/day).  These a...
    platform:     Model
    references:   http://www.esrl.noaa.gov/psd/data/gridded/data.ncep.reanaly...
```

You can see that the dataset contains a mixture of virtual variables backed by `ManifestArray` objects (`lat` and `lon`), and loadable variables backed by (lazy) numpy arrays (`air` and `time`).

Loading variables can be useful in a few scenarios:

1. You need to look at the actual values of a multi-dimensional variable in order to decide what to do next,
2. You want in-memory indexes to use with `xr.combine_by_coords`,
3. Storing a variable on-disk as a set of references would be inefficient, e.g. because it's a very small array (saving the values like this is similar to kerchunk's concept of "inlining" data),
4. The variable has encoding, and the simplest way to decode it correctly is to let xarray's standard decoding machinery load it into memory and apply the decoding,
5. Some of your variables have inconsistent-length chunks, and you want to be able to concatenate them together. For example you might have multiple virtual datasets with coordinates of inconsistent length (e.g., leap years within multi-year daily data). Loading them allows you to rechunk them however you like.

The default value of `loadable_variables` is `None`, which effectively specifies all the "dimension coordinates" in the file, i.e. all one-dimensional coordinate variables whose name is the same as the name of their dimensions. Xarray indexes will also be automatically created for these variables. Together these defaults mean that your virtual dataset will be opened with the same indexes as it would have been if it had been opened with just `xarray.open_dataset()`.

```{note}
In general, it is recommended to load all of your low-dimensional variables.

Whilst this does mean the original data will be duplicated in your new virtual zarr store, by loading your coordinates into memory they can be inlined in the reference file for fast reads from the virtual store.

However, you should not do this for higher-dimensional variables, as then you might use a lot of storage duplicating them, defeating the point of the virtual zarr approach. Also, anything duplicated could become out of sync with the referenced origial files, especially if not using a transactional storage engine like `Icechunk`.
```

### CF-encoded time variables

To decode time variables according to the CF conventions, you need ensure `time` is one of the `loadable_variables` and the `decode_times` argument of `open_virtual_dataset` is set to `True` (`decode_times` defaults to None).

```python
vds = open_virtual_dataset(
    'air.nc',
    loadable_variables=['air', 'time'],
    decode_times=True,
)
```

```python
<xarray.Dataset> Size: 31MB
Dimensions:  (time: 2920, lat: 25, lon: 53)
Coordinates:
  * time     (time) datetime64[ns] 23kB 2013-01-01 ... 2014-12-31T18:00:00
    lat      (lat) float32 100B ManifestArray<shape=(25,), dtype=float32, chu...
    lon      (lon) float32 212B ManifestArray<shape=(53,), dtype=float32, chu...
Data variables:
    air      (time, lat, lon) float64 31MB ...
Attributes:
    Conventions:  COARDS
    title:        4x daily NMC reanalysis (1948)
    description:  Data is from NMC initialized reanalysis\n(4x/day).  These a...
    platform:     Model
    references:   http://www.esrl.noaa.gov/psd/data/gridded/data.ncep.reanaly...
```

## Combining virtual datasets

In general we should be able to combine all the datasets from our archival files into one using some combination of calls to `xarray.concat` and `xarray.merge`. For combining along multiple dimensions in one call we also have `xarray.combine_nested` and `xarray.combine_by_coords`. If you're not familiar with any of these functions we recommend you skim through [xarray's docs on combining](https://docs.xarray.dev/en/stable/user-guide/combining.html).

Let's create two new netCDF files, which we would need to open and concatenate in a specific order to represent our entire dataset.

```python
ds1 = ds.isel(time=slice(None, 1460))
ds2 = ds.isel(time=slice(1460, None))

ds1.to_netcdf('air1.nc')
ds2.to_netcdf('air2.nc')
```

Note that we have created these in such a way that each dataset has one equally-sized chunk.

TODO: Note about variable-length chunking?

### Manual concatenation ordering

The simplest case of concatenation is when you have a set of files and you know which order they should be concatenated in, _without looking inside the files_. In this case it is sufficient to open the files one-by-one, then pass the virtual datasets as a list to the concatenation function.

```python
vds1 = open_virtual_dataset('air1.nc')
vds2 = open_virtual_dataset('air2.nc')
```

As we know the correct order a priori, we can just combine along one dimension using `xarray.concat`.

```python
combined_vds = xr.concat([vds1, vds2], dim='time')
combined_vds
```

```
<xarray.Dataset> Size: 31MB
Dimensions:  (time: 2920, lat: 25, lon: 53)
Coordinates:
  * lat      (lat) float32 100B 75.0 72.5 70.0 67.5 65.0 ... 22.5 20.0 17.5 15.0
  * lon      (lon) float32 212B 200.0 202.5 205.0 207.5 ... 325.0 327.5 330.0
  * time     (time) datetime64[ns] 23kB 2013-01-01 ... 2014-12-31T18:00:00
Data variables:
    air      (time, lat, lon) float64 31MB ManifestArray<shape=(2920, 25, 53)...
Attributes:
    Conventions:  COARDS
    title:        4x daily NMC reanalysis (1948)
    description:  Data is from NMC initialized reanalysis\n(4x/day).  These a...
    platform:     Model
    references:   http://www.esrl.noaa.gov/psd/data/gridded/data.ncep.reanaly...
```

We can see that the resulting combined manifest has two chunks, as expected.

```python
combined_vds['air'].data.manifest.dict()
```

```
{'0.0.0': {'path': 'file:///work/data/air1.nc', 'offset': 15419, 'length': 3869000},
 '1.0.0': {'path': 'file:///work/data/air2.nc', 'offset': 15419, 'length': 3869000}}
```

```{note}
If you have any virtual coordinate variables, you will likely need to specify the keyword arguments ``coords='minimal'`` and ``compat='override'`` to ``xarray.concat()``, because the default behaviour of xarray will attempt to load coordinates in order to check their compatibility with one another. In future this [default will be changed](https://github.com/pydata/xarray/issues/8778), such that passing these two arguments explicitly will become unnecessary.
```

The general multi-dimensional version of this concatenation-by-order-supplied can be achieved using `xarray.combine_nested()`.

```python
combined_vds = xr.combine_nested([vds1, vds2], concat_dim=['time'])
```

In N-dimensions the datasets would need to be passed as an N-deep nested list-of-lists, see the [xarray docs](https://docs.xarray.dev/en/stable/user-guide/combining.html#combining-along-multiple-dimensions).

```{note}
In future we would like for it to be possible to just use `xr.open_mfdataset` to open the files and combine them in one go, e.g.

    vds = xr.open_mfdataset(
        ['air1.nc', 'air2.nc'],
        combine='nested',
        concat_dim=['time'],
        coords='minimal',
        compat='override',
    )

but this requires some [upstream changes](https://github.com/TomNicholas/VirtualiZarr/issues/35) in xarray.
```

```{note}
For manual concatenation we could actually avoid creating any xarray indexes, as we won't need them. Without indexes we can avoid loading any data whatsoever from the files. However, you should first be confident that the archival files actually do have compatible data, as the coordinate values then cannot be efficiently compared for consistency (i.e. aligned).
```

### Ordering by coordinate values

If you're happy to load 1D dimension coordinates into memory, you can use their values to do the ordering for you!

```python
vds1 = open_virtual_dataset('air1.nc')
vds2 = open_virtual_dataset('air2.nc')

combined_vds = xr.combine_by_coords([vds2, vds1])
```

Notice we don't have to specify the concatenation dimension explicitly - xarray works out the correct ordering for us. Even though we actually passed in the virtual datasets in the wrong order just now, the manifest still has the chunks listed in the correct order such that the 1-dimensional `time` coordinate has ascending values:

```python
combined_vds['air'].data.manifest.dict()
```

```
{'0.0.0': {'path': 'file:///work/data/air1.nc', 'offset': 15419, 'length': 3869000},
 '1.0.0': {'path': 'file:///work/data/air2.nc', 'offset': 15419, 'length': 3869000}}
```

### Ordering using metadata

TODO: Use preprocess to create a new index from the metadata. Requires `open_virtual_mfdataset` to be implemented in [PR #349](https://github.com/zarr-developers/VirtualiZarr/pull/349).

## Writing virtual stores to disk

Once we've combined references to all the chunks of all our archival files into one virtual xarray dataset, we still need to write these references out to disk so that they can be read by our analysis code later.

### Writing to Kerchunk's format and reading data via fsspec

The [kerchunk library](https://github.com/fsspec/kerchunk) has its own [specification](https://fsspec.github.io/kerchunk/spec.html) for how byte range references should be serialized (either as a JSON or parquet file).

To write out all the references in the virtual dataset as a single kerchunk-compliant JSON or parquet file, you can use the {py:meth}`vds.virtualize.to_kerchunk <virtualizarr.VirtualiZarrDatasetAccessor.to_kerchunk>` accessor method.

```python
combined_vds.virtualize.to_kerchunk('combined.json', format='json')
```

These references can now be interpreted like they were a Zarr store by [fsspec](https://github.com/fsspec/filesystem_spec), using kerchunk's built-in xarray backend (kerchunk must be installed to use `engine='kerchunk'`).

```python
combined_ds = xr.open_dataset('combined.json', engine="kerchunk")
```

In-memory ("loadable") variables backed by numpy arrays can also be written out to kerchunk reference files, with the values serialized as bytes. This is equivalent to kerchunk's concept of "inlining", but done on a per-array basis using the `loadable_variables` kwarg rather than a per-chunk basis using kerchunk's `inline_threshold` kwarg.

```{note}
Currently you can only serialize in-memory variables to kerchunk references if they do not have any encoding.
```

When you have many chunks, the reference file can get large enough to be unwieldy as json. In that case the references can be instead stored as parquet. Again this uses kerchunk internally.

```python
combined_vds.virtualize.to_kerchunk('combined.parquet', format='parquet')
```

And again we can read these references using the "kerchunk" backend as if it were a regular Zarr store

```python
combined_ds = xr.open_dataset('combined.parquet', engine="kerchunk")
```

By default references are placed in separate parquet file when the total number of references exceeds `record_size`. If there are fewer than `categorical_threshold` unique urls referenced by a particular variable, url will be stored as a categorical variable.

### Writing to an Icechunk Store

We can also write these references out as an [IcechunkStore](https://icechunk.io/). `Icechunk` is an open-source, cloud-native transactional tensor storage engine that is compatible with Zarr version 3. To export our virtual dataset to an `Icechunk` Store, we simply use the {py:meth}`vds.virtualize.to_icechunk <virtualizarr.VirtualiZarrDatasetAccessor.to_icechunk>` accessor method.

```python
# create an icechunk repository, session and write the virtual dataset to the session
import icechunk
storage = icechunk.local_filesystem_storage("./local/icechunk/store")

# By default, local virtual references and public remote virtual references can be read wihtout extra configuration.
repo = icechunk.Repository.create(storage)
session = repo.writable_session("main")

# write the virtual dataset to the session with the IcechunkStore
vds1.virtualize.to_icechunk(session.store)
session.commit("Wrote first dataset")
```

#### Append to an existing Icechunk Store

You can append a virtual dataset to an existing Icechunk store using the `append_dim` argument. This is especially useful for datasets that grow over time. Note that Zarr does not currently support concatenating datasets with different codecs or chunk shapes.

```python
session = repo.writeable_session("main")

# write the virtual dataset to the session with the IcechunkStore
vds2.virtualize.to_icechunk(session.store, append_dim="time")
session.commit("Appended second dataset")
```

See the [Icechunk documentation](https://icechunk.io/icechunk-python/virtual/#creating-a-virtual-dataset-with-virtualizarr) for more details.
icechunk-python/virtual/#creating-a-virtual-dataset-with-virtualizarr

## Opening Kerchunk references as virtual datasets

You can open existing Kerchunk `json` or `parquet` references as Virtualizarr virtual datasets. This may be useful for converting existing Kerchunk formatted references to storage formats like [Icechunk](https://icechunk.io/).

```python
vds = open_virtual_dataset('combined.json', filetype='kerchunk')
# or
vds = open_virtual_dataset('combined.parquet', filetype='kerchunk')
```

<<<<<<< HEAD
One difference between the kerchunk references format and virtualizarr's internal manifest representation (as well as icechunk's format) is that paths in kerchunk references can be relative paths. Opening kerchunk references that contain relative local filepaths therefore requires supplying another piece of information: the directory of the fsspec filesystem which the filepath was defined relative to.

You can dis-ambiguate kerchunk references containing relative paths by passing the `fs_root` kwarg to `virtual_backend_kwargs`.
=======
One difference between the kerchunk references format and virtualizarr's internal manifest representation (as well as icechunk's format) is that paths in kerchunk references can be relative paths. Opening kerchunk references that contain relative local filepaths therefore requires supplying another piece of information: the directory of the `fsspec` filesystem which the filepath was defined relative to.

You can dis-ambuiguate kerchunk references containing relative paths by passing the `fs_root` kwarg to `virtual_backend_kwargs`.
>>>>>>> 81a760d9

```python
# file `relative_refs.json` contains a path like './file.nc'

vds = open_virtual_dataset(
    'relative_refs.json',
    filetype='kerchunk',
    virtual_backend_kwargs={'fs_root': 'file:///some_directory/'}
)

# the path in the virtual dataset will now be 'file:///some_directory/file.nc'
```

Note that as the virtualizarr {py:meth}`vds.virtualize.to_kerchunk <virtualizarr.VirtualiZarrDatasetAccessor.to_kerchunk>` method only writes absolute paths, the only scenario in which you might come across references containing relative paths is if you are opening references that were previously created using the `kerchunk` library alone.

## Rewriting existing manifests

Sometimes it can be useful to rewrite the contents of an already-generated manifest or virtual dataset.

### Rewriting file paths

You can rewrite the file paths stored in a manifest or virtual dataset without changing the byte range information using the {py:meth}`vds.virtualize.rename_paths <virtualizarr.VirtualiZarrDatasetAccessor.rename_paths>` accessor method.

For example, you may want to rename file paths according to a function to reflect having moved the location of the referenced files from local storage to an S3 bucket.

```python
def local_to_s3_url(old_local_path: str) -> str:
    from pathlib import Path

    new_s3_bucket_url = "http://s3.amazonaws.com/my_bucket/"

    filename = Path(old_local_path).name
    return str(new_s3_bucket_url / filename)
```

```python
renamed_vds = vds.virtualize.rename_paths(local_to_s3_url)
renamed_vds['air'].data.manifest.dict()
```

```
{'0.0.0': {'path': 'http://s3.amazonaws.com/my_bucket/air.nc', 'offset': 15419, 'length': 7738000}}
```<|MERGE_RESOLUTION|>--- conflicted
+++ resolved
@@ -515,15 +515,9 @@
 vds = open_virtual_dataset('combined.parquet', filetype='kerchunk')
 ```
 
-<<<<<<< HEAD
-One difference between the kerchunk references format and virtualizarr's internal manifest representation (as well as icechunk's format) is that paths in kerchunk references can be relative paths. Opening kerchunk references that contain relative local filepaths therefore requires supplying another piece of information: the directory of the fsspec filesystem which the filepath was defined relative to.
-
-You can dis-ambiguate kerchunk references containing relative paths by passing the `fs_root` kwarg to `virtual_backend_kwargs`.
-=======
 One difference between the kerchunk references format and virtualizarr's internal manifest representation (as well as icechunk's format) is that paths in kerchunk references can be relative paths. Opening kerchunk references that contain relative local filepaths therefore requires supplying another piece of information: the directory of the `fsspec` filesystem which the filepath was defined relative to.
 
 You can dis-ambuiguate kerchunk references containing relative paths by passing the `fs_root` kwarg to `virtual_backend_kwargs`.
->>>>>>> 81a760d9
 
 ```python
 # file `relative_refs.json` contains a path like './file.nc'

# Release notes

## v1.3.3 (unreleased)

### New Features

<<<<<<< HEAD
- Adds a V1 -> V2 usage migration guide. By [Raphael Hagen](https://github.com/norlandrhagen).
- Moves examples into a `V1/` directory and adds notes that examples use the VirtualiZarr V1 syntax. By [Raphael Hagen](https://github.com/norlandrhagen).
=======
- Moves examples into a `V1/` directory and adds notes that examples use the VirtualiZarr V1 syntax.
>>>>>>> a5d04d77
- Added a pluggable system of "parsers" for generating virtual references from different filetypes. These follow the `virtualizarr.parsers.typing.Parser` typing protocol, and return `ManifestStore` objects wrapping obstore stores.
  ([#498](https://github.com/zarr-developers/VirtualiZarr/issues/498), [#601](https://github.com/zarr-developers/VirtualiZarr/pull/601))
- Adds a Zarr parser to `open_virtual_dataset`, which allows opening Zarr V3 stores as virtual datasets.
  ([#271](https://github.com/zarr-developers/VirtualiZarr/pull/271)) By [Raphael Hagen](https://github.com/norlandrhagen).
- Added experimental ManifestStore ([#490](https://github.com/zarr-developers/VirtualiZarr/pull/490)).
- Added `ManifestStore.to_virtual_dataset()` method ([#522](https://github.com/zarr-developers/VirtualiZarr/pull/522)).
  By [Tom Nicholas](https://github.com/TomNicholas).
- Added experimental `open_virtual_mfdataset` function ([#345](https://github.com/zarr-developers/VirtualiZarr/issues/345), [#349](https://github.com/zarr-developers/VirtualiZarr/pull/349)).
  By [Tom Nicholas](https://github.com/TomNicholas).
- Added `datatree_to_icechunk` function for writing an `xarray.DataTree` to
  an Icechunk store ([#244](https://github.com/zarr-developers/VirtualiZarr/issues/244)).  By [Chuck Daniels](https://github.com/chuckwondo).
- Added a `.virtualize` custom accessor to `xarray.DataTree`, exposing the method
  `xarray.DataTree.virtualize.to_icechunk()` for writing an `xarray.DataTree`
  to an Icechunk store ([#244](https://github.com/zarr-developers/VirtualiZarr/issues/244)).  By
  [Chuck Daniels](https://github.com/chuckwondo).

### Breaking changes

- As `virtualizarr.open_virtual_dataset` now uses parsers, it's API has changed. [#601](https://github.com/zarr-developers/VirtualiZarr/pull/601))
- Which variables are loadable by default has changed. The behaviour is now to make loadable by default the
  same variables which `xarray.open_dataset` would create indexes for: i.e. one-dimensional coordinate variables whose
  name matches the name of their only dimension (also known as "dimension coordinates").
  Pandas indexes will also now be created by default for these loadable variables.
  This is intended to provide a more friendly default, as often you will want these small variables to be loaded
  (or "inlined", for efficiency of storage in icechunk/kerchunk), and you will also want to have in-memory indexes for these variables
  (to allow `xarray.combine_by_coords` to sort using them).
  The old behaviour is equivalent to passing `loadable_variables=[]` and `indexes={}`.
  ([#335](https://github.com/zarr-developers/VirtualiZarr/issues/335), [#477](https://github.com/zarr-developers/VirtualiZarr/pull/477)) by [Tom Nicholas](https://github.com/TomNicholas).
- Moved `ChunkManifest`, `ManifestArray` etc. to be behind a dedicated `.manifests` namespace. ([#620](https://github.com/zarr-developers/VirtualiZarr/issues/620), [#624](https://github.com/zarr-developers/VirtualiZarr/pull/624))
  By [Tom Nicholas](https://github.com/TomNicholas).
- Now by default when writing virtual chunks to Icechunk, the `last_updated_time` for the chunk will be set to the current time. This helps protect users against reading from stale or overwritten chunks stored in Icechunk, by default.
  ([#436](https://github.com/zarr-developers/VirtualiZarr/issues/436), [#480](https://github.com/zarr-developers/VirtualiZarr/pull/480)) by [Tom Nicholas](https://github.com/TomNicholas).

### Deprecations

### Bug fixes

- Fixed bug causing ManifestArrays to compare as not equal when they were actually identical ([#501](https://github.com/zarr-developers/VirtualiZarr/issues/501), [#502](https://github.com/zarr-developers/VirtualiZarr/pull/502))
  By [Tom Nicholas](https://github.com/TomNicholas).
- Fixed bug causing coordinates to be demoted to data variables when writing to Icechunk ([#574](https://github.com/zarr-developers/VirtualiZarr/issues/574), [#588](https://github.com/zarr-developers/VirtualiZarr/pull/588))
  By [Tom Nicholas](https://github.com/TomNicholas).

### Documentation

- Added more detail to error messages when an indexer of ManifestArray is invalid ([#630](https://github.com/zarr-developers/VirtualiZarr/issues/630), [#635](https://github.com/zarr-developers/VirtualiZarr/pull/635)). By [Danny Kaufman](https://github.com/danielfromearth/).
- Added new docs page on how to write a custom parser for bespoke file formats ([#452](https://github.com/zarr-developers/VirtualiZarr/issues/452), [#580](https://github.com/zarr-developers/VirtualiZarr/pull/580))
  By [Tom Nicholas](https://github.com/TomNicholas).
- Added new docs page on how to scale VirtualiZarr effectively[#590](https://github.com/zarr-developers/VirtualiZarr/issues/590).
  By [Tom Nicholas](https://github.com/TomNicholas).
- Documented the new [`virtualizarr.open_virtual_mfdataset`] function [#590](https://github.com/zarr-developers/VirtualiZarr/issues/590).
  By [Tom Nicholas](https://github.com/TomNicholas).
- Added MUR SST virtual and zarr icechunk store generation using lithops example.
  ([#475](https://github.com/zarr-developers/VirtualiZarr/pull/475)) by [Aimee Barciauskas](https://github.com/abarciauskas-bgse).
- Added FAQ answer about what data can be virtualized ([#430](https://github.com/zarr-developers/VirtualiZarr/issues/430), [#532](https://github.com/zarr-developers/VirtualiZarr/pull/532))
  By [Tom Nicholas](https://github.com/TomNicholas).
- Switched docs build to use mkdocs-material instead of sphinx ([#615](https://github.com/zarr-developers/VirtualiZarr/pull/615))
  By [Max Jones](https://github.com/maxrjones).

### Internal Changes

- `ManifestArrays` now internally use [zarr.core.metadata.v3.ArrayV3Metadata](https://github.com/zarr-developers/zarr-python/blob/v3.0.2/src/zarr/core/metadata/v3.py). This replaces the `ZArray` class that was previously used to store metadata about manifest arrays. ([#429](https://github.com/zarr-developers/VirtualiZarr/pull/429)) By [Aimee Barciauskas](https://github.com/abarciauskas-bgse). Notable internal changes:
    - Make zarr-python a required dependency with a minimum version `>=3.0.2`.
    - Specify a minimum numcodecs version of `>=0.15.1`.
    - When creating a `ManifestArray`, the `metadata` property should be an `zarr.core.metadata.v3.ArrayV3Metadata` object. There is a helper function `create_v3_array_metadata` which should be used, as it has some useful defaults and includes `convert_to_codec_pipeline` (see next bullet).
    - The function `convert_to_codec_pipeline` ensures the codec pipeline passed to `ArrayV3Metadata` has valid codecs in the expected order (`ArrayArrayCodec`s, `ArrayBytesCodec`, `BytesBytesCodec`s) and includes the required `ArrayBytesCodec` using the default for the data type.
      - Note: `convert_to_codec_pipeline` uses the zarr-python function `get_codec_class` to convert codec configurations (i.e. `dict`s with a name and configuration key, see [parse_named_configuration](https://github.com/zarr-developers/zarr-python/blob/v3.0.2/src/zarr/core/common.py#L116-L130)) to valid Zarr V3 codec classes.
    - Parser changes are minimal.
    - Writer changes:
      - Kerchunk uses Zarr version format 2 so we convert `ArrayV3Metadata` to `ArrayV2Metadata` using the `convert_v3_to_v2_metadata` function. This means the `to_kerchunk_json` function is now a bit more complex because we're converting `ArrayV2Metadata` filters and compressor to serializable objects.
    - zarr-python 3.0 does not yet support the big endian data type. This means that FITS and NetCDF-3 are not currently supported ([zarr-python issue #2324](https://github.com/zarr-developers/zarr-python/issues/2324)).
    - zarr-python 3.0 does not yet support datetime and timedelta data types ([zarr-python issue #2616](https://github.com/zarr-developers/zarr-python/issues/2616)).
- The continuous integration workflows and developer environment now use [pixi](https://pixi.sh/latest/) ([#407](https://github.com/zarr-developers/VirtualiZarr/pull/407)).
- Added `loadable_variables` kwarg to `ManifestStore.to_virtual_dataset`.
  ([#543](https://github.com/zarr-developers/VirtualiZarr/pull/543)) By [Tom Nicholas](https://github.com/TomNicholas).
- Ensure that the `KerchunkJSONParser` can be used to parse in-memory kerchunk dictionaries using `obstore.store.MemoryStore`.
  ([#631](https://github.com/zarr-developers/VirtualiZarr/pull/631)) By [Tom Nicholas](https://github.com/TomNicholas).
- Move the `virtualizarr.translators.kerchunk` module to `virtualizarr.parsers.kerchunk.translator`, to better indicate that it is private. Also refactor the two kerchunk readers into one module.
  ([#633](https://github.com/zarr-developers/VirtualiZarr/pull/633)) By [Tom Nicholas](https://github.com/TomNicholas).

## v1.3.2 (3rd Mar 2025)

Small release which fixes a problem causing the docs to be out of date, fixes some issues in the tests with unclosed file handles, but also increases the performance of writing large numbers of virtual references to Icechunk!

### New Features

### Breaking changes

- Minimum supported version of Icechunk is now `v0.2.4` ([#462](https://github.com/zarr-developers/VirtualiZarr/pull/462))
  By [Tom Nicholas](https://github.com/TomNicholas).

### Deprecations

### Bug fixes

### Documentation

### Internal Changes

- Updates `store.set_virtual_ref` to `store.set_virtual_refs` in `write_manifest_virtual_refs` ([#443](https://github.com/zarr-developers/VirtualiZarr/pull/443)) By [Raphael Hagen](https://github.com/norlandrhagen).

## v1.3.1 (18th Feb 2025)

### New Features

- Examples use new Icechunk syntax

### Breaking changes

- Reading and writing Zarr chunk manifest formats are no longer supported.
  ([#359](https://github.com/zarr-developers/VirtualiZarr/issues/359)), ([#426](https://github.com/zarr-developers/VirtualiZarr/pull/426)). By [Raphael Hagen](https://github.com/norlandrhagen).

### Deprecations

### Bug fixes

### Documentation

### Internal Changes

## v1.3.0 (3rd Feb 2025)

This release stabilises our dependencies - you can now use released versions of VirtualiZarr, Kerchunk, and Icechunk all in the same environment!

It also fixes a number of bugs, adds minor features, changes the default reader for HDF/netCDF4 files, and includes refactors to reduce code redundancy with zarr-python v3. You can also choose which sets of dependencies you want at installation time.

### New Features

- Optional dependencies can now be installed in groups via pip. See the installation docs.
  ([#309](https://github.com/zarr-developers/VirtualiZarr/pull/309)) By [Tom Nicholas](https://github.com/TomNicholas).
- Added a `.nbytes` accessor method which displays the bytes needed to hold the virtual references in memory.
  ([#167](https://github.com/zarr-developers/VirtualiZarr/issues/167), [#227](https://github.com/zarr-developers/VirtualiZarr/pull/227)) By [Tom Nicholas](https://github.com/TomNicholas).
- Upgrade icechunk dependency to `>=0.1.0a12`. ([#406](https://github.com/zarr-developers/VirtualiZarr/pull/406)) By [Julia Signell](https://github.com/jsignell).
- Sync with Icechunk v0.1.0a8  ([#368](https://github.com/zarr-developers/VirtualiZarr/pull/368)) By [Matthew Iannucci](https://github.com/mpiannucci). This also adds support
  for the `to_icechunk` method to add timestamps as checksums when writing virtual references to an icechunk store. This
  is useful for ensuring that virtual references are not stale when reading from an icechunk store, which can happen if the
  underlying data has changed since the virtual references were written.
- Add `group=None` keyword-only parameter to the
  `VirtualiZarrDatasetAccessor.to_icechunk` method to allow writing to a nested group
  at a specified group path (rather than defaulting to the root group, when no group is
  specified).  ([#341](https://github.com/zarr-developers/VirtualiZarr/issues/341)) By [Chuck Daniels](https://github.com/chuckwondo).

### Breaking changes

- Passing `group=None` (the default) to `open_virtual_dataset` for a file with multiple groups no longer raises an error, instead it gives you the root group.
  This new behaviour is more consistent with `xarray.open_dataset`.
  ([#336](https://github.com/zarr-developers/VirtualiZarr/issues/336), [#338](https://github.com/zarr-developers/VirtualiZarr/pull/338)) By [Tom Nicholas](https://github.com/TomNicholas).
- Indexes are now created by default for any loadable one-dimensional coordinate variables.
  Also a warning is no longer thrown when `indexes=None` is passed to `open_virtual_dataset`, and the recommendations in the docs updated to match.
  This also means that `xarray.combine_by_coords` will now work when the necessary dimension coordinates are specified in `loadable_variables`.
  ([#18](https://github.com/zarr-developers/VirtualiZarr/issues/18), [#357](https://github.com/zarr-developers/VirtualiZarr/pull/357), [#358](https://github.com/zarr-developers/VirtualiZarr/pull/358)) By [Tom Nicholas](https://github.com/TomNicholas).
- The `append_dim` and `last_updated_at` parameters of the
  `VirtualiZarrDatasetAccessor.to_icechunk` method are now keyword-only parameters,
  rather than positional or keyword.  This change is breaking _only_ where arguments for
  these parameters are currently given positionally.  ([#341](https://github.com/zarr-developers/VirtualiZarr/issues/341)) By
  [Chuck Daniels](https://github.com/chuckwondo).
- The default backend for netCDF4 and HDF5 is now the custom `HDFVirtualBackend` replacing
  the previous default which was a wrapper around the kerchunk backend.
  ([#374](https://github.com/zarr-developers/VirtualiZarr/issues/374), [#395](https://github.com/zarr-developers/VirtualiZarr/pull/395)) By [Julia Signell](https://github.com/jsignell).
- Optional dependency on kerchunk is now the newly-released v0.2.8. This release of kerchunk is compatible with zarr-python v3.0.0,
  which means a released version of kerchunk can now be used with both VirtualiZarr and Icechunk.
  ([#392](https://github.com/zarr-developers/VirtualiZarr/issues/392), [#406](https://github.com/zarr-developers/VirtualiZarr/pull/406), [#412](https://github.com/zarr-developers/VirtualiZarr/pull/412)) By [Julia Signell](https://github.com/jsignell) and [Tom Nicholas](https://github.com/TomNicholas).

### Deprecations

### Bug fixes

- Fix bug preventing generating references for the root group of a file when a subgroup exists.
  ([#336](https://github.com/zarr-developers/VirtualiZarr/issues/336), [#338](https://github.com/zarr-developers/VirtualiZarr/pull/338)) By [Tom Nicholas](https://github.com/TomNicholas).
- Fix bug in HDF reader where dimension names of dimensions in a subgroup would be incorrect.
  ([#364](https://github.com/zarr-developers/VirtualiZarr/issues/364), [#366](https://github.com/zarr-developers/VirtualiZarr/pull/366)) By [Tom Nicholas](https://github.com/TomNicholas).
- Fix bug in dmrpp reader so _FillValue is included in variables' encodings.
  ([#369](https://github.com/zarr-developers/VirtualiZarr/pull/369)) By [Aimee Barciauskas](https://github.com/abarciauskas-bgse).
- Fix bug passing arguments to FITS reader, and test it on Hubble Space Telescope data.
  ([#363](https://github.com/zarr-developers/VirtualiZarr/pull/363)) By [Tom Nicholas](https://github.com/TomNicholas).

### Documentation

- Change intro text in readme and docs landing page to be clearer, less about the relationship to Kerchunk, and more about why you would want virtual datasets in the first place.
  ([#337](https://github.com/zarr-developers/VirtualiZarr/pull/337)) By [Tom Nicholas](https://github.com/TomNicholas).

### Internal Changes

- Add netCDF3 test. ([#397](https://github.com/zarr-developers/VirtualiZarr/pull/397)) By [Tom Nicholas](https://github.com/TomNicholas).

## v1.2.0 (5th Dec 2024)

This release brings a stricter internal model for manifest paths,
support for appending to existing icechunk stores,
an experimental non-kerchunk-based HDF5 reader,
handling of nested groups in DMR++ files,
as well as many other bugfixes and documentation improvements.

### New Features

- Add a `virtual_backend_kwargs` keyword argument to file readers and to `open_virtual_dataset`, to allow reader-specific options to be passed down.
  ([#315](https://github.com/zarr-developers/VirtualiZarr/pull/315)) By [Tom Nicholas](https://github.com/TomNicholas).
- Added append functionality to `to_icechunk` ([#272](https://github.com/zarr-developers/VirtualiZarr/pull/272)) By [Aimee Barciauskas](https://github.com/abarciauskas-bgse).

### Breaking changes

- Minimum required version of Xarray is now v2024.10.0.
  ([#284](https://github.com/zarr-developers/VirtualiZarr/pull/284)) By [Tom Nicholas](https://github.com/TomNicholas).
- Minimum required version of Icechunk is now v0.1.1.
  ([#419](https://github.com/zarr-developers/VirtualiZarr/pull/419)) By [Tom Nicholas](https://github.com/TomNicholas).
- Minimum required version of Kerchunk is now v0.2.8.
  ([#406](https://github.com/zarr-developers/VirtualiZarr/pull/406)) By [Julia Signell](https://github.com/jsignell).
- Opening kerchunk-formatted references from disk which contain relative paths now requires passing the `fs_root` keyword argument via `virtual_backend_kwargs`.
  ([#243](https://github.com/zarr-developers/VirtualiZarr/pull/243)) By [Tom Nicholas](https://github.com/TomNicholas).

### Deprecations

### Bug fixes

- Handle root and nested groups with `dmrpp` backend ([#265](https://github.com/zarr-developers/VirtualiZarr/pull/265))
  By [Ayush Nag](https://github.com/ayushnag).
- Fixed bug with writing of `dimension_names` into zarr metadata.
  ([#286](https://github.com/zarr-developers/VirtualiZarr/pull/286)) By [Tom Nicholas](https://github.com/TomNicholas).
- Fixed bug causing CF-compliant variables not to be identified as coordinates ([#191](https://github.com/zarr-developers/VirtualiZarr/pull/191))
  By [Ayush Nag](https://github.com/ayushnag).

### Documentation

- FAQ answers on Icechunk compatibility, converting from existing Kerchunk references to Icechunk, and how to add a new reader for a custom file format.
  ([#266](https://github.com/zarr-developers/VirtualiZarr/pull/266)) By [Tom Nicholas](https://github.com/TomNicholas).
- Clarify which readers actually currently work in FAQ, and temporarily remove tiff from the auto-detection.
  ([#291](https://github.com/zarr-developers/VirtualiZarr/issues/291), [#296](https://github.com/zarr-developers/VirtualiZarr/pull/296)) By [Tom Nicholas](https://github.com/TomNicholas).
- Minor improvements to the Contributing Guide.
  ([#298](https://github.com/zarr-developers/VirtualiZarr/pull/298)) By [Tom Nicholas](https://github.com/TomNicholas).
- More minor improvements to the Contributing Guide.
  ([#304](https://github.com/zarr-developers/VirtualiZarr/pull/304)) By [Doug Latornell](https://github.com/DougLatornell).
- Correct some links to the API.
  ([#325](https://github.com/zarr-developers/VirtualiZarr/pull/325)) By [Tom Nicholas](https://github.com/TomNicholas).
- Added links to recorded presentations on VirtualiZarr.
  ([#313](https://github.com/zarr-developers/VirtualiZarr/pull/313)) By [Tom Nicholas](https://github.com/TomNicholas).
- Added links to existing example notebooks.
  ([#329](https://github.com/zarr-developers/VirtualiZarr/issues/329), [#331](https://github.com/zarr-developers/VirtualiZarr/pull/331)) By [Tom Nicholas](https://github.com/TomNicholas).

### Internal Changes

- Added experimental new HDF file reader which doesn't use kerchunk, accessible by importing `virtualizarr.readers.hdf.HDFVirtualBackend`.
  ([#87](https://github.com/zarr-developers/VirtualiZarr/pull/87)) By [Sean Harkins](https://github.com/sharkinsspatial).
- Support downstream type checking by adding py.typed marker file.
  ([#306](https://github.com/zarr-developers/VirtualiZarr/pull/306)) By [Max Jones](https://github.com/maxrjones).
- File paths in chunk manifests are now always stored as absolute URIs.
  ([#243](https://github.com/zarr-developers/VirtualiZarr/pull/243)) By [Tom Nicholas](https://github.com/TomNicholas).

## v1.1.0 (22nd Oct 2024)

### New Features

- Can open `kerchunk` reference files with `open_virtual_dataset`.
  ([#251](https://github.com/zarr-developers/VirtualiZarr/pull/251), [#186](https://github.com/zarr-developers/VirtualiZarr/pull/186)) By [Raphael Hagen](https://github.com/norlandrhagen) & [Kristen Thyng](https://github.com/kthyng).
- Adds defaults for `open_virtual_dataset_from_v3_store` in ([#234](https://github.com/zarr-developers/VirtualiZarr/pull/234))
  By [Raphael Hagen](https://github.com/norlandrhagen).
- New `group` option on `open_virtual_dataset` enables extracting specific HDF Groups.
  ([#165](https://github.com/zarr-developers/VirtualiZarr/pull/165)) By [Scott Henderson](https://github.com/scottyhq).
- Adds `decode_times` to open_virtual_dataset ([#232](https://github.com/zarr-developers/VirtualiZarr/pull/232))
  By [Raphael Hagen](https://github.com/norlandrhagen).
- Add parser for the OPeNDAP DMR++ XML format and integration with open_virtual_dataset ([#113](https://github.com/zarr-developers/VirtualiZarr/pull/113))
  By [Ayush Nag](https://github.com/ayushnag).
- Load scalar variables by default. ([#205](https://github.com/zarr-developers/VirtualiZarr/pull/205))
  By [Gustavo Hidalgo](https://github.com/ghidalgo3).
- Support empty files ([#260](https://github.com/zarr-developers/VirtualiZarr/pull/260))
  By [Justus Magin](https://github.com/keewis).
- Can write virtual datasets to Icechunk stores using `virtualize.to_icechunk` ([#256](https://github.com/zarr-developers/VirtualiZarr/pull/256))
  By [Matt Iannucci](https://github.com/mpiannucci).

### Breaking changes

- Serialize valid ZarrV3 metadata and require full compressor numcodec config (for [#193](https://github.com/zarr-developers/VirtualiZarr/pull/193))
  By [Gustavo Hidalgo](https://github.com/ghidalgo3).
- VirtualiZarr's `ZArray`, `ChunkEntry`, and `Codec` no longer subclass
  `pydantic.BaseModel` ([#210](https://github.com/zarr-developers/VirtualiZarr/pull/210))
- `ZArray`'s `__init__` signature has changed to match `zarr.Array`'s ([#210](https://github.com/zarr-developers/VirtualiZarr/pull/210))

### Deprecations

- Depreciates cftime_variables in open_virtual_dataset in favor of decode_times. ([#232](https://github.com/zarr-developers/VirtualiZarr/pull/232))
  By [Raphael Hagen](https://github.com/norlandrhagen).

### Bug fixes

- Exclude empty chunks during `ChunkDict` construction. ([#198](https://github.com/zarr-developers/VirtualiZarr/pull/198))
  By [Gustavo Hidalgo](https://github.com/ghidalgo3).
- Fixed regression in `fill_value` handling for datetime dtypes making virtual
  Zarr stores unreadable ([#206](https://github.com/zarr-developers/VirtualiZarr/pull/206))
  By [Timothy Hodson](https://github.com/thodson-usgs)

### Documentation

- Adds virtualizarr + coiled serverless example notebook ([#223](https://github.com/zarr-developers/VirtualiZarr/pull/223))
  By [Raphael Hagen](https://github.com/norlandrhagen).

### Internal Changes

- Refactored internal structure significantly to split up everything to do with reading references from that to do with writing references.
  ([#229](https://github.com/zarr-developers/VirtualiZarr/issues/229)) ([#231](https://github.com/zarr-developers/VirtualiZarr/pull/231)) By [Tom Nicholas](https://github.com/TomNicholas).
- Refactored readers to consider every filetype as a separate reader, all standardized to present the same `open_virtual_dataset` interface internally.
  ([#261](https://github.com/zarr-developers/VirtualiZarr/pull/261)) By [Tom Nicholas](https://github.com/TomNicholas).

## v1.0.0 (9th July 2024)

This release marks VirtualiZarr as mostly feature-complete, in the sense of achieving feature parity with kerchunk's logic for combining datasets, providing an easier way to manipulate kerchunk references in memory and generate kerchunk reference files on disk.

Future VirtualiZarr development will focus on generalizing and upstreaming useful concepts into the Zarr specification, the Zarr-Python library, Xarray, and possibly some new packages. See the roadmap in the documentation for details.

### New Features

- Now successfully opens both tiff and FITS files. ([#160](https://github.com/zarr-developers/VirtualiZarr/issues/160), [#162](https://github.com/zarr-developers/VirtualiZarr/pull/162))
  By [Tom Nicholas](https://github.com/TomNicholas).
- Added a `.rename_paths` convenience method to rename paths in a manifest according to a function.
  ([#152](https://github.com/zarr-developers/VirtualiZarr/pull/152)) By [Tom Nicholas](https://github.com/TomNicholas).
- New `cftime_variables` option on `open_virtual_dataset` enables encoding/decoding time.
  ([#122](https://github.com/zarr-developers/VirtualiZarr/pull/122)) By [Julia Signell](https://github.com/jsignell).

### Breaking changes

- Requires numpy 2.0 (for [#107](https://github.com/zarr-developers/VirtualiZarr/pull/107)).
  By [Tom Nicholas](https://github.com/TomNicholas).

### Deprecations

### Bug fixes

- Ensure that `_ARRAY_DIMENSIONS` are dropped from variable `.attrs`. ([#150](https://github.com/zarr-developers/VirtualiZarr/issues/150), [#152](https://github.com/zarr-developers/VirtualiZarr/pull/152))
  By [Tom Nicholas](https://github.com/TomNicholas).
- Ensure that `.attrs` on coordinate variables are preserved during round-tripping. ([#155](https://github.com/zarr-developers/VirtualiZarr/issues/155), [#154](https://github.com/zarr-developers/VirtualiZarr/pull/154))
  By [Tom Nicholas](https://github.com/TomNicholas).
- Ensure that non-dimension coordinate variables described via the CF conventions are preserved during round-tripping. ([#105](https://github.com/zarr-developers/VirtualiZarr/issues/105), [#156](https://github.com/zarr-developers/VirtualiZarr/pull/156))
  By [Tom Nicholas](https://github.com/TomNicholas).

### Documentation

- Added example of using cftime_variables to usage docs. ([#169](https://github.com/zarr-developers/VirtualiZarr/issues/169), [#174](https://github.com/zarr-developers/VirtualiZarr/pull/174))
  By [Tom Nicholas](https://github.com/TomNicholas).
- Updated the development roadmap in preparation for v1.0. ([#164](https://github.com/zarr-developers/VirtualiZarr/pull/164))
  By [Tom Nicholas](https://github.com/TomNicholas).
- Warn if user passes `indexes=None` to `open_virtual_dataset` to indicate that this is not yet fully supported.
  ([#170](https://github.com/zarr-developers/VirtualiZarr/pull/170)) By [Tom Nicholas](https://github.com/TomNicholas).
- Clarify that virtual datasets cannot be treated like normal xarray datasets. ([#173](https://github.com/zarr-developers/VirtualiZarr/issues/173))
  By [Tom Nicholas](https://github.com/TomNicholas).

### Internal Changes

- Refactor `ChunkManifest` class to store chunk references internally using numpy arrays.
  ([#107](https://github.com/zarr-developers/VirtualiZarr/pull/107)) By [Tom Nicholas](https://github.com/TomNicholas).
- Mark tests which require network access so that they are only run when `--run-network-tests` is passed a command-line argument to pytest.
  ([#144](https://github.com/zarr-developers/VirtualiZarr/pull/144)) By [Tom Nicholas](https://github.com/TomNicholas).
- Determine file format from magic bytes rather than name suffix
  ([#143](https://github.com/zarr-developers/VirtualiZarr/pull/143)) By [Scott Henderson](https://github.com/scottyhq).

## v0.1 (17th June 2024)

v0.1 is the first release of VirtualiZarr!! It contains functionality for using kerchunk to find byte ranges in netCDF files,
constructing an xarray.Dataset containing ManifestArray objects, then writing out such a dataset to kerchunk references as either json or parquet.

### New Features

### Breaking changes

### Deprecations

### Bug fixes

### Documentation

### Internal Changes<|MERGE_RESOLUTION|>--- conflicted
+++ resolved
@@ -4,12 +4,8 @@
 
 ### New Features
 
-<<<<<<< HEAD
-- Adds a V1 -> V2 usage migration guide. By [Raphael Hagen](https://github.com/norlandrhagen).
-- Moves examples into a `V1/` directory and adds notes that examples use the VirtualiZarr V1 syntax. By [Raphael Hagen](https://github.com/norlandrhagen).
-=======
-- Moves examples into a `V1/` directory and adds notes that examples use the VirtualiZarr V1 syntax.
->>>>>>> a5d04d77
+- Adds a V1 -> V2 usage migration guide [#637](https://github.com/zarr-developers/VirtualiZarr/issues/637). By [Raphael Hagen](https://github.com/norlandrhagen).
+- Moves examples into a `V1/` directory and adds notes that examples use the VirtualiZarr V1 syntax [#644](https://github.com/zarr-developers/VirtualiZarr/issues/644). By [Raphael Hagen](https://github.com/norlandrhagen).
 - Added a pluggable system of "parsers" for generating virtual references from different filetypes. These follow the `virtualizarr.parsers.typing.Parser` typing protocol, and return `ManifestStore` objects wrapping obstore stores.
   ([#498](https://github.com/zarr-developers/VirtualiZarr/issues/498), [#601](https://github.com/zarr-developers/VirtualiZarr/pull/601))
 - Adds a Zarr parser to `open_virtual_dataset`, which allows opening Zarr V3 stores as virtual datasets.

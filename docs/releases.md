# Release notes

## v2.1.3 (unreleased)

### New Features

<<<<<<< HEAD
- Allow nested-groups inside `ManifestStore` and `ManifestGroup` objects and update `HDFParser` to be able to create nested `zarr.Group` objects.
  ([#790](https://github.com/zarr-developers/VirtualiZarr/pull/790)).
  By [Ilan Gold](https://github.com/ilan-gold)
=======
- `ZarrParser` now handles Zarr V2 and V3 array parsing.
  ([#565](https://github.com/zarr-developers/VirtualiZarr/pull/822)).
  By [Neil Schroeder](https://github.com/neilSchroeder)
>>>>>>> acb0bb6b

### Breaking changes

### Bug fixes

- `ZarrParser` no longer uses `ZARR_DEFAULT_FILL_VALUE` lookup to infer missing `fill_value`.
  ([#666](https://github.com/zarr-developers/VirtualiZarr/pull/812)).
  By [Raphael Hagen](https://github.com/norlandrhagen).

### Documentation

### Internal changes

## v2.1.2 (3rd September 2025)

Patch release with minor bug fixes for the DMRPParser and Icechunk writing behavior.

### Bug fixes

- Enable `DMRPParser` to process scalar, dimensionless variables that lack chunks are present.
  ([#666](https://github.com/zarr-developers/VirtualiZarr/pull/757)).
  By [Miguel Jimenez-Urias](https://github.com/Mikejmnez).
- Enable `DMRPParser` to parse flattened dmrpp metadata reference files, which contain container attributes.
  ([#581](https://github.com/zarr-developers/VirtualiZarr/pull/757)).
  By [Miguel Jimenez-Urias](https://github.com/Mikejmnez).
- Support dtypes without an endianness ([#787](https://github.com/zarr-developers/VirtualiZarr/pull/787)). By [Justus Magin](https://github.com/keewis).

### Internal changes
- Change default Icechunk writing behavior to not validate or write "empty" chunks ([#791](https://github.com/zarr-developers/VirtualiZarr/pull/791)). By [Sean Harkins](https://github.com/sharkinsspatial).

## v2.1.1 (14th August 2025)

Extremely minor release to ensure compatibility with the soon-to-be released version of xarray (likely named v2025.07.2).

### Bug fixes

- Adjust for minor upcoming change in private xarray API `xarray.structure.combine._nested_combine`.
  ([#779](https://github.com/zarr-developers/VirtualiZarr/pull/779)).
  By [Tom Nicholas](https://github.com/TomNicholas).

## v2.1.0 (14th August 2025)

This release fixes a number of important bugs that could silently lead to referenced data being read back incorrectly.
In particular, note that writing virtual chunks to Icechunk now requires that all virtual chunk containers are set correctly by default.
It also unpins our dependency on xarray, so that VirtualiZarr is compatible with the latest released version of Xarray.
Please upgrade!

### New Features

- Expose `validate_containers` kwarg in `.to_icechunk`, allowing it to be set to `False` ([#567](https://github.com/zarr-developers/VirtualiZarr/pull/567), [#774](https://github.com/zarr-developers/VirtualiZarr/pull/774)).
  By [Tom Nicholas](https://github.com/TomNicholas).

### Breaking changes

- Writing to Icechunk now requires that virtual chunk containers are set correctly for all virtual references by default.
  ([#774](https://github.com/zarr-developers/VirtualiZarr/pull/774)).
  This change is needed because otherwise it can lead to situations in which attempting to read data back returns fill values instead of real data, silently! (See [#763](https://github.com/zarr-developers/VirtualiZarr/pull/763))
  By [Tom Nicholas](https://github.com/TomNicholas).
- Update minimum required version of Icechunk to `v1.1.2` [#774](https://github.com/zarr-developers/VirtualiZarr/pull/774). By [Tom Nicholas](https://github.com/TomNicholas).
- Unpin dependency on xarray, by adjusting our tests to pass despite minor changes to the bytes of netCDF files written between versions of xarray [#774](https://github.com/zarr-developers/VirtualiZarr/pull/774)).
  By [Max Jones](https://github.com/maxrjones) and [Tom Nicholas](https://github.com/TomNicholas).

### Bug fixes

- Fixed bug where VirtualiZarr was incorrectly failing to raise if virtual chunk containers with correct prefixes were not set for every virtual reference ([#774](https://github.com/zarr-developers/VirtualiZarr/pull/774)).
  By [Tom Nicholas](https://github.com/TomNicholas).
- Fix handling of big-endian data in Icechunk by making sure that non-default zarr serializers are included in the zarr array metadata [#766](https://github.com/zarr-developers/VirtualiZarr/issues/766).
  By [Max Jones](https://github.com/maxrjones)
- Fix handling of big-endian data in Kerchunk references [#769](https://github.com/zarr-developers/VirtualiZarr/issues/769).
  By [Max Jones](https://github.com/maxrjones)

### Documentation

- Updated Icechunk examples now that virtual chunk containers are required by default ([#774](https://github.com/zarr-developers/VirtualiZarr/pull/774)).
  By [Tom Nicholas](https://github.com/TomNicholas).

### Internal changes

- `extract_codecs` function inside `convert_to_codec_pipeline` now raises if it encounters a codec which does not inherit from the correct `zarr.abc.codec` base classes. ([#775](https://github.com/zarr-developers/VirtualiZarr/pull/775)).
  By [Tom Nicholas](https://github.com/TomNicholas).

## v2.0.1 (30th July 2025)

Minor release to ensure compatibility with incoming changes to Icechunk.

### Bug fixes

- Fixed bug caused by writing empty virtual chunks to Icechunk ([#745](https://github.com/zarr-developers/VirtualiZarr/pull/745)).
  By [Tom Nicholas](https://github.com/TomNicholas).
- Rewrote the internals of `ManifestArray.__getitem__` to ensure it actually obeys the array API standard under myriad edge cases ([#734](https://github.com/zarr-developers/VirtualiZarr/pull/734)).
  By [Tom Nicholas](https://github.com/TomNicholas).

### Documentation

- Added recommendation to use `icechunk.Repository.save_config()` to persist `icechunk.VirtualChunkContainer`s ([#746](https://github.com/zarr-developers/VirtualiZarr/pull/746)).
  By [Tom Nicholas](https://github.com/TomNicholas).

## v2.0.0 (21st July 2025)

### New Features

- Added a pluggable system of "parsers" for generating virtual references from different filetypes. These follow the [`virtualizarr.parsers.typing.Parser`][] typing protocol, and return [`ManifestStore`][virtualizarr.manifests.ManifestStore] objects wrapping obstore stores.
  ([#498](https://github.com/zarr-developers/VirtualiZarr/issues/498), [#601](https://github.com/zarr-developers/VirtualiZarr/pull/601))
- Added a [Zarr parser][virtualizarr.parsers.ZarrParser] that allows opening Zarr V3 stores as virtual datasets.
  ([#271](https://github.com/zarr-developers/VirtualiZarr/pull/271)) By [Raphael Hagen](https://github.com/norlandrhagen).
- Added [`ManifestStore`][virtualizarr.manifests.ManifestStore] for loading data from ManifestArrays by ([#490](https://github.com/zarr-developers/VirtualiZarr/pull/490))
  By [Max Jones](https://github.com/maxrjones).
- Added [`ManifestStore.to_virtual_dataset()`][virtualizarr.manifests.ManifestStore.to_virtual_dataset] method ([#522](https://github.com/zarr-developers/VirtualiZarr/pull/522)).
  By [Tom Nicholas](https://github.com/TomNicholas).
- Added [`open_virtual_mfdataset`][virtualizarr.open_virtual_mfdataset] function ([#345](https://github.com/zarr-developers/VirtualiZarr/issues/345), [#349](https://github.com/zarr-developers/VirtualiZarr/pull/349)).
  By [Tom Nicholas](https://github.com/TomNicholas).
- Added `datatree_to_icechunk` function for writing an `xarray.DataTree` to
  an Icechunk store ([#244](https://github.com/zarr-developers/VirtualiZarr/issues/244)).  By [Chuck Daniels](https://github.com/chuckwondo).
- Added a `.vz` custom accessor to `xarray.DataTree`, exposing the method
  `xarray.DataTree.vz.to_icechunk()` for writing an `xarray.DataTree`
  to an Icechunk store ([#244](https://github.com/zarr-developers/VirtualiZarr/issues/244)).  By
  [Chuck Daniels](https://github.com/chuckwondo).
- Added a warning if you attempt to write an entirely non-virtual dataset to a virtual references format ([#657](https://github.com/zarr-developers/VirtualiZarr/pull/657)).
  By [Tom Nicholas](https://github.com/TomNicholas).
- Support big-endian data via zarr-python 3.0.9 and zarr v3's new data types system ([#618](https://github.com/zarr-developers/VirtualiZarr/issues/618), [#677](https://github.com/zarr-developers/VirtualiZarr/issues/677)). By [Max Jones](https://github.com/maxrjones) and [Tom Nicholas](https://github.com/TomNicholas).
- Added a V1 -> V2 usage migration guide [#637](https://github.com/zarr-developers/VirtualiZarr/issues/637). By [Raphael Hagen](https://github.com/norlandrhagen).

### Breaking changes

- As [`virtualizarr.open_virtual_dataset`][] now uses parsers, it's API has changed. [#601](https://github.com/zarr-developers/VirtualiZarr/pull/601)) See the [migration-guide](migration_guide.md) for more details.
- The recommended virtualizarr Xarray accessor name is `vz` rather than `virtualize`.
- Which variables are loadable by default has changed. The behaviour is now to make loadable by default the
  same variables which `xarray.open_dataset` would create indexes for: i.e. one-dimensional coordinate variables whose
  name matches the name of their only dimension (also known as "dimension coordinates").
  Pandas indexes will also now be created by default for these loadable variables.
  This is intended to provide a more friendly default, as often you will want these small variables to be loaded
  (or "inlined", for efficiency of storage in icechunk/kerchunk), and you will also want to have in-memory indexes for these variables
  (to allow `xarray.combine_by_coords` to sort using them).
  The old behaviour is equivalent to passing `loadable_variables=[]` and `indexes={}`.
  ([#335](https://github.com/zarr-developers/VirtualiZarr/issues/335), [#477](https://github.com/zarr-developers/VirtualiZarr/pull/477)) by [Tom Nicholas](https://github.com/TomNicholas).
- Moved `ChunkManifest`, `ManifestArray` etc. to be behind a dedicated `.manifests` namespace. ([#620](https://github.com/zarr-developers/VirtualiZarr/issues/620), [#624](https://github.com/zarr-developers/VirtualiZarr/pull/624))
  By [Tom Nicholas](https://github.com/TomNicholas).
- Now by default when writing virtual chunks to Icechunk, the `last_updated_time` for the chunk will be set to the current time. This helps protect users against reading from stale or overwritten chunks stored in Icechunk, by default.
  ([#436](https://github.com/zarr-developers/VirtualiZarr/issues/436), [#480](https://github.com/zarr-developers/VirtualiZarr/pull/480)) by [Tom Nicholas](https://github.com/TomNicholas).
- Minimum supported version of Icechunk is now `v1.0`
- Minimum supported version of Zarr is now `v3.1.0`
- Xarray is pinned to `v2025.6.0`. We expect to loosen the upper bound shortly.

### Bug fixes

- Fixed bug causing ManifestArrays to compare as not equal when they were actually identical ([#501](https://github.com/zarr-developers/VirtualiZarr/issues/501), [#502](https://github.com/zarr-developers/VirtualiZarr/pull/502))
  By [Tom Nicholas](https://github.com/TomNicholas).
- Fixed bug causing coordinates to be demoted to data variables when writing to Icechunk ([#574](https://github.com/zarr-developers/VirtualiZarr/issues/574), [#588](https://github.com/zarr-developers/VirtualiZarr/pull/588))
  By [Tom Nicholas](https://github.com/TomNicholas).
- Removed checks forbidding paths in virtual references without file suffixes ([#659](https://github.com/zarr-developers/VirtualiZarr/pull/659))
  By [Tom Nicholas](https://github.com/TomNicholas).
- Fixed bug when indexing a scalar ManifestArray with an ellipsis([#596](https://github.com/zarr-developers/VirtualiZarr/issues/596), [#641](https://github.com/zarr-developers/VirtualiZarr/pull/641))
  By [Max Jones](https://github.com/maxrjones) and [Tom Nicholas](https://github.com/TomNicholas).

### Documentation

- Added more detail to error messages when an indexer of ManifestArray is invalid ([#630](https://github.com/zarr-developers/VirtualiZarr/issues/630), [#635](https://github.com/zarr-developers/VirtualiZarr/pull/635)). By [Danny Kaufman](https://github.com/danielfromearth/).
- Added new docs page on how to write a custom parser for bespoke file formats ([#452](https://github.com/zarr-developers/VirtualiZarr/issues/452), [#580](https://github.com/zarr-developers/VirtualiZarr/pull/580))
  By [Tom Nicholas](https://github.com/TomNicholas).
- Added new docs page on how to scale VirtualiZarr effectively[#590](https://github.com/zarr-developers/VirtualiZarr/issues/590).
  By [Tom Nicholas](https://github.com/TomNicholas).
- Documented the new [`virtualizarr.open_virtual_mfdataset`] function [#590](https://github.com/zarr-developers/VirtualiZarr/issues/590).
  By [Tom Nicholas](https://github.com/TomNicholas).
- Added MUR SST virtual and zarr icechunk store generation using lithops example.
  ([#475](https://github.com/zarr-developers/VirtualiZarr/pull/475)) by [Aimee Barciauskas](https://github.com/abarciauskas-bgse).
- Added FAQ answer about what data can be virtualized ([#430](https://github.com/zarr-developers/VirtualiZarr/issues/430), [#532](https://github.com/zarr-developers/VirtualiZarr/pull/532))
  By [Tom Nicholas](https://github.com/TomNicholas).
- Switched docs build to use mkdocs-material instead of sphinx ([#615](https://github.com/zarr-developers/VirtualiZarr/pull/615))
  By [Max Jones](https://github.com/maxrjones).
- Moved examples into a `V1/` directory and adds notes that examples use the VirtualiZarr V1 syntax [#644](https://github.com/zarr-developers/VirtualiZarr/issues/644). By [Raphael Hagen](https://github.com/norlandrhagen).

### Internal Changes

- `ManifestArrays` now internally use [zarr.core.metadata.v3.ArrayV3Metadata](https://github.com/zarr-developers/zarr-python/blob/v3.0.2/src/zarr/core/metadata/v3.py). This replaces the `ZArray` class that was previously used to store metadata about manifest arrays. ([#429](https://github.com/zarr-developers/VirtualiZarr/pull/429)) By [Aimee Barciauskas](https://github.com/abarciauskas-bgse). Notable internal changes:
    - Make zarr-python a required dependency with a minimum version `>=3.0.2`.
    - Specify a minimum numcodecs version of `>=0.15.1`.
    - When creating a `ManifestArray`, the `metadata` property should be an `zarr.core.metadata.v3.ArrayV3Metadata` object. There is a helper function `create_v3_array_metadata` which should be used, as it has some useful defaults and includes `convert_to_codec_pipeline` (see next bullet).
    - The function `convert_to_codec_pipeline` ensures the codec pipeline passed to `ArrayV3Metadata` has valid codecs in the expected order (`ArrayArrayCodec`s, `ArrayBytesCodec`, `BytesBytesCodec`s) and includes the required `ArrayBytesCodec` using the default for the data type.
      - Note: `convert_to_codec_pipeline` uses the zarr-python function `get_codec_class` to convert codec configurations (i.e. `dict`s with a name and configuration key, see [parse_named_configuration](https://github.com/zarr-developers/zarr-python/blob/v3.0.2/src/zarr/core/common.py#L116-L130)) to valid Zarr V3 codec classes.
    - Parser changes are minimal.
    - Writer changes:
      - Kerchunk uses Zarr version format 2 so we convert `ArrayV3Metadata` to `ArrayV2Metadata` using the `convert_v3_to_v2_metadata` function. This means the `to_kerchunk_json` function is now a bit more complex because we're converting `ArrayV2Metadata` filters and compressor to serializable objects.
    - zarr-python 3.0 does not yet support the big endian data type. This means that FITS and NetCDF-3 are not currently supported ([zarr-python issue #2324](https://github.com/zarr-developers/zarr-python/issues/2324)).
    - zarr-python 3.0 does not yet support datetime and timedelta data types ([zarr-python issue #2616](https://github.com/zarr-developers/zarr-python/issues/2616)).
- The continuous integration workflows and developer environment now use [pixi](https://pixi.sh/latest/) ([#407](https://github.com/zarr-developers/VirtualiZarr/pull/407)).
- Added `loadable_variables` kwarg to `ManifestStore.to_virtual_dataset`.
  ([#543](https://github.com/zarr-developers/VirtualiZarr/pull/543)) By [Tom Nicholas](https://github.com/TomNicholas).
- Ensure that the `KerchunkJSONParser` can be used to parse in-memory kerchunk dictionaries using `obstore.store.MemoryStore`.
  ([#631](https://github.com/zarr-developers/VirtualiZarr/pull/631)) By [Tom Nicholas](https://github.com/TomNicholas).
- Move the `virtualizarr.translators.kerchunk` module to `virtualizarr.parsers.kerchunk.translator`, to better indicate that it is private. Also refactor the two kerchunk readers into one module.
  ([#633](https://github.com/zarr-developers/VirtualiZarr/pull/633)) By [Tom Nicholas](https://github.com/TomNicholas).

## v1.3.2 (3rd Mar 2025)

Small release which fixes a problem causing the docs to be out of date, fixes some issues in the tests with unclosed file handles, but also increases the performance of writing large numbers of virtual references to Icechunk!

### New Features

### Breaking changes

- Minimum supported version of Icechunk is now `v0.2.4` ([#462](https://github.com/zarr-developers/VirtualiZarr/pull/462))
  By [Tom Nicholas](https://github.com/TomNicholas).

### Deprecations

### Bug fixes

### Documentation

### Internal Changes

- Updates `store.set_virtual_ref` to `store.set_virtual_refs` in `write_manifest_virtual_refs` ([#443](https://github.com/zarr-developers/VirtualiZarr/pull/443)) By [Raphael Hagen](https://github.com/norlandrhagen).

## v1.3.1 (18th Feb 2025)

### New Features

- Examples use new Icechunk syntax

### Breaking changes

- Reading and writing Zarr chunk manifest formats are no longer supported.
  ([#359](https://github.com/zarr-developers/VirtualiZarr/issues/359)), ([#426](https://github.com/zarr-developers/VirtualiZarr/pull/426)). By [Raphael Hagen](https://github.com/norlandrhagen).

### Deprecations

### Bug fixes

### Documentation

### Internal Changes

## v1.3.0 (3rd Feb 2025)

This release stabilises our dependencies - you can now use released versions of VirtualiZarr, Kerchunk, and Icechunk all in the same environment!

It also fixes a number of bugs, adds minor features, changes the default reader for HDF/netCDF4 files, and includes refactors to reduce code redundancy with zarr-python v3. You can also choose which sets of dependencies you want at installation time.

### New Features

- Optional dependencies can now be installed in groups via pip. See the installation docs.
  ([#309](https://github.com/zarr-developers/VirtualiZarr/pull/309)) By [Tom Nicholas](https://github.com/TomNicholas).
- Added a `.nbytes` accessor method which displays the bytes needed to hold the virtual references in memory.
  ([#167](https://github.com/zarr-developers/VirtualiZarr/issues/167), [#227](https://github.com/zarr-developers/VirtualiZarr/pull/227)) By [Tom Nicholas](https://github.com/TomNicholas).
- Upgrade icechunk dependency to `>=0.1.0a12`. ([#406](https://github.com/zarr-developers/VirtualiZarr/pull/406)) By [Julia Signell](https://github.com/jsignell).
- Sync with Icechunk v0.1.0a8  ([#368](https://github.com/zarr-developers/VirtualiZarr/pull/368)) By [Matthew Iannucci](https://github.com/mpiannucci). This also adds support
  for the `to_icechunk` method to add timestamps as checksums when writing virtual references to an icechunk store. This
  is useful for ensuring that virtual references are not stale when reading from an icechunk store, which can happen if the
  underlying data has changed since the virtual references were written.
- Add `group=None` keyword-only parameter to the
  `VirtualiZarrDatasetAccessor.to_icechunk` method to allow writing to a nested group
  at a specified group path (rather than defaulting to the root group, when no group is
  specified).  ([#341](https://github.com/zarr-developers/VirtualiZarr/issues/341)) By [Chuck Daniels](https://github.com/chuckwondo).

### Breaking changes

- Passing `group=None` (the default) to `open_virtual_dataset` for a file with multiple groups no longer raises an error, instead it gives you the root group.
  This new behaviour is more consistent with `xarray.open_dataset`.
  ([#336](https://github.com/zarr-developers/VirtualiZarr/issues/336), [#338](https://github.com/zarr-developers/VirtualiZarr/pull/338)) By [Tom Nicholas](https://github.com/TomNicholas).
- Indexes are now created by default for any loadable one-dimensional coordinate variables.
  Also a warning is no longer thrown when `indexes=None` is passed to `open_virtual_dataset`, and the recommendations in the docs updated to match.
  This also means that `xarray.combine_by_coords` will now work when the necessary dimension coordinates are specified in `loadable_variables`.
  ([#18](https://github.com/zarr-developers/VirtualiZarr/issues/18), [#357](https://github.com/zarr-developers/VirtualiZarr/pull/357), [#358](https://github.com/zarr-developers/VirtualiZarr/pull/358)) By [Tom Nicholas](https://github.com/TomNicholas).
- The `append_dim` and `last_updated_at` parameters of the
  `VirtualiZarrDatasetAccessor.to_icechunk` method are now keyword-only parameters,
  rather than positional or keyword.  This change is breaking _only_ where arguments for
  these parameters are currently given positionally.  ([#341](https://github.com/zarr-developers/VirtualiZarr/issues/341)) By
  [Chuck Daniels](https://github.com/chuckwondo).
- The default backend for netCDF4 and HDF5 is now the custom `HDFVirtualBackend` replacing
  the previous default which was a wrapper around the kerchunk backend.
  ([#374](https://github.com/zarr-developers/VirtualiZarr/issues/374), [#395](https://github.com/zarr-developers/VirtualiZarr/pull/395)) By [Julia Signell](https://github.com/jsignell).
- Optional dependency on kerchunk is now the newly-released v0.2.8. This release of kerchunk is compatible with zarr-python v3.0.0,
  which means a released version of kerchunk can now be used with both VirtualiZarr and Icechunk.
  ([#392](https://github.com/zarr-developers/VirtualiZarr/issues/392), [#406](https://github.com/zarr-developers/VirtualiZarr/pull/406), [#412](https://github.com/zarr-developers/VirtualiZarr/pull/412)) By [Julia Signell](https://github.com/jsignell) and [Tom Nicholas](https://github.com/TomNicholas).

### Deprecations

### Bug fixes

- Fix bug preventing generating references for the root group of a file when a subgroup exists.
  ([#336](https://github.com/zarr-developers/VirtualiZarr/issues/336), [#338](https://github.com/zarr-developers/VirtualiZarr/pull/338)) By [Tom Nicholas](https://github.com/TomNicholas).
- Fix bug in HDF reader where dimension names of dimensions in a subgroup would be incorrect.
  ([#364](https://github.com/zarr-developers/VirtualiZarr/issues/364), [#366](https://github.com/zarr-developers/VirtualiZarr/pull/366)) By [Tom Nicholas](https://github.com/TomNicholas).
- Fix bug in dmrpp reader so _FillValue is included in variables' encodings.
  ([#369](https://github.com/zarr-developers/VirtualiZarr/pull/369)) By [Aimee Barciauskas](https://github.com/abarciauskas-bgse).
- Fix bug passing arguments to FITS reader, and test it on Hubble Space Telescope data.
  ([#363](https://github.com/zarr-developers/VirtualiZarr/pull/363)) By [Tom Nicholas](https://github.com/TomNicholas).

### Documentation

- Change intro text in readme and docs landing page to be clearer, less about the relationship to Kerchunk, and more about why you would want virtual datasets in the first place.
  ([#337](https://github.com/zarr-developers/VirtualiZarr/pull/337)) By [Tom Nicholas](https://github.com/TomNicholas).

### Internal Changes

- Add netCDF3 test. ([#397](https://github.com/zarr-developers/VirtualiZarr/pull/397)) By [Tom Nicholas](https://github.com/TomNicholas).

## v1.2.0 (5th Dec 2024)

This release brings a stricter internal model for manifest paths,
support for appending to existing icechunk stores,
an experimental non-kerchunk-based HDF5 reader,
handling of nested groups in DMR++ files,
as well as many other bugfixes and documentation improvements.

### New Features

- Add a `virtual_backend_kwargs` keyword argument to file readers and to `open_virtual_dataset`, to allow reader-specific options to be passed down.
  ([#315](https://github.com/zarr-developers/VirtualiZarr/pull/315)) By [Tom Nicholas](https://github.com/TomNicholas).
- Added append functionality to `to_icechunk` ([#272](https://github.com/zarr-developers/VirtualiZarr/pull/272)) By [Aimee Barciauskas](https://github.com/abarciauskas-bgse).

### Breaking changes

- Minimum required version of Xarray is now v2024.10.0.
  ([#284](https://github.com/zarr-developers/VirtualiZarr/pull/284)) By [Tom Nicholas](https://github.com/TomNicholas).
- Minimum required version of Icechunk is now v0.1.1.
  ([#419](https://github.com/zarr-developers/VirtualiZarr/pull/419)) By [Tom Nicholas](https://github.com/TomNicholas).
- Minimum required version of Kerchunk is now v0.2.8.
  ([#406](https://github.com/zarr-developers/VirtualiZarr/pull/406)) By [Julia Signell](https://github.com/jsignell).
- Opening kerchunk-formatted references from disk which contain relative paths now requires passing the `fs_root` keyword argument via `virtual_backend_kwargs`.
  ([#243](https://github.com/zarr-developers/VirtualiZarr/pull/243)) By [Tom Nicholas](https://github.com/TomNicholas).

### Deprecations

### Bug fixes

- Handle root and nested groups with `dmrpp` backend ([#265](https://github.com/zarr-developers/VirtualiZarr/pull/265))
  By [Ayush Nag](https://github.com/ayushnag).
- Fixed bug with writing of `dimension_names` into zarr metadata.
  ([#286](https://github.com/zarr-developers/VirtualiZarr/pull/286)) By [Tom Nicholas](https://github.com/TomNicholas).
- Fixed bug causing CF-compliant variables not to be identified as coordinates ([#191](https://github.com/zarr-developers/VirtualiZarr/pull/191))
  By [Ayush Nag](https://github.com/ayushnag).

### Documentation

- FAQ answers on Icechunk compatibility, converting from existing Kerchunk references to Icechunk, and how to add a new reader for a custom file format.
  ([#266](https://github.com/zarr-developers/VirtualiZarr/pull/266)) By [Tom Nicholas](https://github.com/TomNicholas).
- Clarify which readers actually currently work in FAQ, and temporarily remove tiff from the auto-detection.
  ([#291](https://github.com/zarr-developers/VirtualiZarr/issues/291), [#296](https://github.com/zarr-developers/VirtualiZarr/pull/296)) By [Tom Nicholas](https://github.com/TomNicholas).
- Minor improvements to the Contributing Guide.
  ([#298](https://github.com/zarr-developers/VirtualiZarr/pull/298)) By [Tom Nicholas](https://github.com/TomNicholas).
- More minor improvements to the Contributing Guide.
  ([#304](https://github.com/zarr-developers/VirtualiZarr/pull/304)) By [Doug Latornell](https://github.com/DougLatornell).
- Correct some links to the API.
  ([#325](https://github.com/zarr-developers/VirtualiZarr/pull/325)) By [Tom Nicholas](https://github.com/TomNicholas).
- Added links to recorded presentations on VirtualiZarr.
  ([#313](https://github.com/zarr-developers/VirtualiZarr/pull/313)) By [Tom Nicholas](https://github.com/TomNicholas).
- Added links to existing example notebooks.
  ([#329](https://github.com/zarr-developers/VirtualiZarr/issues/329), [#331](https://github.com/zarr-developers/VirtualiZarr/pull/331)) By [Tom Nicholas](https://github.com/TomNicholas).

### Internal Changes

- Added experimental new HDF file reader which doesn't use kerchunk, accessible by importing `virtualizarr.readers.hdf.HDFVirtualBackend`.
  ([#87](https://github.com/zarr-developers/VirtualiZarr/pull/87)) By [Sean Harkins](https://github.com/sharkinsspatial).
- Support downstream type checking by adding py.typed marker file.
  ([#306](https://github.com/zarr-developers/VirtualiZarr/pull/306)) By [Max Jones](https://github.com/maxrjones).
- File paths in chunk manifests are now always stored as absolute URIs.
  ([#243](https://github.com/zarr-developers/VirtualiZarr/pull/243)) By [Tom Nicholas](https://github.com/TomNicholas).

## v1.1.0 (22nd Oct 2024)

### New Features

- Can open `kerchunk` reference files with `open_virtual_dataset`.
  ([#251](https://github.com/zarr-developers/VirtualiZarr/pull/251), [#186](https://github.com/zarr-developers/VirtualiZarr/pull/186)) By [Raphael Hagen](https://github.com/norlandrhagen) & [Kristen Thyng](https://github.com/kthyng).
- Adds defaults for `open_virtual_dataset_from_v3_store` in ([#234](https://github.com/zarr-developers/VirtualiZarr/pull/234))
  By [Raphael Hagen](https://github.com/norlandrhagen).
- New `group` option on `open_virtual_dataset` enables extracting specific HDF Groups.
  ([#165](https://github.com/zarr-developers/VirtualiZarr/pull/165)) By [Scott Henderson](https://github.com/scottyhq).
- Adds `decode_times` to open_virtual_dataset ([#232](https://github.com/zarr-developers/VirtualiZarr/pull/232))
  By [Raphael Hagen](https://github.com/norlandrhagen).
- Add parser for the OPeNDAP DMR++ XML format and integration with open_virtual_dataset ([#113](https://github.com/zarr-developers/VirtualiZarr/pull/113))
  By [Ayush Nag](https://github.com/ayushnag).
- Load scalar variables by default. ([#205](https://github.com/zarr-developers/VirtualiZarr/pull/205))
  By [Gustavo Hidalgo](https://github.com/ghidalgo3).
- Support empty files ([#260](https://github.com/zarr-developers/VirtualiZarr/pull/260))
  By [Justus Magin](https://github.com/keewis).
- Can write virtual datasets to Icechunk stores using `virtualize.to_icechunk` ([#256](https://github.com/zarr-developers/VirtualiZarr/pull/256))
  By [Matt Iannucci](https://github.com/mpiannucci).

### Breaking changes

- Serialize valid ZarrV3 metadata and require full compressor numcodec config (for [#193](https://github.com/zarr-developers/VirtualiZarr/pull/193))
  By [Gustavo Hidalgo](https://github.com/ghidalgo3).
- VirtualiZarr's `ZArray`, `ChunkEntry`, and `Codec` no longer subclass
  `pydantic.BaseModel` ([#210](https://github.com/zarr-developers/VirtualiZarr/pull/210))
- `ZArray`'s `__init__` signature has changed to match `zarr.Array`'s ([#210](https://github.com/zarr-developers/VirtualiZarr/pull/210))

### Deprecations

- Depreciates cftime_variables in open_virtual_dataset in favor of decode_times. ([#232](https://github.com/zarr-developers/VirtualiZarr/pull/232))
  By [Raphael Hagen](https://github.com/norlandrhagen).

### Bug fixes

- Exclude empty chunks during `ChunkDict` construction. ([#198](https://github.com/zarr-developers/VirtualiZarr/pull/198))
  By [Gustavo Hidalgo](https://github.com/ghidalgo3).
- Fixed regression in `fill_value` handling for datetime dtypes making virtual
  Zarr stores unreadable ([#206](https://github.com/zarr-developers/VirtualiZarr/pull/206))
  By [Timothy Hodson](https://github.com/thodson-usgs)

### Documentation

- Adds virtualizarr + coiled serverless example notebook ([#223](https://github.com/zarr-developers/VirtualiZarr/pull/223))
  By [Raphael Hagen](https://github.com/norlandrhagen).

### Internal Changes

- Refactored internal structure significantly to split up everything to do with reading references from that to do with writing references.
  ([#229](https://github.com/zarr-developers/VirtualiZarr/issues/229)) ([#231](https://github.com/zarr-developers/VirtualiZarr/pull/231)) By [Tom Nicholas](https://github.com/TomNicholas).
- Refactored readers to consider every filetype as a separate reader, all standardized to present the same `open_virtual_dataset` interface internally.
  ([#261](https://github.com/zarr-developers/VirtualiZarr/pull/261)) By [Tom Nicholas](https://github.com/TomNicholas).

## v1.0.0 (9th July 2024)

This release marks VirtualiZarr as mostly feature-complete, in the sense of achieving feature parity with kerchunk's logic for combining datasets, providing an easier way to manipulate kerchunk references in memory and generate kerchunk reference files on disk.

Future VirtualiZarr development will focus on generalizing and upstreaming useful concepts into the Zarr specification, the Zarr-Python library, Xarray, and possibly some new packages. See the roadmap in the documentation for details.

### New Features

- Now successfully opens both tiff and FITS files. ([#160](https://github.com/zarr-developers/VirtualiZarr/issues/160), [#162](https://github.com/zarr-developers/VirtualiZarr/pull/162))
  By [Tom Nicholas](https://github.com/TomNicholas).
- Added a `.rename_paths` convenience method to rename paths in a manifest according to a function.
  ([#152](https://github.com/zarr-developers/VirtualiZarr/pull/152)) By [Tom Nicholas](https://github.com/TomNicholas).
- New `cftime_variables` option on `open_virtual_dataset` enables encoding/decoding time.
  ([#122](https://github.com/zarr-developers/VirtualiZarr/pull/122)) By [Julia Signell](https://github.com/jsignell).

### Breaking changes

- Requires numpy 2.0 (for [#107](https://github.com/zarr-developers/VirtualiZarr/pull/107)).
  By [Tom Nicholas](https://github.com/TomNicholas).

### Deprecations

### Bug fixes

- Ensure that `_ARRAY_DIMENSIONS` are dropped from variable `.attrs`. ([#150](https://github.com/zarr-developers/VirtualiZarr/issues/150), [#152](https://github.com/zarr-developers/VirtualiZarr/pull/152))
  By [Tom Nicholas](https://github.com/TomNicholas).
- Ensure that `.attrs` on coordinate variables are preserved during round-tripping. ([#155](https://github.com/zarr-developers/VirtualiZarr/issues/155), [#154](https://github.com/zarr-developers/VirtualiZarr/pull/154))
  By [Tom Nicholas](https://github.com/TomNicholas).
- Ensure that non-dimension coordinate variables described via the CF conventions are preserved during round-tripping. ([#105](https://github.com/zarr-developers/VirtualiZarr/issues/105), [#156](https://github.com/zarr-developers/VirtualiZarr/pull/156))
  By [Tom Nicholas](https://github.com/TomNicholas).

### Documentation

- Added example of using cftime_variables to usage docs. ([#169](https://github.com/zarr-developers/VirtualiZarr/issues/169), [#174](https://github.com/zarr-developers/VirtualiZarr/pull/174))
  By [Tom Nicholas](https://github.com/TomNicholas).
- Updated the development roadmap in preparation for v1.0. ([#164](https://github.com/zarr-developers/VirtualiZarr/pull/164))
  By [Tom Nicholas](https://github.com/TomNicholas).
- Warn if user passes `indexes=None` to `open_virtual_dataset` to indicate that this is not yet fully supported.
  ([#170](https://github.com/zarr-developers/VirtualiZarr/pull/170)) By [Tom Nicholas](https://github.com/TomNicholas).
- Clarify that virtual datasets cannot be treated like normal xarray datasets. ([#173](https://github.com/zarr-developers/VirtualiZarr/issues/173))
  By [Tom Nicholas](https://github.com/TomNicholas).

### Internal Changes

- Refactor `ChunkManifest` class to store chunk references internally using numpy arrays.
  ([#107](https://github.com/zarr-developers/VirtualiZarr/pull/107)) By [Tom Nicholas](https://github.com/TomNicholas).
- Mark tests which require network access so that they are only run when `--run-network-tests` is passed a command-line argument to pytest.
  ([#144](https://github.com/zarr-developers/VirtualiZarr/pull/144)) By [Tom Nicholas](https://github.com/TomNicholas).
- Determine file format from magic bytes rather than name suffix
  ([#143](https://github.com/zarr-developers/VirtualiZarr/pull/143)) By [Scott Henderson](https://github.com/scottyhq).

## v0.1 (17th June 2024)

v0.1 is the first release of VirtualiZarr!! It contains functionality for using kerchunk to find byte ranges in netCDF files,
constructing an xarray.Dataset containing ManifestArray objects, then writing out such a dataset to kerchunk references as either json or parquet.

### New Features

### Breaking changes

### Deprecations

### Bug fixes

### Documentation

### Internal Changes<|MERGE_RESOLUTION|>--- conflicted
+++ resolved
@@ -4,15 +4,12 @@
 
 ### New Features
 
-<<<<<<< HEAD
 - Allow nested-groups inside `ManifestStore` and `ManifestGroup` objects and update `HDFParser` to be able to create nested `zarr.Group` objects.
   ([#790](https://github.com/zarr-developers/VirtualiZarr/pull/790)).
   By [Ilan Gold](https://github.com/ilan-gold)
-=======
 - `ZarrParser` now handles Zarr V2 and V3 array parsing.
   ([#565](https://github.com/zarr-developers/VirtualiZarr/pull/822)).
   By [Neil Schroeder](https://github.com/neilSchroeder)
->>>>>>> acb0bb6b
 
 ### Breaking changes
 

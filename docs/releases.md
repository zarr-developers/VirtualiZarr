--- conflicted
+++ resolved
@@ -1,27 +1,18 @@
 # Release notes
 
-<<<<<<< HEAD
-
-
-## v2.1.3 (Upcoming)
-
+## v2.1.3 (unreleased)
+
+### New Features
+
+### Breaking changes
 
 ### Bug fixes
 
 - `ZarrParser` no longer uses `ZARR_DEFAULT_FILL_VALUE` lookup to infer missing `fill_value`.
   ([#666](https://github.com/zarr-developers/VirtualiZarr/pull/812)).
   By [Raphael Hagen](https://github.com/norlandrhagen).
-=======
-## v2.1.3 (unreleased)
-
-### New Features
-
-### Breaking changes
-
-### Bug fixes
-
-### Documentation
->>>>>>> d1fcf1a0
+  
+### Documentation
 
 ### Internal changes
 

# Release notes

## v2.0.2 (unreleased)

### New Features

### Breaking changes

### Bug fixes

<<<<<<< HEAD
- Unpin dependency on xarray, by adjusting our tests to pass despite minor changes to the bytes of netCDF files written between versions of xarray [#774](https://github.com/zarr-developers/VirtualiZarr/pull/774)).
  By [Max Jones](https://github.com/maxrjones) and [Tom Nicholas](https://github.com/TomNicholas).
=======
- Fix handling of big-endian data in Icechunk by making sure that non-default zarr serializers are included in the zarr array metadata [#766](https://github.com/zarr-developers/VirtualiZarr/issues/766). By [Max Jones](https://github.com/maxrjones)
>>>>>>> 1744bba8

### Documentation

### Internal changes

## v2.0.1 (30th July 2025)

Minor release to ensure compatibility with incoming changes to Icechunk.

### Bug fixes

- Fixed bug caused by writing empty virtual chunks to Icechunk ([#745](https://github.com/zarr-developers/VirtualiZarr/pull/745)).
  By [Tom Nicholas](https://github.com/TomNicholas).
- Rewrote the internals of `ManifestArray.__getitem__` to ensure it actually obeys the array API standard under myriad edge cases ([#734](https://github.com/zarr-developers/VirtualiZarr/pull/734)).
  By [Tom Nicholas](https://github.com/TomNicholas).

### Documentation

- Added recommendation to use `icechunk.Repository.save_config()` to persist `icechunk.VirtualChunkContainer`s ([#746](https://github.com/zarr-developers/VirtualiZarr/pull/746)).
  By [Tom Nicholas](https://github.com/TomNicholas).

## v2.0.0 (21st July 2025)

### New Features

- Added a pluggable system of "parsers" for generating virtual references from different filetypes. These follow the [`virtualizarr.parsers.typing.Parser`][] typing protocol, and return [`ManifestStore`][virtualizarr.manifests.ManifestStore] objects wrapping obstore stores.
  ([#498](https://github.com/zarr-developers/VirtualiZarr/issues/498), [#601](https://github.com/zarr-developers/VirtualiZarr/pull/601))
- Added a [Zarr parser][virtualizarr.parsers.ZarrParser] that allows opening Zarr V3 stores as virtual datasets.
  ([#271](https://github.com/zarr-developers/VirtualiZarr/pull/271)) By [Raphael Hagen](https://github.com/norlandrhagen).
- Added [`ManifestStore`][virtualizarr.manifests.ManifestStore] for loading data from ManifestArrays by ([#490](https://github.com/zarr-developers/VirtualiZarr/pull/490))
  By [Max Jones](https://github.com/maxrjones).
- Added [`ManifestStore.to_virtual_dataset()`][virtualizarr.manifests.ManifestStore.to_virtual_dataset] method ([#522](https://github.com/zarr-developers/VirtualiZarr/pull/522)).
  By [Tom Nicholas](https://github.com/TomNicholas).
- Added [`open_virtual_mfdataset`][virtualizarr.open_virtual_mfdataset] function ([#345](https://github.com/zarr-developers/VirtualiZarr/issues/345), [#349](https://github.com/zarr-developers/VirtualiZarr/pull/349)).
  By [Tom Nicholas](https://github.com/TomNicholas).
- Added `datatree_to_icechunk` function for writing an `xarray.DataTree` to
  an Icechunk store ([#244](https://github.com/zarr-developers/VirtualiZarr/issues/244)).  By [Chuck Daniels](https://github.com/chuckwondo).
- Added a `.vz` custom accessor to `xarray.DataTree`, exposing the method
  `xarray.DataTree.vz.to_icechunk()` for writing an `xarray.DataTree`
  to an Icechunk store ([#244](https://github.com/zarr-developers/VirtualiZarr/issues/244)).  By
  [Chuck Daniels](https://github.com/chuckwondo).
- Added a warning if you attempt to write an entirely non-virtual dataset to a virtual references format ([#657](https://github.com/zarr-developers/VirtualiZarr/pull/657)).
  By [Tom Nicholas](https://github.com/TomNicholas).
- Support big-endian data via zarr-python 3.0.9 and zarr v3's new data types system ([#618](https://github.com/zarr-developers/VirtualiZarr/issues/618), [#677](https://github.com/zarr-developers/VirtualiZarr/issues/677)). By [Max Jones](https://github.com/maxrjones) and [Tom Nicholas](https://github.com/TomNicholas).
- Added a V1 -> V2 usage migration guide [#637](https://github.com/zarr-developers/VirtualiZarr/issues/637). By [Raphael Hagen](https://github.com/norlandrhagen).

### Breaking changes

- As [`virtualizarr.open_virtual_dataset`][] now uses parsers, it's API has changed. [#601](https://github.com/zarr-developers/VirtualiZarr/pull/601)) See the [migration-guide](migration_guide.md) for more details.
- The recommended virtualizarr Xarray accessor name is `vz` rather than `virtualize`.
- Which variables are loadable by default has changed. The behaviour is now to make loadable by default the
  same variables which `xarray.open_dataset` would create indexes for: i.e. one-dimensional coordinate variables whose
  name matches the name of their only dimension (also known as "dimension coordinates").
  Pandas indexes will also now be created by default for these loadable variables.
  This is intended to provide a more friendly default, as often you will want these small variables to be loaded
  (or "inlined", for efficiency of storage in icechunk/kerchunk), and you will also want to have in-memory indexes for these variables
  (to allow `xarray.combine_by_coords` to sort using them).
  The old behaviour is equivalent to passing `loadable_variables=[]` and `indexes={}`.
  ([#335](https://github.com/zarr-developers/VirtualiZarr/issues/335), [#477](https://github.com/zarr-developers/VirtualiZarr/pull/477)) by [Tom Nicholas](https://github.com/TomNicholas).
- Moved `ChunkManifest`, `ManifestArray` etc. to be behind a dedicated `.manifests` namespace. ([#620](https://github.com/zarr-developers/VirtualiZarr/issues/620), [#624](https://github.com/zarr-developers/VirtualiZarr/pull/624))
  By [Tom Nicholas](https://github.com/TomNicholas).
- Now by default when writing virtual chunks to Icechunk, the `last_updated_time` for the chunk will be set to the current time. This helps protect users against reading from stale or overwritten chunks stored in Icechunk, by default.
  ([#436](https://github.com/zarr-developers/VirtualiZarr/issues/436), [#480](https://github.com/zarr-developers/VirtualiZarr/pull/480)) by [Tom Nicholas](https://github.com/TomNicholas).
- Minimum supported version of Icechunk is now `v1.0`
- Minimum supported version of Zarr is now `v3.1.0`
- Xarray is pinned to `v2025.6.0`. We expect to loosen the upper bound shortly.

### Bug fixes

- Fixed bug causing ManifestArrays to compare as not equal when they were actually identical ([#501](https://github.com/zarr-developers/VirtualiZarr/issues/501), [#502](https://github.com/zarr-developers/VirtualiZarr/pull/502))
  By [Tom Nicholas](https://github.com/TomNicholas).
- Fixed bug causing coordinates to be demoted to data variables when writing to Icechunk ([#574](https://github.com/zarr-developers/VirtualiZarr/issues/574), [#588](https://github.com/zarr-developers/VirtualiZarr/pull/588))
  By [Tom Nicholas](https://github.com/TomNicholas).
- Removed checks forbidding paths in virtual references without file suffixes ([#659](https://github.com/zarr-developers/VirtualiZarr/pull/659))
  By [Tom Nicholas](https://github.com/TomNicholas).
- Fixed bug when indexing a scalar ManifestArray with an ellipsis([#596](https://github.com/zarr-developers/VirtualiZarr/issues/596), [#641](https://github.com/zarr-developers/VirtualiZarr/pull/641))
  By [Max Jones](https://github.com/maxrjones) and [Tom Nicholas](https://github.com/TomNicholas).

### Documentation

- Added more detail to error messages when an indexer of ManifestArray is invalid ([#630](https://github.com/zarr-developers/VirtualiZarr/issues/630), [#635](https://github.com/zarr-developers/VirtualiZarr/pull/635)). By [Danny Kaufman](https://github.com/danielfromearth/).
- Added new docs page on how to write a custom parser for bespoke file formats ([#452](https://github.com/zarr-developers/VirtualiZarr/issues/452), [#580](https://github.com/zarr-developers/VirtualiZarr/pull/580))
  By [Tom Nicholas](https://github.com/TomNicholas).
- Added new docs page on how to scale VirtualiZarr effectively[#590](https://github.com/zarr-developers/VirtualiZarr/issues/590).
  By [Tom Nicholas](https://github.com/TomNicholas).
- Documented the new [`virtualizarr.open_virtual_mfdataset`] function [#590](https://github.com/zarr-developers/VirtualiZarr/issues/590).
  By [Tom Nicholas](https://github.com/TomNicholas).
- Added MUR SST virtual and zarr icechunk store generation using lithops example.
  ([#475](https://github.com/zarr-developers/VirtualiZarr/pull/475)) by [Aimee Barciauskas](https://github.com/abarciauskas-bgse).
- Added FAQ answer about what data can be virtualized ([#430](https://github.com/zarr-developers/VirtualiZarr/issues/430), [#532](https://github.com/zarr-developers/VirtualiZarr/pull/532))
  By [Tom Nicholas](https://github.com/TomNicholas).
- Switched docs build to use mkdocs-material instead of sphinx ([#615](https://github.com/zarr-developers/VirtualiZarr/pull/615))
  By [Max Jones](https://github.com/maxrjones).
- Moved examples into a `V1/` directory and adds notes that examples use the VirtualiZarr V1 syntax [#644](https://github.com/zarr-developers/VirtualiZarr/issues/644). By [Raphael Hagen](https://github.com/norlandrhagen).

### Internal Changes

- `ManifestArrays` now internally use [zarr.core.metadata.v3.ArrayV3Metadata](https://github.com/zarr-developers/zarr-python/blob/v3.0.2/src/zarr/core/metadata/v3.py). This replaces the `ZArray` class that was previously used to store metadata about manifest arrays. ([#429](https://github.com/zarr-developers/VirtualiZarr/pull/429)) By [Aimee Barciauskas](https://github.com/abarciauskas-bgse). Notable internal changes:
    - Make zarr-python a required dependency with a minimum version `>=3.0.2`.
    - Specify a minimum numcodecs version of `>=0.15.1`.
    - When creating a `ManifestArray`, the `metadata` property should be an `zarr.core.metadata.v3.ArrayV3Metadata` object. There is a helper function `create_v3_array_metadata` which should be used, as it has some useful defaults and includes `convert_to_codec_pipeline` (see next bullet).
    - The function `convert_to_codec_pipeline` ensures the codec pipeline passed to `ArrayV3Metadata` has valid codecs in the expected order (`ArrayArrayCodec`s, `ArrayBytesCodec`, `BytesBytesCodec`s) and includes the required `ArrayBytesCodec` using the default for the data type.
      - Note: `convert_to_codec_pipeline` uses the zarr-python function `get_codec_class` to convert codec configurations (i.e. `dict`s with a name and configuration key, see [parse_named_configuration](https://github.com/zarr-developers/zarr-python/blob/v3.0.2/src/zarr/core/common.py#L116-L130)) to valid Zarr V3 codec classes.
    - Parser changes are minimal.
    - Writer changes:
      - Kerchunk uses Zarr version format 2 so we convert `ArrayV3Metadata` to `ArrayV2Metadata` using the `convert_v3_to_v2_metadata` function. This means the `to_kerchunk_json` function is now a bit more complex because we're converting `ArrayV2Metadata` filters and compressor to serializable objects.
    - zarr-python 3.0 does not yet support the big endian data type. This means that FITS and NetCDF-3 are not currently supported ([zarr-python issue #2324](https://github.com/zarr-developers/zarr-python/issues/2324)).
    - zarr-python 3.0 does not yet support datetime and timedelta data types ([zarr-python issue #2616](https://github.com/zarr-developers/zarr-python/issues/2616)).
- The continuous integration workflows and developer environment now use [pixi](https://pixi.sh/latest/) ([#407](https://github.com/zarr-developers/VirtualiZarr/pull/407)).
- Added `loadable_variables` kwarg to `ManifestStore.to_virtual_dataset`.
  ([#543](https://github.com/zarr-developers/VirtualiZarr/pull/543)) By [Tom Nicholas](https://github.com/TomNicholas).
- Ensure that the `KerchunkJSONParser` can be used to parse in-memory kerchunk dictionaries using `obstore.store.MemoryStore`.
  ([#631](https://github.com/zarr-developers/VirtualiZarr/pull/631)) By [Tom Nicholas](https://github.com/TomNicholas).
- Move the `virtualizarr.translators.kerchunk` module to `virtualizarr.parsers.kerchunk.translator`, to better indicate that it is private. Also refactor the two kerchunk readers into one module.
  ([#633](https://github.com/zarr-developers/VirtualiZarr/pull/633)) By [Tom Nicholas](https://github.com/TomNicholas).

## v1.3.2 (3rd Mar 2025)

Small release which fixes a problem causing the docs to be out of date, fixes some issues in the tests with unclosed file handles, but also increases the performance of writing large numbers of virtual references to Icechunk!

### New Features

### Breaking changes

- Minimum supported version of Icechunk is now `v0.2.4` ([#462](https://github.com/zarr-developers/VirtualiZarr/pull/462))
  By [Tom Nicholas](https://github.com/TomNicholas).

### Deprecations

### Bug fixes

### Documentation

### Internal Changes

- Updates `store.set_virtual_ref` to `store.set_virtual_refs` in `write_manifest_virtual_refs` ([#443](https://github.com/zarr-developers/VirtualiZarr/pull/443)) By [Raphael Hagen](https://github.com/norlandrhagen).

## v1.3.1 (18th Feb 2025)

### New Features

- Examples use new Icechunk syntax

### Breaking changes

- Reading and writing Zarr chunk manifest formats are no longer supported.
  ([#359](https://github.com/zarr-developers/VirtualiZarr/issues/359)), ([#426](https://github.com/zarr-developers/VirtualiZarr/pull/426)). By [Raphael Hagen](https://github.com/norlandrhagen).

### Deprecations

### Bug fixes

### Documentation

### Internal Changes

## v1.3.0 (3rd Feb 2025)

This release stabilises our dependencies - you can now use released versions of VirtualiZarr, Kerchunk, and Icechunk all in the same environment!

It also fixes a number of bugs, adds minor features, changes the default reader for HDF/netCDF4 files, and includes refactors to reduce code redundancy with zarr-python v3. You can also choose which sets of dependencies you want at installation time.

### New Features

- Optional dependencies can now be installed in groups via pip. See the installation docs.
  ([#309](https://github.com/zarr-developers/VirtualiZarr/pull/309)) By [Tom Nicholas](https://github.com/TomNicholas).
- Added a `.nbytes` accessor method which displays the bytes needed to hold the virtual references in memory.
  ([#167](https://github.com/zarr-developers/VirtualiZarr/issues/167), [#227](https://github.com/zarr-developers/VirtualiZarr/pull/227)) By [Tom Nicholas](https://github.com/TomNicholas).
- Upgrade icechunk dependency to `>=0.1.0a12`. ([#406](https://github.com/zarr-developers/VirtualiZarr/pull/406)) By [Julia Signell](https://github.com/jsignell).
- Sync with Icechunk v0.1.0a8  ([#368](https://github.com/zarr-developers/VirtualiZarr/pull/368)) By [Matthew Iannucci](https://github.com/mpiannucci). This also adds support
  for the `to_icechunk` method to add timestamps as checksums when writing virtual references to an icechunk store. This
  is useful for ensuring that virtual references are not stale when reading from an icechunk store, which can happen if the
  underlying data has changed since the virtual references were written.
- Add `group=None` keyword-only parameter to the
  `VirtualiZarrDatasetAccessor.to_icechunk` method to allow writing to a nested group
  at a specified group path (rather than defaulting to the root group, when no group is
  specified).  ([#341](https://github.com/zarr-developers/VirtualiZarr/issues/341)) By [Chuck Daniels](https://github.com/chuckwondo).

### Breaking changes

- Passing `group=None` (the default) to `open_virtual_dataset` for a file with multiple groups no longer raises an error, instead it gives you the root group.
  This new behaviour is more consistent with `xarray.open_dataset`.
  ([#336](https://github.com/zarr-developers/VirtualiZarr/issues/336), [#338](https://github.com/zarr-developers/VirtualiZarr/pull/338)) By [Tom Nicholas](https://github.com/TomNicholas).
- Indexes are now created by default for any loadable one-dimensional coordinate variables.
  Also a warning is no longer thrown when `indexes=None` is passed to `open_virtual_dataset`, and the recommendations in the docs updated to match.
  This also means that `xarray.combine_by_coords` will now work when the necessary dimension coordinates are specified in `loadable_variables`.
  ([#18](https://github.com/zarr-developers/VirtualiZarr/issues/18), [#357](https://github.com/zarr-developers/VirtualiZarr/pull/357), [#358](https://github.com/zarr-developers/VirtualiZarr/pull/358)) By [Tom Nicholas](https://github.com/TomNicholas).
- The `append_dim` and `last_updated_at` parameters of the
  `VirtualiZarrDatasetAccessor.to_icechunk` method are now keyword-only parameters,
  rather than positional or keyword.  This change is breaking _only_ where arguments for
  these parameters are currently given positionally.  ([#341](https://github.com/zarr-developers/VirtualiZarr/issues/341)) By
  [Chuck Daniels](https://github.com/chuckwondo).
- The default backend for netCDF4 and HDF5 is now the custom `HDFVirtualBackend` replacing
  the previous default which was a wrapper around the kerchunk backend.
  ([#374](https://github.com/zarr-developers/VirtualiZarr/issues/374), [#395](https://github.com/zarr-developers/VirtualiZarr/pull/395)) By [Julia Signell](https://github.com/jsignell).
- Optional dependency on kerchunk is now the newly-released v0.2.8. This release of kerchunk is compatible with zarr-python v3.0.0,
  which means a released version of kerchunk can now be used with both VirtualiZarr and Icechunk.
  ([#392](https://github.com/zarr-developers/VirtualiZarr/issues/392), [#406](https://github.com/zarr-developers/VirtualiZarr/pull/406), [#412](https://github.com/zarr-developers/VirtualiZarr/pull/412)) By [Julia Signell](https://github.com/jsignell) and [Tom Nicholas](https://github.com/TomNicholas).

### Deprecations

### Bug fixes

- Fix bug preventing generating references for the root group of a file when a subgroup exists.
  ([#336](https://github.com/zarr-developers/VirtualiZarr/issues/336), [#338](https://github.com/zarr-developers/VirtualiZarr/pull/338)) By [Tom Nicholas](https://github.com/TomNicholas).
- Fix bug in HDF reader where dimension names of dimensions in a subgroup would be incorrect.
  ([#364](https://github.com/zarr-developers/VirtualiZarr/issues/364), [#366](https://github.com/zarr-developers/VirtualiZarr/pull/366)) By [Tom Nicholas](https://github.com/TomNicholas).
- Fix bug in dmrpp reader so _FillValue is included in variables' encodings.
  ([#369](https://github.com/zarr-developers/VirtualiZarr/pull/369)) By [Aimee Barciauskas](https://github.com/abarciauskas-bgse).
- Fix bug passing arguments to FITS reader, and test it on Hubble Space Telescope data.
  ([#363](https://github.com/zarr-developers/VirtualiZarr/pull/363)) By [Tom Nicholas](https://github.com/TomNicholas).

### Documentation

- Change intro text in readme and docs landing page to be clearer, less about the relationship to Kerchunk, and more about why you would want virtual datasets in the first place.
  ([#337](https://github.com/zarr-developers/VirtualiZarr/pull/337)) By [Tom Nicholas](https://github.com/TomNicholas).

### Internal Changes

- Add netCDF3 test. ([#397](https://github.com/zarr-developers/VirtualiZarr/pull/397)) By [Tom Nicholas](https://github.com/TomNicholas).

## v1.2.0 (5th Dec 2024)

This release brings a stricter internal model for manifest paths,
support for appending to existing icechunk stores,
an experimental non-kerchunk-based HDF5 reader,
handling of nested groups in DMR++ files,
as well as many other bugfixes and documentation improvements.

### New Features

- Add a `virtual_backend_kwargs` keyword argument to file readers and to `open_virtual_dataset`, to allow reader-specific options to be passed down.
  ([#315](https://github.com/zarr-developers/VirtualiZarr/pull/315)) By [Tom Nicholas](https://github.com/TomNicholas).
- Added append functionality to `to_icechunk` ([#272](https://github.com/zarr-developers/VirtualiZarr/pull/272)) By [Aimee Barciauskas](https://github.com/abarciauskas-bgse).

### Breaking changes

- Minimum required version of Xarray is now v2024.10.0.
  ([#284](https://github.com/zarr-developers/VirtualiZarr/pull/284)) By [Tom Nicholas](https://github.com/TomNicholas).
- Minimum required version of Icechunk is now v0.1.1.
  ([#419](https://github.com/zarr-developers/VirtualiZarr/pull/419)) By [Tom Nicholas](https://github.com/TomNicholas).
- Minimum required version of Kerchunk is now v0.2.8.
  ([#406](https://github.com/zarr-developers/VirtualiZarr/pull/406)) By [Julia Signell](https://github.com/jsignell).
- Opening kerchunk-formatted references from disk which contain relative paths now requires passing the `fs_root` keyword argument via `virtual_backend_kwargs`.
  ([#243](https://github.com/zarr-developers/VirtualiZarr/pull/243)) By [Tom Nicholas](https://github.com/TomNicholas).

### Deprecations

### Bug fixes

- Handle root and nested groups with `dmrpp` backend ([#265](https://github.com/zarr-developers/VirtualiZarr/pull/265))
  By [Ayush Nag](https://github.com/ayushnag).
- Fixed bug with writing of `dimension_names` into zarr metadata.
  ([#286](https://github.com/zarr-developers/VirtualiZarr/pull/286)) By [Tom Nicholas](https://github.com/TomNicholas).
- Fixed bug causing CF-compliant variables not to be identified as coordinates ([#191](https://github.com/zarr-developers/VirtualiZarr/pull/191))
  By [Ayush Nag](https://github.com/ayushnag).

### Documentation

- FAQ answers on Icechunk compatibility, converting from existing Kerchunk references to Icechunk, and how to add a new reader for a custom file format.
  ([#266](https://github.com/zarr-developers/VirtualiZarr/pull/266)) By [Tom Nicholas](https://github.com/TomNicholas).
- Clarify which readers actually currently work in FAQ, and temporarily remove tiff from the auto-detection.
  ([#291](https://github.com/zarr-developers/VirtualiZarr/issues/291), [#296](https://github.com/zarr-developers/VirtualiZarr/pull/296)) By [Tom Nicholas](https://github.com/TomNicholas).
- Minor improvements to the Contributing Guide.
  ([#298](https://github.com/zarr-developers/VirtualiZarr/pull/298)) By [Tom Nicholas](https://github.com/TomNicholas).
- More minor improvements to the Contributing Guide.
  ([#304](https://github.com/zarr-developers/VirtualiZarr/pull/304)) By [Doug Latornell](https://github.com/DougLatornell).
- Correct some links to the API.
  ([#325](https://github.com/zarr-developers/VirtualiZarr/pull/325)) By [Tom Nicholas](https://github.com/TomNicholas).
- Added links to recorded presentations on VirtualiZarr.
  ([#313](https://github.com/zarr-developers/VirtualiZarr/pull/313)) By [Tom Nicholas](https://github.com/TomNicholas).
- Added links to existing example notebooks.
  ([#329](https://github.com/zarr-developers/VirtualiZarr/issues/329), [#331](https://github.com/zarr-developers/VirtualiZarr/pull/331)) By [Tom Nicholas](https://github.com/TomNicholas).

### Internal Changes

- Added experimental new HDF file reader which doesn't use kerchunk, accessible by importing `virtualizarr.readers.hdf.HDFVirtualBackend`.
  ([#87](https://github.com/zarr-developers/VirtualiZarr/pull/87)) By [Sean Harkins](https://github.com/sharkinsspatial).
- Support downstream type checking by adding py.typed marker file.
  ([#306](https://github.com/zarr-developers/VirtualiZarr/pull/306)) By [Max Jones](https://github.com/maxrjones).
- File paths in chunk manifests are now always stored as absolute URIs.
  ([#243](https://github.com/zarr-developers/VirtualiZarr/pull/243)) By [Tom Nicholas](https://github.com/TomNicholas).

## v1.1.0 (22nd Oct 2024)

### New Features

- Can open `kerchunk` reference files with `open_virtual_dataset`.
  ([#251](https://github.com/zarr-developers/VirtualiZarr/pull/251), [#186](https://github.com/zarr-developers/VirtualiZarr/pull/186)) By [Raphael Hagen](https://github.com/norlandrhagen) & [Kristen Thyng](https://github.com/kthyng).
- Adds defaults for `open_virtual_dataset_from_v3_store` in ([#234](https://github.com/zarr-developers/VirtualiZarr/pull/234))
  By [Raphael Hagen](https://github.com/norlandrhagen).
- New `group` option on `open_virtual_dataset` enables extracting specific HDF Groups.
  ([#165](https://github.com/zarr-developers/VirtualiZarr/pull/165)) By [Scott Henderson](https://github.com/scottyhq).
- Adds `decode_times` to open_virtual_dataset ([#232](https://github.com/zarr-developers/VirtualiZarr/pull/232))
  By [Raphael Hagen](https://github.com/norlandrhagen).
- Add parser for the OPeNDAP DMR++ XML format and integration with open_virtual_dataset ([#113](https://github.com/zarr-developers/VirtualiZarr/pull/113))
  By [Ayush Nag](https://github.com/ayushnag).
- Load scalar variables by default. ([#205](https://github.com/zarr-developers/VirtualiZarr/pull/205))
  By [Gustavo Hidalgo](https://github.com/ghidalgo3).
- Support empty files ([#260](https://github.com/zarr-developers/VirtualiZarr/pull/260))
  By [Justus Magin](https://github.com/keewis).
- Can write virtual datasets to Icechunk stores using `virtualize.to_icechunk` ([#256](https://github.com/zarr-developers/VirtualiZarr/pull/256))
  By [Matt Iannucci](https://github.com/mpiannucci).

### Breaking changes

- Serialize valid ZarrV3 metadata and require full compressor numcodec config (for [#193](https://github.com/zarr-developers/VirtualiZarr/pull/193))
  By [Gustavo Hidalgo](https://github.com/ghidalgo3).
- VirtualiZarr's `ZArray`, `ChunkEntry`, and `Codec` no longer subclass
  `pydantic.BaseModel` ([#210](https://github.com/zarr-developers/VirtualiZarr/pull/210))
- `ZArray`'s `__init__` signature has changed to match `zarr.Array`'s ([#210](https://github.com/zarr-developers/VirtualiZarr/pull/210))

### Deprecations

- Depreciates cftime_variables in open_virtual_dataset in favor of decode_times. ([#232](https://github.com/zarr-developers/VirtualiZarr/pull/232))
  By [Raphael Hagen](https://github.com/norlandrhagen).

### Bug fixes

- Exclude empty chunks during `ChunkDict` construction. ([#198](https://github.com/zarr-developers/VirtualiZarr/pull/198))
  By [Gustavo Hidalgo](https://github.com/ghidalgo3).
- Fixed regression in `fill_value` handling for datetime dtypes making virtual
  Zarr stores unreadable ([#206](https://github.com/zarr-developers/VirtualiZarr/pull/206))
  By [Timothy Hodson](https://github.com/thodson-usgs)

### Documentation

- Adds virtualizarr + coiled serverless example notebook ([#223](https://github.com/zarr-developers/VirtualiZarr/pull/223))
  By [Raphael Hagen](https://github.com/norlandrhagen).

### Internal Changes

- Refactored internal structure significantly to split up everything to do with reading references from that to do with writing references.
  ([#229](https://github.com/zarr-developers/VirtualiZarr/issues/229)) ([#231](https://github.com/zarr-developers/VirtualiZarr/pull/231)) By [Tom Nicholas](https://github.com/TomNicholas).
- Refactored readers to consider every filetype as a separate reader, all standardized to present the same `open_virtual_dataset` interface internally.
  ([#261](https://github.com/zarr-developers/VirtualiZarr/pull/261)) By [Tom Nicholas](https://github.com/TomNicholas).

## v1.0.0 (9th July 2024)

This release marks VirtualiZarr as mostly feature-complete, in the sense of achieving feature parity with kerchunk's logic for combining datasets, providing an easier way to manipulate kerchunk references in memory and generate kerchunk reference files on disk.

Future VirtualiZarr development will focus on generalizing and upstreaming useful concepts into the Zarr specification, the Zarr-Python library, Xarray, and possibly some new packages. See the roadmap in the documentation for details.

### New Features

- Now successfully opens both tiff and FITS files. ([#160](https://github.com/zarr-developers/VirtualiZarr/issues/160), [#162](https://github.com/zarr-developers/VirtualiZarr/pull/162))
  By [Tom Nicholas](https://github.com/TomNicholas).
- Added a `.rename_paths` convenience method to rename paths in a manifest according to a function.
  ([#152](https://github.com/zarr-developers/VirtualiZarr/pull/152)) By [Tom Nicholas](https://github.com/TomNicholas).
- New `cftime_variables` option on `open_virtual_dataset` enables encoding/decoding time.
  ([#122](https://github.com/zarr-developers/VirtualiZarr/pull/122)) By [Julia Signell](https://github.com/jsignell).

### Breaking changes

- Requires numpy 2.0 (for [#107](https://github.com/zarr-developers/VirtualiZarr/pull/107)).
  By [Tom Nicholas](https://github.com/TomNicholas).

### Deprecations

### Bug fixes

- Ensure that `_ARRAY_DIMENSIONS` are dropped from variable `.attrs`. ([#150](https://github.com/zarr-developers/VirtualiZarr/issues/150), [#152](https://github.com/zarr-developers/VirtualiZarr/pull/152))
  By [Tom Nicholas](https://github.com/TomNicholas).
- Ensure that `.attrs` on coordinate variables are preserved during round-tripping. ([#155](https://github.com/zarr-developers/VirtualiZarr/issues/155), [#154](https://github.com/zarr-developers/VirtualiZarr/pull/154))
  By [Tom Nicholas](https://github.com/TomNicholas).
- Ensure that non-dimension coordinate variables described via the CF conventions are preserved during round-tripping. ([#105](https://github.com/zarr-developers/VirtualiZarr/issues/105), [#156](https://github.com/zarr-developers/VirtualiZarr/pull/156))
  By [Tom Nicholas](https://github.com/TomNicholas).

### Documentation

- Added example of using cftime_variables to usage docs. ([#169](https://github.com/zarr-developers/VirtualiZarr/issues/169), [#174](https://github.com/zarr-developers/VirtualiZarr/pull/174))
  By [Tom Nicholas](https://github.com/TomNicholas).
- Updated the development roadmap in preparation for v1.0. ([#164](https://github.com/zarr-developers/VirtualiZarr/pull/164))
  By [Tom Nicholas](https://github.com/TomNicholas).
- Warn if user passes `indexes=None` to `open_virtual_dataset` to indicate that this is not yet fully supported.
  ([#170](https://github.com/zarr-developers/VirtualiZarr/pull/170)) By [Tom Nicholas](https://github.com/TomNicholas).
- Clarify that virtual datasets cannot be treated like normal xarray datasets. ([#173](https://github.com/zarr-developers/VirtualiZarr/issues/173))
  By [Tom Nicholas](https://github.com/TomNicholas).

### Internal Changes

- Refactor `ChunkManifest` class to store chunk references internally using numpy arrays.
  ([#107](https://github.com/zarr-developers/VirtualiZarr/pull/107)) By [Tom Nicholas](https://github.com/TomNicholas).
- Mark tests which require network access so that they are only run when `--run-network-tests` is passed a command-line argument to pytest.
  ([#144](https://github.com/zarr-developers/VirtualiZarr/pull/144)) By [Tom Nicholas](https://github.com/TomNicholas).
- Determine file format from magic bytes rather than name suffix
  ([#143](https://github.com/zarr-developers/VirtualiZarr/pull/143)) By [Scott Henderson](https://github.com/scottyhq).

## v0.1 (17th June 2024)

v0.1 is the first release of VirtualiZarr!! It contains functionality for using kerchunk to find byte ranges in netCDF files,
constructing an xarray.Dataset containing ManifestArray objects, then writing out such a dataset to kerchunk references as either json or parquet.

### New Features

### Breaking changes

### Deprecations

### Bug fixes

### Documentation

### Internal Changes<|MERGE_RESOLUTION|>--- conflicted
+++ resolved
@@ -8,12 +8,9 @@
 
 ### Bug fixes
 
-<<<<<<< HEAD
 - Unpin dependency on xarray, by adjusting our tests to pass despite minor changes to the bytes of netCDF files written between versions of xarray [#774](https://github.com/zarr-developers/VirtualiZarr/pull/774)).
   By [Max Jones](https://github.com/maxrjones) and [Tom Nicholas](https://github.com/TomNicholas).
-=======
 - Fix handling of big-endian data in Icechunk by making sure that non-default zarr serializers are included in the zarr array metadata [#766](https://github.com/zarr-developers/VirtualiZarr/issues/766). By [Max Jones](https://github.com/maxrjones)
->>>>>>> 1744bba8
 
 ### Documentation
 

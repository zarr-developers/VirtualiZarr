--- conflicted
+++ resolved
@@ -10,20 +10,16 @@
 ### Breaking changes
 
 - Update minimum required version of Icechunk to `v1.1.2` [#774](https://github.com/zarr-developers/VirtualiZarr/pull/774). By [Tom Nicholas](https://github.com/TomNicholas).
-
-### Bug fixes
-
-<<<<<<< HEAD
 - Unpin dependency on xarray, by adjusting our tests to pass despite minor changes to the bytes of netCDF files written between versions of xarray [#774](https://github.com/zarr-developers/VirtualiZarr/pull/774)).
   By [Max Jones](https://github.com/maxrjones) and [Tom Nicholas](https://github.com/TomNicholas).
-- Fix handling of big-endian data in Icechunk by making sure that non-default zarr serializers are included in the zarr array metadata [#766](https://github.com/zarr-developers/VirtualiZarr/issues/766). By [Max Jones](https://github.com/maxrjones)
-=======
+
+### Bug fixes
+
 - Fixed bug where VirtualiZarr was incorrectly failing to raise if virtual chunk containers with correct prefixes were not set for every virtual reference ([#774](https://github.com/zarr-developers/VirtualiZarr/pull/774)).
   This could lead to situations in which attempting to read data back returned fill values instead of real data, silently!
   By [Tom Nicholas](https://github.com/TomNicholas).
 - Fix handling of big-endian data in Icechunk by making sure that non-default zarr serializers are included in the zarr array metadata [#766](https://github.com/zarr-developers/VirtualiZarr/issues/766).
   By [Max Jones](https://github.com/maxrjones)
->>>>>>> 92615379
 
 ### Documentation
 

--- conflicted
+++ resolved
@@ -2,7 +2,6 @@
 
 ## Usage questions
 
-<<<<<<< HEAD
 ### Can my specific data be virtualized?
 
 Depends on some details of your data.
@@ -23,7 +22,7 @@
 If you attempt to use virtualizarr to create virtual references for data which violates any of these restrictions, it should raise an informative error telling you why it's not possible.
 
 Sometimes you can get around some of these restrictions for specific variables by loading them into memory instead of virtualizing them - see the section in the usage docs about loadable variables.
-=======
+
 ### Which files formats are supported?
 
 Currently only a small number of filetypes are supported. They are:
@@ -43,7 +42,6 @@
 - SafeTensors
 
 You can also write your own custom reader for another file format.
->>>>>>> 2aa4f614
 
 ### I'm an Xarray user but unfamiliar with Zarr/Cloud - might I still want this?
 

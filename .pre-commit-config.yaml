--- conflicted
+++ resolved
@@ -10,12 +10,8 @@
       - id: check-yaml
 
   - repo: https://github.com/astral-sh/ruff-pre-commit
-<<<<<<< HEAD
     # Ruff version.
-    rev: v0.4.2
-=======
     rev: "v0.4.3"
->>>>>>> 3a0fa4cf
     hooks:
       # Run the linter.
       - id: ruff
